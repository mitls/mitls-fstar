--- conflicted
+++ resolved
@@ -123,12 +123,9 @@
   char ticket[MAX_TICKET_LEN];
 } quic_ticket;
 
-<<<<<<< HEAD
 // This length is somehow arbitrary
 #define MAX_OTHERS_LEN 1024 
 
-=======
->>>>>>> e4116e03
 typedef struct {
   unsigned int max_stream_data;
   unsigned int max_data;
@@ -170,7 +167,7 @@
 extern quic_result MITLS_CALLCONV FFI_mitls_quic_process(/* in */ quic_state *state, /*in*/ char* inBuf, /*inout*/ size_t *pInBufLen, /*out*/ char *outBuf, /*inout*/ size_t *pOutBufLen, /* out */ char **errmsg);
 
 extern int MITLS_CALLCONV FFI_mitls_quic_get_peer_parameters(/* in */ quic_state *state, /*out*/ quic_transport_parameters *qp, /* out */ char **errmsg);
-extern int MITLS_CALLCONV FFI_mitls_quic_get_exporter(/* in */ quic_state *state, int early, /* out */ quic_secret *secret, char **errmsg);
+extern int MITLS_CALLCONV FFI_mitls_quic_get_exporter(/* in */ quic_state *state, int early, /* out */ quic_secret *secret, /* out */ char **errmsg);
 extern int MITLS_CALLCONV FFI_mitls_quic_get_ticket(/* in */ quic_state *state, /*out*/ quic_ticket *ticket , /* out */ char **errmsg);
 extern void MITLS_CALLCONV FFI_mitls_quic_free(/* in */ quic_state *state);
 
