--- conflicted
+++ resolved
@@ -2,13 +2,9 @@
 include LowParse.Spec.Enum
 include LowParse.Low.Combinators
 
-<<<<<<< HEAD
-=======
-module T = LowParse.SLow.Tac.Sum
 
 // FIXME: WHY WHY WHY does tc inference not work here?
 
->>>>>>> dd991f72
 inline_for_extraction
 let validate32_maybe_enum_key [| cls: validator32_cls |] (#key #repr: eqtype) (#k: parser_kind) (#p: parser k repr) (v: validator32 #cls p) (e: enum key repr) : Tot (validator32 (parse_maybe_enum_key p e)) =
   validate32_synth v (maybe_enum_key_of_repr e) ()
@@ -22,11 +18,7 @@
 }
 
 inline_for_extraction
-<<<<<<< HEAD
-let validate32_enum_key (#key #repr: eqtype) (#k: parser_kind) (#p: parser k repr) (v: validator32 p) (p32: parser32 p) (e: enum key repr) (destr: maybe_enum_destr_t bool e) : Tot (validator32 (parse_enum_key p e)) =
-=======
-let validate32_enum_key [| validator32_cls |] (#key #repr: eqtype) (#k: parser_kind) (#p: parser k repr) [| error_enum_cls |] (v: validator32 p) (p32: parser32 p) (e: enum key repr) (destr: T.maybe_enum_destr_t bool e) : Tot (validator32 (parse_enum_key p e)) =
->>>>>>> dd991f72
+let validate32_enum_key [| validator32_cls |] (#key #repr: eqtype) (#k: parser_kind) (#p: parser k repr) [| error_enum_cls |] (v: validator32 p) (p32: parser32 p) (e: enum key repr) (destr: maybe_enum_destr_t bool e) : Tot (validator32 (parse_enum_key p e)) =
   fun input sz ->
     let h = HST.get () in
     parse_enum_key_eq p e (B.as_seq h input);
@@ -88,8 +80,7 @@
     let r = p32 input in
     if destr eq2 (default_if bool) (fun _ -> ()) (fun _ _ _ -> ()) (is_known e) r
     then consumed
-<<<<<<< HEAD
-    else (-1l)
+    else error_enum_unknown_key
   end
 
 #reset-options
@@ -106,8 +97,4 @@
   (v: validator_nochk32 p)
   (e: enum key repr)
 : Tot (validator_nochk32 (parse_enum_key p e))
-= validate_nochk32_filter v (fun r -> list_mem r (list_map snd e))
-=======
-    else error_enum_unknown_key
-  end
->>>>>>> dd991f72
+= validate_nochk32_filter v (fun r -> list_mem r (list_map snd e))