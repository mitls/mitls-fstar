--- conflicted
+++ resolved
@@ -9,9 +9,7 @@
 include LowParse.Low.VLData
 include LowParse.Low.Enum
 include LowParse.Low.Option
-<<<<<<< HEAD
 include LowParse.Low.Sum
-=======
 
 instance _ = {
   error_flbytes_not_enough_input = (-1l);
@@ -93,5 +91,4 @@
 let report_first_validation_error
   (#error_log_t: Type)
   (x: error_log_t)
-= report_validation_error_gen (fun x0 -> match x0 with None -> Some x | _ -> x0)
->>>>>>> dd991f72
+= report_validation_error_gen (fun x0 -> match x0 with None -> Some x | _ -> x0)