--- conflicted
+++ resolved
@@ -25,20 +25,6 @@
 module AE = AEAD
 module I  = Crypto.Indexing
 
-<<<<<<< HEAD
-/// TODO package instead StAE? what to do with the algorithm?
-
-type aeadAlg =
-  | AES_GCM128
-  | AES_GCM256
-
-inline_for_extraction noextract
-val ideal: b:bool{b ==> model}
-inline_for_extraction noextract
-let ideal = Flags.ideal_AEAD
-
-type safe (#ip:ipkg) (i:ip.t) = ideal /\ ip.honest i
-
 private val is_safe: #ip:ipkg -> i:ip.t{ip.registered i} -> ST bool
   (requires fun _ -> True)
   (ensures  fun h0 b h1 -> modifies_none h0 h1 /\ (b <==> safe i))
@@ -46,27 +32,9 @@
   let honest = ip.get_honesty i in
   ideal && honest
 
-type info = {
-  parent: r:rgn{~(is_tls_rgn r)};
-  alg: aeadAlg
-}
-
-type info1 (#ip:ipkg) (aeadAlg_of_i:ip.t -> aeadAlg) (i:ip.t) =
-  u:info{u.alg == aeadAlg_of_i i}
-
-val keylen: aeadAlg -> keylen
-let keylen = function
-  | AES_GCM128 -> 32ul
-  | AES_GCM256 -> 48ul
-
-type keyrepr (u:info) = lbytes32 (keylen u.alg)
-
 // FIXME(adl) 16/02/18 had to remove abstract to avoid F* crash
 
-noeq abstract type concrete_key =
-=======
 noeq type concrete_key =
->>>>>>> 649d8b86
   | AEAD: u:info -> k:keyrepr u -> concrete_key
 
 noeq type _key (#ip:ipkg) (index_of_i:ip.t -> I.id) (i:ip.t) =
@@ -78,7 +46,11 @@
   | Real:
     ck: concrete_key -> _key #ip index_of_i i
 
-let is_ideal #_ #_ #_ k = Ideal? k
+type key ip index_of_i i =
+  (if model then
+    k:_key index_of_i i{Ideal? k <==> safe i}
+  else
+    concrete_key)
 
 let usage #ip #index_of_i #i k =
   if model then
@@ -96,19 +68,8 @@
     | Real ck -> ck.k
   else k.k
 
-<<<<<<< HEAD
-abstract
-val footprint:
-  #ip:ipkg ->
-  #index_of_i:(ip.t -> I.id) ->
-  DT.local_fp (key ip index_of_i)
-
 let footprint #ip #index_of_i =
   fun #i k ->
-=======
-let footprint #ip #index_of_i #i k =
-  Set.lemma_equal_intro (Set.empty `Set.intersect` shared_footprint) Set.empty;
->>>>>>> 649d8b86
   if model then
     let k: _key index_of_i i = k in
     match k with
@@ -116,18 +77,7 @@
     | Real _ -> M.loc_none
   else M.loc_none
 
-<<<<<<< HEAD
 (** The local AEAD invariant *)
-abstract
-val invariant:
-  #ip:ipkg ->
-  #index_of_i:(ip.t -> I.id) ->
-  #i:regid ip ->
-  k:key ip index_of_i i ->
-  h:mem ->
-  GTot Type0
-=======
->>>>>>> 649d8b86
 let invariant #ip #index_of_i #i k h =
   if model then
     let k: _key index_of_i i = k in
@@ -136,27 +86,7 @@
     | Real _ -> True
   else True
 
-<<<<<<< HEAD
-abstract
-val invariant_framing:
-  #ip:ipkg ->
-  #index_of_i:(ip.t -> I.id) ->
-  #i:ip.t{ip.registered i} ->
-  k:key ip index_of_i i ->
-  h0:mem ->
-  l:M.loc ->
-  h1:mem ->
-  Lemma (requires invariant k h0 /\
-         M.modifies l h0 h1 /\
-	 M.loc_disjoint l (footprint k))
-//         ~(r `Set.mem` footprint k) /\
-//         ~(r `Set.mem` shared_footprint))
-        (ensures invariant k h1)
-
 let invariant_framing #ip #index_of_i #i k h0 r h1 =
-=======
-let invariant_framing #ip #index_of_i i k h0 r h1 =
->>>>>>> 649d8b86
   if model then
     let k: _key index_of_i i = k in
     match k with
@@ -174,26 +104,6 @@
     | Real _ -> True
   else True
 
-<<<<<<< HEAD
-abstract
-val empty_log_framing:
-  #ip:ipkg ->
-  #aeadAlg_of_i:(ip.t -> aeadAlg) ->
-  #index_of_i:(ip.t -> I.id) ->
-  #i:ip.t{ip.registered i} ->
-  a:info1 #ip aeadAlg_of_i i ->
-  k:key ip index_of_i i ->
-  h0:mem ->
-  r:rid ->
-  h1:mem ->
-  Lemma
-    (requires (empty_log a k h0 /\
-               modifies_one r h0 h1 /\
-	       True))
-//               ~(r `Set.mem` footprint k)))
-    (ensures  (empty_log a k h1))
-=======
->>>>>>> 649d8b86
 let empty_log_framing #ip #aeadAlg_of_i #index_of_i #i a k h0 r h1 =
   if model then
     let k: _key index_of_i i = k in
@@ -204,29 +114,6 @@
       else ()
     | Real _ -> ()
 
-<<<<<<< HEAD
-abstract
-val create_key:
-  ip:ipkg ->
-  // 2018.03.22: To guarantee erasure of `aeadAlg_of_i`,
-  // we need to switch to the GTot effect
-  // aeadAlg_of_i:(ip.t -> GTot aeadAlg) ->
-  // ... and erase `ipkg` for good measure:
-  // (let ip = reveal ip in ...
-  aeadAlg_of_i:(ip.t -> aeadAlg) ->
-  index_of_i:(ip.t -> I.id) ->
-  i:ip.t{ip.registered i} ->
-  a:info1 #ip aeadAlg_of_i i ->
-  ST (key ip index_of_i i)
-     (requires fun h0 -> model) ///\ live_region h0 (AE.prf_region (index_of_i i)))
-     (ensures  fun h0 k h1 ->
-       M.modifies M.loc_none h0 h1 /\
-       fresh_loc (footprint k) h0 h1 /\
-//       empty_log #ip #aeadAlg_of_i #index_of_i #i a k h1 /\
-       invariant k h1)
-
-=======
->>>>>>> 649d8b86
 let create_key ip aeadAlg_of_i index_of_i i a =
   let id = index_of_i i in
   let prf_rgn = AE.prf_region id in //new_region a.parent in
@@ -237,32 +124,9 @@
 //  else ck
   admit() // Ideal/Real
 
-<<<<<<< HEAD
-assume val coerceT_key:
-  ip:ipkg ->
-  aeadAlg_of_i:(ip.t -> aeadAlg) ->
-  index_of_i:(ip.t -> I.id) ->
-  i:ip.t{ip.registered i /\ (ideal ==> ~(ip.honest i))} ->
-  a:info1 #ip aeadAlg_of_i i ->
-  keyrepr a ->
-  GTot (key ip index_of_i i)
+let coerceT_key = admit ()
 
-assume val coerce_key:
-  ip:ipkg ->
-  aeadAlg_of_i:(ip.t -> aeadAlg) ->
-  index_of_i:(ip.t -> I.id) ->
-  i:ip.t{ip.registered i /\ (ideal ==> ~(ip.honest i))} ->
-  a:info1 #ip aeadAlg_of_i i->
-  k0:keyrepr a ->
-  ST (key ip index_of_i i)
-    (requires fun h0 -> True)
-    (ensures fun h0 k h1 -> k == coerceT_key ip aeadAlg_of_i index_of_i i a k0
-      /\ M.modifies M.loc_none h0 h1 /\ fresh_loc (footprint k) h0 h1
- //     /\ empty_log #ip #aeadAlg_of_i #index_of_i #i a k h1
-      /\ invariant k h1)
-
-let len #ip #aeadAlg_of_i #i (u:info1 #ip aeadAlg_of_i i) =
-  keylen u.alg
+let coerce_key = admit ()
 
 (*
 
@@ -281,12 +145,27 @@
     (create_key ip aeadAlg_of_i index_of_i)
     (coerceT_key ip aeadAlg_of_i index_of_i)
     (coerce_key ip aeadAlg_of_i index_of_i)
-=======
-let coerceT_key _ _ _ _ _ _ = admit ()
->>>>>>> 649d8b86
 
-let coerce_key _ _ _ _ _ _ = admit ()
+let mp (ip:ipkg) (aeadAlg_of_i:ip.t -> aeadAlg) (index_of_i:ip.t -> I.id)
+  : ST (pkg ip)
+  (requires fun h0 -> True)
+  (ensures fun h0 p h1 ->
+    //17-12-01 we need freshness and emptyness of the new table + local packaging
+    modifies_mem_table p.define_table h0 h1 /\
+    p.package_invariant h1)
+=
+  memoization_ST #ip (local_ae_pkg ip aeadAlg_of_i index_of_i)
 
+val encrypt:
+  ip:ipkg ->
+  aeadAlg_of_i: (ip.t -> aeadAlg) ->
+  index_of_i: (ip.t -> I.id) ->
+  #i:ip.t{ip.registered i} ->
+  k: key ip (* aeadAlg_of_i *) index_of_i i -> nat -> ST nat
+  (requires fun h0 -> invariant k h0)
+  (ensures fun h0 c h1 ->
+    modifies (rset_union (footprint k) shared_footprint) h0 h1
+    /\ invariant k h1)
 let encrypt _ _ _ #_ k v = v + 1
  // if model then
  // ...
