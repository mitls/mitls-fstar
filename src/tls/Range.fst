module Range

(* This module defines all range computations for the lengths of
   plaintext messages exchanged over TLS, in order to construct
   length-hiding authenticated encryption. *)
open Platform
open Platform.Bytes
open TLSConstants
open TLSInfo
open CoreCrypto

module AE = AEADProvider

#reset-options "--initial_fuel 0 --initial_ifuel 1 --max_fuel 0 --max_ifuel 2"

type id2 = i:id { ID12? i } // gradually adding TLS 1.3...

(* ranges *)
type range = r:(nat * nat) { fst r <= snd r }
type within (n:nat) (r:range) = fst r <= n /\ n <= snd r
type wider (r1:range) (r2:range) = fst r1 <= fst r2 /\ snd r2 <= snd r1
type rbytes (r:range) = b:bytes { within (length b) r }

let point (n:nat) : range = (n,n)
let zero = point 0

val sum: range -> range -> Tot range
let sum (l0,h0) (l1,h1) = (l0 + l1, h0 + h1)

let aeAlg (i:id{~(PlaintextID? i) /\ AEAD? (aeAlg_of_id i)}) =
  AEAD?._0 (aeAlg_of_id i)

(* Length of IV for a non-AEAD cipher *)
val ivSize: i:id{~(PlaintextID? i) /\ ~(AEAD? (aeAlg_of_id i))} -> Tot nat
let ivSize i =
  let authEnc = aeAlg_of_id i in
  match authEnc with
  | MACOnly _ | MtE (Stream _) _ -> 0
  | MtE (Block alg) _ -> blockSize alg

(* Mandatory fixed padding for a cipher *)
val fixedPadSize: id -> Tot nat
let fixedPadSize i =
  if PlaintextID? i then 0
  else
    let authEnc = aeAlg_of_id i in
    match authEnc with
    | MACOnly _ | AEAD _ _ | MtE (Stream _) _ -> 0
    | MtE (Block _) _ -> 1 // 1 byte for GenericBlockCipher.padding_length

(* Maximal padding length for a cipher *)
// Note that the 1-byte padding length is included here, i.e. block ciphers can
// use at most 255 bytes of padding, plus 1 byte to encode the length
val maxPadSize: id2 -> Tot nat
let maxPadSize i =
  let authEnc = aeAlg_of_id i in
  match authEnc with
  | MACOnly _ | AEAD _ _ | MtE (Stream _) _ -> 0
  | MtE (Block alg) _ ->
    lemma_MtE i; lemma_ID12 i;
    match pv_of_id i with
    | SSL_3p0 -> blockSize alg
    | TLS_1p0 | TLS_1p1 | TLS_1p2 -> 256

(* Minimal padding length for a given plaintext length (in bytes) *)
val minimalPadding: id -> nat -> Tot nat
let minimalPadding i len =
  if PlaintextID? i then 0
  else
    let authEnc = aeAlg_of_id i in
    match authEnc with
    | MACOnly _ | AEAD _ _ | MtE (Stream _) _ -> fixedPadSize i
    | MtE (Block alg) _ ->
      let bs = blockSize alg in
      let lp = len % bs in
      bs - lp

(* Sanity check *)
#set-options "--initial_ifuel 2"
val minimalPadding_at_least_fixedPadSize: i:id -> len:nat ->
  Lemma (fixedPadSize i <= minimalPadding i len)
let minimalPadding_at_least_fixedPadSize _ _ = ()

val minMaxPad: id2 -> Tot range
#set-options "--initial_ifuel 2"
let minMaxPad i = (fixedPadSize i, maxPadSize i)
#set-options "--initial_ifuel 1"

type valid_clen (i:id) (clen:nat) =
 (if PlaintextID? i then
    0 <= clen /\ clen <= max_TLSPlaintext_fragment_length
  else if ID13? i then
    begin
    lemma_ID13 i;
    let tlen = aeadTagSize (aeAlg i) in
    tlen < clen /\ clen <= tlen + max_TLSCiphertext_fragment_length_13
    end
  else // ID12? i
    begin
    if AEAD? (aeAlg_of_id i) then
      0 <= clen - AE.explicit_iv_length i - aeadTagSize (aeAlg i) - fixedPadSize i /\ 
      clen - AE.explicit_iv_length i - aeadTagSize (aeAlg i) - maxPadSize i <= max_TLSPlaintext_fragment_length
    else if MtE? (aeAlg_of_id i) then
      0 <= clen - ivSize i - macSize (macAlg_of_id i) - fixedPadSize i /\ 
      clen - ivSize i - macSize (macAlg_of_id i) - maxPadSize i <= max_TLSPlaintext_fragment_length
    else // MACOnly
      let MACOnly h = aeAlg_of_id i in
      0 <= clen - hashSize h /\ clen - hashSize h <= max_TLSPlaintext_fragment_length
    end)

//Is there a nice way to avoid writing implicit arguments for pairs and the superfluous refinement 0 <= max?
(* cipherRangeClass: given a ciphertext length, how long can the plaintext be? *)
val cipherRangeClass: i:id2 -> clen:nat -> Pure range
  (requires valid_clen i clen)
  (ensures fun (r:range) ->
       (AEAD? (aeAlg_of_id i) ==> (
         let a = aeAlg i in
         // Currently maxPadSize i = 0 in all cases therefore min == max 
         let max = clen - AE.explicit_iv_length i - aeadTagSize a - fixedPadSize i in
         let min = clen - AE.explicit_iv_length i - aeadTagSize a - maxPadSize i in
         0 <= max 
         /\ (  (0 < min /\ r == Mktuple2 #nat #nat min max) 
            \/ (min <= 0 /\ r == Mktuple2 #nat #nat 0 max))))
     /\ (~(AEAD? (aeAlg_of_id i)) ==> (
         let max = clen - ivSize i - macSize (macAlg_of_id i) - fixedPadSize i in 
         let min = clen - ivSize i - macSize (macAlg_of_id i) - maxPadSize i in
           0 <= max 
         /\ ((0 < min /\ max < max_TLSPlaintext_fragment_length /\ r == Mktuple2 #nat #nat min max )
          \/ (0 < min /\ max >= max_TLSPlaintext_fragment_length /\ r == Mktuple2 #nat #nat min max_TLSPlaintext_fragment_length)
          \/ (min <= 0 /\ max < max_TLSPlaintext_fragment_length /\ r == Mktuple2 #nat #nat 0 max)
          \/ (min <= 0 /\ max >= max_TLSPlaintext_fragment_length /\ r == Mktuple2 #nat #nat 0 max_TLSPlaintext_fragment_length))
// needed in Encode: 
//         /\ snd r - fst r <= maxPadSize i - minimalPadding i (snd r + macSize (macAlg_of_id i))
))
     /\ snd r <= max_TLSPlaintext_fragment_length
)

let cipherRangeClass i clen =
  let authEnc = aeAlg_of_id i in
  match authEnc with
  | MACOnly _
  | MtE (Stream _) _
  | MtE (Block _ ) _ ->
    let ivL = ivSize i in
    let macLen = macSize (macAlg_of_id i) in
    let minPad, maxPad = minMaxPad i in
    let max = clen - ivL - macLen - minPad in
    let min = clen - ivL - macLen - maxPad in
    if min < 0 then
      (0,max)
    else
      if max < max_TLSPlaintext_fragment_length then
	(min,max)
      else
	(min,max_TLSPlaintext_fragment_length)
  | AEAD aeadAlg _ ->
    let ivL = AE.explicit_iv_length i in
    let tagL = aeadTagSize aeadAlg in
    let minPad, maxPad = minMaxPad i in
    let max = clen - ivL - tagL - minPad in
    let min = clen - ivL - tagL - maxPad in
    min, max

val cipherRangeClass_width: i:id2 ->
  clen:nat{valid_clen i clen} ->
  Lemma (snd (cipherRangeClass i clen) - fst (cipherRangeClass i clen) <= maxPadSize i - fixedPadSize i)
#set-options "--initial_ifuel 2"
let cipherRangeClass_width i clen = ()

#reset-options
#set-options "--initial_fuel 0 --initial_ifuel 0 --max_fuel 0 --max_ifuel 0" //very puzzled how the next query could succeed with 0 fuel

(* targetLength: given a plaintext range, what would be the length of the ciphertext? *)
// TLS 1.2 RFC: For CBC, the encrypted data length is one more than the sum of
// block_length, TLSPlaintext.length, mac_length, and padding_length
val targetLength : i:id2 -> r:range -> Pure nat
  (requires
    snd r <= max_TLSPlaintext_fragment_length
    /\ (~(AEAD? (aeAlg_of_id i)) ==>
        snd r - fst r <= maxPadSize i - minimalPadding i (snd r + macSize (macAlg_of_id i)))
    /\ (AEAD? (aeAlg_of_id i) ==> fst r = snd r))
  (ensures (fun clen -> valid_clen i clen /\ wider (cipherRangeClass i clen) r))
let targetLength i r =
  let l,h = r in
  let authEnc = aeAlg_of_id i in
  match authEnc with
  | MACOnly _
  | MtE (Stream _) _
  | MtE (Block _) _ ->
    let ivL = ivSize i in
    let macLen = macSize (macAlg_of_id i) in
    let prePad = h + macLen in
    let padLen = minimalPadding i prePad in
    let clen = ivL + prePad + padLen in
    clen
  | AEAD aeadAlg _ ->
    let ivL = AE.explicit_iv_length i in
    let tagL = aeadTagSize aeadAlg in
    let fp = fixedPadSize i in
    let clen = ivL + h + fp + tagL in
    clen

(* This is the high-level spec for targetLength (for non-AEAD ciphers):

   forall i. forall r. forall x in r. exists plen.
     minimalPadding i (x + macLen) <= plen <= maxPadSize i
     /\ targetLength i r = ivSize i + x + macLen i + plen

   Because how minimalPadding is defined, we don't require the lower bound
   minimalPadding i (l + macLen i) - minimalPadding i (h + macLen i) <= h - l
   This always holds when l <= h
*)

(* Sanity check
  val targetLength_spec_nonAEAD: i:id2{~(AEAD? (aeAlg_of_id i))}
  -> r:range{
      snd r <= max_TLSPlaintext_fragment_length
      /\ (~(AEAD? (aeAlg_of_id i)) ==>
   	snd r - fst r <= maxPadSize i - minimalPadding i (snd r + macSize (macAlg_of_id i)))
     /\ (AEAD? (aeAlg_of_id i) ==> fst r = snd r)}
  -> x:nat{within x r}
  -> Lemma (let clen = targetLength i r in
   	let plen = clen - x - macSize (macAlg_of_id i) - ivSize i in
   	minimalPadding i (x + macSize (macAlg_of_id i)) <= plen
   	/\ plen <= maxPadSize i
   	/\ clen = ivSize i + x + macSize (macAlg_of_id i) + plen)
  #set-options "--initial_ifuel 2"
  let targetLength_spec_nonAEAD i r x = ()
*)

(* Sanity check
  val targetLength_spec_AEAD: i:id2{AEAD? (aeAlg_of_id i)}
  -> r:range{fst r = snd r /\ snd r <= max_TLSPlaintext_fragment_length}
  -> x:nat{within x r} ->
  Lemma (let clen = targetLength i r in
   	   let plen = fixedPadSize i in
   	   minimalPadding i (x + aeadTagSize (aeAlg i)) <= plen
   	   /\ plen <= maxPadSize i
   	   /\ clen = AE.explicit_iv_length i + x + aeadTagSize (aeAlg i) + plen)
  let targetLength_spec_AEAD i r x = ()
*)

#reset-options
#set-options "--initial_fuel 0 --initial_ifuel 2 --max_fuel 0 --max_ifuel 2"

val targetLength_at_most_max_TLSCiphertext_fragment_length: i:id2
   -> r:range{
       snd r <= max_TLSPlaintext_fragment_length
       /\ (~(AEAD? (aeAlg_of_id i)) ==>
           snd r - fst r <= maxPadSize i - minimalPadding i (snd r + macSize (macAlg_of_id i)))
	   /\ (AEAD? (aeAlg_of_id i) ==> fst r = snd r)}
   -> Lemma (targetLength i r <= max_TLSCiphertext_fragment_length)
#set-options "--z3rlimit 60"
//without hints, this next query succeeds in around 19s on a powerful desktop; that's too close the default 20s timeout for CI
//with hints, it takes about 3.5s on the same machine. So, for CI with hints, the 60s timeouts is very generous but harmless
//At least with the long timeout it should work reliably with or without hints
let targetLength_at_most_max_TLSCiphertext_fragment_length i r = ()


val targetLength_converges: i:id2
  -> r:range{
      snd r <= max_TLSPlaintext_fragment_length
      /\ (~(AEAD? (aeAlg_of_id i)) ==>
          snd r - fst r <= maxPadSize i - minimalPadding i (snd r + macSize (macAlg_of_id i)))
      /\ (AEAD? (aeAlg_of_id i) ==> fst r = snd r)}
  -> Lemma (targetLength i r = targetLength i (cipherRangeClass i (targetLength i r)))
(* #reset-options "--initial_fuel 0 --initial_ifuel 1 --max_fuel 0 --max_ifuel 1" *)
<<<<<<< HEAD
#set-options "--z3rlimit 120"
=======
#set-options "--z3rlimit 1000"
>>>>>>> cf7bcf17
//without hints, the next query also takes several seconds on a powerful desktop
let targetLength_converges i r =
  lemma_MtE i; lemma_ID12 i

#reset-options "--initial_fuel 0 --initial_ifuel 1 --max_fuel 0 --max_ifuel 1"
val rangeClass: i:id2 -> r:range -> r':range
  { snd r <= max_TLSPlaintext_fragment_length
    /\ ((~(AEAD? (aeAlg_of_id i))
       /\ snd r - fst r <= maxPadSize i - minimalPadding i (snd r + macSize (macAlg_of_id i)))
    \/ (AEAD? (aeAlg_of_id i) /\ fst r = snd r))
    /\ r' = cipherRangeClass i (targetLength i r) }
let rangeClass i (r:range) =
    if MACOnly? (aeAlg_of_id i) && not(SSL_3p0? (pv_of_id i)) then
        Error.unexpected "[rangeClass] given an invalid algorithm identifier"
    else
        if (snd r <= max_TLSPlaintext_fragment_length &&
            (not(AEAD? (aeAlg_of_id i)) && snd r - fst r <= maxPadSize i - minimalPadding i (snd r + macSize (macAlg_of_id i))
            || (AEAD? (aeAlg_of_id i) && fst r = snd r)))
        then
            let tlen = targetLength i r in
            match (aeAlg_of_id i) with
            | MACOnly _
            | MtE (Stream _) _
            | MtE (Block _) _ ->
                let ivL = ivSize i in
                let macLen = macSize (macAlg_of_id i) in
                let minPad, maxPad = minMaxPad i in
                let max = tlen - ivL - macLen - minPad in
                if tlen <= max_TLSCiphertext_fragment_length then
                    cipherRangeClass i tlen
                else
                    //Unreachable when snd r <= max_TLSPlaintext_fragment_length (see lemma below)
                    Error.unexpected "[rangeClass] given an invalid plaintext length."
            | AEAD _ _ -> cipherRangeClass i tlen
        else
            Error.unexpected "[rangeClass] given an invalid range."


// in encryptor logs, we do not precisely keep track of written ranges
let fragment_range: range = (0,max_TLSPlaintext_fragment_length)

// for writers, we keep track of actual ranges
// and we require point ranges when padding is not available.
type frange (i:id) = rg:range{
  wider fragment_range rg /\
  ((ID12? i /\ lhae (aeAlg_of_id i))
  \/ ID13? i
  \/ fst rg = snd rg)
}

// we don't need the index for point ranges (e.g. non-appdata traffic)
type frange_any = rg:range { wider fragment_range rg /\ fst rg = snd rg }<|MERGE_RESOLUTION|>--- conflicted
+++ resolved
@@ -265,11 +265,7 @@
       /\ (AEAD? (aeAlg_of_id i) ==> fst r = snd r)}
   -> Lemma (targetLength i r = targetLength i (cipherRangeClass i (targetLength i r)))
 (* #reset-options "--initial_fuel 0 --initial_ifuel 1 --max_fuel 0 --max_ifuel 1" *)
-<<<<<<< HEAD
-#set-options "--z3rlimit 120"
-=======
 #set-options "--z3rlimit 1000"
->>>>>>> cf7bcf17
 //without hints, the next query also takes several seconds on a powerful desktop
 let targetLength_converges i r =
   lemma_MtE i; lemma_ID12 i
