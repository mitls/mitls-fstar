--- conflicted
+++ resolved
@@ -14,28 +14,6 @@
 
 module B = LowStar.Buffer
 
-<<<<<<< HEAD
-// defining those on FStar.Bytes, not on EverCrypt's seq Uin8.t
-type hashable (a:alg) = b:bytes {length b <= max_input_length a}
-type tag (a:alg) = lbytes32 (Hacl.Hash.Definitions.hash_len a)
-
-// 18-08-31 pure hash specification;
-// renamed from [hash] already included from EverCrypt.Hash
-let h (a:alg) (b:hashable a): GTot (tag a) =
-  let v = Spec.Agile.Hash.hash a (Bytes.reveal b) in
-  Bytes.hide v
-
-/// bytes wrapper for [EverCrypt.Hash.hash]
-val compute: a:alg -> text:hashable a -> Stack (tag a)
-  (requires fun h0 -> True)
-  (ensures fun h0 t h1 ->
-    let v = reveal text in
-    B.modifies B.loc_none h0 h1 /\
-    Seq.length v <= max_input_length a /\
-    t = h a text)
-
-=======
->>>>>>> 649d8b86
 #push-options "--max_fuel 0 --max_ifuel 0 --z3rlimit 40"
 let compute a text =
   let h00 = ST.get() in
@@ -77,10 +55,6 @@
 private type accv' (a:alg) =  | Inputs: b: hashable a -> accv' a
 let accv (a:alg) = accv' a
 
-<<<<<<< HEAD
-abstract val content: #a:alg -> accv a -> Tot (hashable a)
-=======
->>>>>>> 649d8b86
 let content #a v =
   match v with Inputs b -> b
 
@@ -91,12 +65,6 @@
   Inputs (b0 @| b1)
 let finalize #a (Inputs b) = compute a b
 
-<<<<<<< HEAD
-(* older construction, still used in sig *)
-let compute_MD5SHA1 data = compute MD5 data @| compute SHA1 data
-
-=======
->>>>>>> 649d8b86
 (*
 // 18-08-29 was in Hashing.OpenSSL
 val hmac:
