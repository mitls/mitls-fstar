module TLS

open FStar.Heap
open FStar.HyperHeap
open FStar.HyperStack
open FStar.Seq
open FStar.Set

open Platform
open Platform.Bytes
open Platform.Error

open TLSError
open TLSConstants
open TLSInfo

open Range
//open Negotiation
open Epochs
//open Handshake
open Connection

module HH   = FStar.HyperHeap
module HST  = FStar.HyperStack
module MR   = FStar.Monotonic.RRef
module MS   = FStar.Monotonic.Seq
module DS   = DataStream
module SD   = StreamDeltas
module Conn = Connection
module EP   = Epochs

(* A flag for runtime debugging of TLS data. 
   The F* normalizer will erase debug prints at extraction
   when this flag is set to false *)
val discard: bool -> ST unit
  (requires (fun _ -> True))
  (ensures (fun h0 _ h1 -> h0 == h1))
let discard _ = ()
let print s = discard (IO.debug_print_string ("TLS| "^s^"\n"))
unfold val trace: s:string -> ST unit
  (requires (fun _ -> True))
  (ensures (fun h0 _ h1 -> h0 == h1))
unfold let trace = if Flags.debug_TLS then print else (fun _ -> ())


unfold let op_Array_Access (#a:Type) (s:Seq.seq a) n = Seq.index s n // s.[n] 

// using also DataStream, Content, Record
#set-options "--initial_ifuel 0 --max_ifuel 0 --initial_fuel 0 --max_fuel 0"

// too convenient; use sparingly. Should move to a library
// JP: isn't failwith sufficient enough? CF: this one works in ST. 
val unexpected: #a:Type -> v:string -> ST a
  (requires (fun h -> True))
  (ensures (fun _ _ _ -> False ))
let rec unexpected #a s = unexpected s


(** misc ***)

// the (now fake) protocol version in the record header
let outerPV (c:connection) : ST protocolVersion
  (requires (Handshake.hs_inv c.hs))
  (ensures (fun h0 pv h1 -> h0 == h1)) =
  match Handshake.version_of c.hs with
  | TLS_1p3 -> TLS_1p0
  | pv      -> pv


(** control API ***)

// subsumes connect, resume, accept_connected, ...
val create: r0:c_rgn -> tcp:Transport.t -> r:role -> cfg:config -> resume: resumeInfo r -> ST connection
  (requires (fun h -> True))
  (ensures (fun h0 c h1 ->
    modifies Set.empty h0 h1 /\
    extends c.region r0 /\ 
    stronger_fresh_region c.region h0 h1 /\
    Map.contains (HST.HS?.h h1) c.region /\ //NS: may be removeable: we should get it from fresh_region
    st_inv c h1 /\
    c_role c = r /\
//17-04-08 commented out as their access is now stateful
//    c_cfg c == cfg /\
//    c_resume c = resume /\
    c.tcp == tcp  /\
    //17-04-07 went back to static refinements on resumeInfo r
    //(r = Server ==> resume = None) /\ //16-05-28 style: replacing a refinement under the option
    epochs c h1 == Seq.createEmpty /\ // we probably don't care---but we should say nothing written yet
    HST.sel h1 c.state = (Ctrl,Ctrl) ))

#set-options "--z3rlimit 50"
let create parent tcp role cfg resume =
    let m = new_region parent in
    let hs = Handshake.create m cfg role resume in
<<<<<<< HEAD
=======
    let recv = ralloc m Record.wait_header in 
>>>>>>> 781dbdb9
    let state = ralloc m (Ctrl,Ctrl) in
    assume (is_hs_rgn m);
    C #m hs tcp recv state


//TODO upgrade commented-out types imported from TLS.fsti
// type initial (role: role) (ns:Transport.t) (c:config) (resume: option sessionID) (cn:connection) (h: HyperHeap.t) =
//     extends (c_rid cn) root /\ // we allocate a fresh, opaque region for the connection
//     c_role cn   = role /\
//     c_tcp cn    = ns /\
//     c_resume cn = resume /\
//     c_cfg cn = c /\
//     HyperHeap.sel h (C.reading cn) = Init /\ // assuming Init epoch implicitly have no data sent/received
//     HyperHeap.sel h (C.writing cn) = Init

// painful to specify?
//* should we still return ConnectionInfo ?
//* merging connect and resume with an optional sessionID
//val connect: ns:Transport.t -> c:config -> resume: option sessionID -> ST connection
//  (requires (fun h0 -> True))
//  (ensures (fun h0 cn h1 ->
//    modifies Set.empty h0 h1 /\
//    initial Client ns c resume cn h1
//    //TODO: even if the server declines, we authenticate the client's intent to resume from this sid.
//  ))
let connect m0 tcp cfg         = create m0 tcp Client cfg (None, [])
let resume  m0 tcp cfg sid psk = create m0 tcp Client cfg (sid, psk)

//val accept_connected: ns:Transport.t -> c:config -> ST connection
//  (requires (fun h0 -> True))
//  (ensures (fun h0 cn h1 ->
//    modifies Set.empty h0 h1 /\
//    initial Server ns c None cn h1
//  ))
let accept_connected m0 tcp cfg = create m0 tcp Server cfg (None,[])

//* do we need accept and accept_connected?
//val accept: Tcp.tcpListener -> c:config -> ST connection
//  (requires (fun h0 -> True))
//  (ensures (fun h0 cn h1 ->
//    modifies Set.empty h0 h1 /\
//    (exists ns. initial Server ns c None cn h1)
//  ))
let accept m0 listener cfg =
    let tcp = Transport.accept listener in
    accept_connected m0 tcp cfg

//val rehandshake: cn:connection { c_role cn = Client } -> c:config -> ST unit
//  (requires (fun h0 -> True))
//  (ensures (fun h0 b h1 -> modifies Set.empty h0 h1 // no visible change in cn
//  ))
let rehandshake c ops = Handshake.rehandshake (C?.hs c) ops
// the client can ask for rekeying --- no immediate effect
//val rekey: cn:connection { c_role cn = Client } -> ST unit
//  (requires (fun h0 -> True))
//  (ensures (fun h0 b h1 -> modifies Set.empty h0 h1 // no visible change in cn
//  ))
let rekey c ops       = Handshake.rekey       (C?.hs c) ops
//val request: cn:connection { c_role cn = Server } -> c:config -> ST unit
//  (requires (fun h0 -> True))
//  (ensures (fun h0 b h1 -> modifies Set.empty h0 h1 // no visible change in cn
//  ))
let request c ops     = Handshake.request     (C?.hs c) ops

let get_mode c = (Handshake.get_mode (C?.hs c))

(** current epochs ***)

// the index of messages depends on the connection state,
// and may be different for reading and for writing.

#set-options "--initial_ifuel 0 --max_ifuel 1 --initial_fuel 0 --max_fuel 0"
//16-05-28 we need pattern matching! 

// to be replaced with check_incrementable (and pushed).
// dynamically checks for overflows
val no_seqn_overflow: c: connection -> rw:rw -> ST bool
  (requires (fun h -> st_inv c h))
  (ensures (fun h0 b h1 ->
    let es = epochs c h1 in
    let j = Handshake.iT c.hs rw h1 in
    j < Seq.length es /\
    h0 == h1 /\
    (b /\ j >= 0) ==> (
    let e = es.(j) in
    match rw with 
    | Reader -> StAE.incrementable (reader_epoch e) h0
    | Writer -> StAE.incrementable (writer_epoch e) h0
    )))

let no_seqn_overflow c rw =
  let es = MS.i_read (Handshake.es_of c.hs) in //MR.m_read c.hs.log in
  let j = Handshake.i c.hs rw in // -1 <= j < length es
  if j < 0 then //16-05-28 style: ghost constraint prevents using j < 0 || ... 
    true
  else ( //indexable es j
    let e = es.(j) in 
    let h = ST.get() in 
    let _ = match rw with 
    | Reader -> assume(StAE.incrementable (reader_epoch e) h)
    | Writer -> assume(StAE.incrementable (writer_epoch e) h) in
    true  )
// JP: placeholder while I fix the int64 problem
    (* 
    let n = !(seqn w) + 1 in
    if n >= 72057594037927936 && n < 18446744073709551616
    then (lemma_repr_bytes_values n; true)
    else false *)
    
#set-options "--initial_ifuel 0 --max_ifuel 0 --initial_fuel 0 --max_fuel 0"


(** outgoing ***)

type ioresult_w =
    // public results returned by TLS.send
    | Written             // the application data was written; the connection remains writable
    | WriteClose          // a final closeNotify was written; the connection is either closed or read-only
    | WriteError: o:option alertDescription -> txt: string -> ioresult_w 
                          // The connection is gone, possibly after sending a fata alert 
//  | WritePartial of unsent_data // worth restoring?

    // transient internal results returned by auxiliary send functions
    | WrittenHS: newWriter:option bool -> complete:bool -> ioresult_w // the handshake progressed
(*
//  | MustRead            // Nothing written, and the connection is busy completing a handshake
    | WriteDone           // No more data to send in the current state
    | WriteHSComplete     // The handshake is complete [while reading]
    | WriteClose           // a closeNotify was finally written.
    | WriteAgain          // sent something; there may be more to send (loop)
    | WriteAgainFinishing // outgoing epoch changed; there may be more to send to finish the handshake (loop)
    | WriteAgainClosing   // we are tearing down the connection & must still send an alert
*)

let string_of_ioresult_w = function
  | Written -> "Written"
  | WriteClose -> "WriteClose"
  | WriteError (Some a) s -> "WriteError: "^string_of_error (a,s)
  | WriteError None s -> "WriteError: "^s
  | WrittenHS nw c -> "WrittenHS "^(match nw with | Some true -> "new-writable " | Some false -> "new-hanshake-only " | None -> "")^(if c then "complete" else "")

type ioresult_o = r:ioresult_w { Written? r \/ WriteError? r }


// error-handling

// the connection fails now, and should not be resumed.
val disconnect: c: connection -> ST unit
  (requires (fun h0 -> st_inv c h0 /\ h0 `HST.contains` c.state))
  (ensures (fun h0 _ h1 -> st_inv c h1 /\ modifies (Set.singleton (C?.region c)) h0 h1))

let disconnect c =
    Handshake.invalidateSession c.hs; //changes (HS?.region c.hs)
    c.state := (Closed,Closed);
    let h = ST.get () in
    assume (st_inv c h)

// on some errors, we locally give up the connection
val unrecoverable: c: connection -> r:string -> ST ioresult_w
  (requires (fun h0 -> st_inv c h0 /\ h0 `HST.contains` c.state))
  (ensures (fun h0 i h1 -> st_inv c h1 /\ 
		        modifies (Set.singleton (C?.region c)) h0 h1 /\
			i = WriteError None r))
let unrecoverable c reason =
  disconnect c;
  WriteError None reason

let currentId_T (c:connection) (rw:rw) (h:HST.mem) : GTot id =  
  let j = Handshake.iT c.hs rw h in 
  if j < 0 
  then PlaintextID (c_nonce c)
  else epoch_id (Handshake.eT c.hs rw h)
  
let currentId (c:connection) (rw:rw) 
  : ST id 
      (requires (fun h -> True)) 
      (ensures (fun h0 r h1 -> h0==h1 /\ r=currentId_T c rw h1))
= 
  let j = Handshake.i c.hs rw in 
  if j<0 then PlaintextID (c_nonce c)
  else let e = Epochs.get_current_epoch (Handshake.epochs_of c.hs) rw in epoch_id e

let maybe_indexable (es:seq 'a) (i:int) = i=(-1) \/ indexable es i


(* 
assume val admit_st_inv: c: connection -> ST unit
  (requires (fun _ -> True))
  (ensures (fun h0 _ h1 -> h0 = h1 /\ st_inv h1 c))
*)


// auxiliary functions for projections; floating.
let appfragment (i:id{~ (PlaintextID? i)}) (o: option (rg:frange i & DataStream.fragment i rg) { Some? o }) : Content.fragment i =
  match o with
  | Some (| rg, f |) -> Content.CT_Data rg f

let datafragment (i:id{~ (PlaintextID? i)}) (o: option (rg:frange i & DataStream.fragment i rg) { Some? o }) : DataStream.delta i =
  match o with
  | Some (| rg, f |) -> let f: DataStream.pre_fragment i = f in //16-05-16 unclear why we now need this step
                       DataStream.Data f

(* which fragment should we send next? *)
(* we must send this fragment before restoring the connection invariant *)

//* pick & send one pending message from any protocol state, in two modes:
//* when writing for the application code, we may send Some? ghost.
//* when writing while reading, None? ghost.
//* the result ranges over...
//* | WriteDone         when None? ghost, notifying there is nothing left to send
//* | Written when Some? ghost, notifying the appdata fragment was sent
//* | WriteError (unrecoverable \/ after sending alert)
//* | WriteClose
//* | WriteAgain | WriteAgainFinishing | WriteAgainClosing
//* | WriteHSComplete
//* the state changes accordingly.

////////////////////////////////////////////////////////////////////////////////
// Current writers
////////////////////////////////////////////////////////////////////////////////
let trigger_peer (#a:Type) (x:a) = True

let cwriter (i:id) (c:connection) = 
  w:StAE.writer i{exists (r:StAE.reader (peerId i)).{:pattern (trigger_peer r)}
		    epoch_region_inv' (Handshake.region_of c.hs) r w}

let current_writer_pre (c:connection) (i:id) (h:HST.mem) : GTot bool = 
  let hs = c.hs in 
  let ix = Handshake.iT hs Writer h in
  if ix < 0
  then PlaintextID? i
  else 
    let epoch_i = Handshake.eT hs Writer h in 
    i = epoch_id epoch_i

let current_writer_T (c:connection) (i:id) (h:HST.mem{current_writer_pre c i h})
  : GTot (option (cwriter i c))
= 
  let i = Handshake.iT c.hs Writer h in
  if 0 <= i
  then 
    let e = Handshake.eT c.hs Writer h in
    let _ = cut (trigger_peer (Epoch?.r e)) in
    Some (Epoch?.w e)
  else None

val current_writer : c:connection -> i:id -> ST (option (cwriter i c))
       (requires (fun h -> current_writer_pre c i h))
       (ensures (fun h0 wo h1 -> 
	       current_writer_pre c i h1
	       /\ h0==h1
	       /\ wo==current_writer_T c i h1
	       /\ (None? wo <==> PlaintextID? i)))
let current_writer c i = 
  let ix = Handshake.i c.hs Writer in 
  if ix < 0
  then None
  else 
    let epochs = MS.i_read (Handshake.es_of c.hs) in
    let e = epochs.(ix) in
    let _ = cut (trigger_peer (Epoch?.r e)) in
    Some (Epoch?.w e)

let recall_current_writer (c:connection) 
  : ST unit (fun h -> True) (fun h0 _ h1 -> 
    let i = currentId_T c Writer h0 in
    let wopt = current_writer_T c i h0 in
    h0 == h1 
    /\ (match wopt with
       | None -> True
       | Some wr -> Map.contains (HST.HS?.h h0) (StAE.region wr)
	         /\ Map.contains (HST.HS?.h h0) (StAE.log_region wr)))
  = let i = currentId c Writer in
    let wopt = current_writer c i in
    match wopt with
    | None -> ()
    | Some wr -> 
      recall_region (StAE.region wr);
      recall_region (StAE.log_region wr)

//16-05-29 duplicating no_seqn_overflow?
private let check_incrementable (#c:connection) (#i:id) (wopt:option (cwriter i c))
  : ST bool
    (requires (fun h -> True))
    (ensures (fun h0 b h1 -> 
	      h0 == h1 
	      /\ (b <==> (match wopt with 
		        | None -> True
			| Some w -> StAE.incrementable w h1))))
  = assume(False); true // admit()

////////////////////////////////////////////////////////////////////////////////
// Sending fragments on a given writer (not necessarily the current one)
////////////////////////////////////////////////////////////////////////////////
let opt_writer_regions (#i:id) (#c:connection) (wopt:option (cwriter i c)) : Tot (set HH.rid) = 
  match wopt with 
  | None -> Set.empty
  | Some wr -> Set.singleton (StAE.region wr)

let sendFragment_inv (#c:connection) (#i:id) (wo:option(cwriter i c)) h = 
     st_inv c h 
  /\ (match wo with 
     | None    -> PlaintextID? i
     | Some wr ->  Map.contains (HST.HS?.h h) (StAE.region wr)
	        /\ Map.contains (HST.HS?.h h) (StAE.log_region wr))

#set-options "--initial_fuel 0 --initial_ifuel 1 --max_fuel 0 --max_ifuel 1"  

//16-05-29 note that AD_record_overflow os for oversized incoming records, not seqn overflows! See slack.
// let ad_overflow : result unit = Error (AD_internal_error, "seqn overflow")
let ad_overflow : result unit = Error (AD_record_overflow, "seqn overflow")

let sendFragment_success (mods:set rid) (c:connection) (i:id) (wo:option (cwriter i c)) (f: Content.fragment i) (h0:HST.mem) (h1:HST.mem) =
      Some? wo ==> 
      (let wr = Some?.v wo in
       modifies_just (Set.union mods (Set.singleton (StAE.region wr))) (HST.HS?.h h0) (HST.HS?.h h1) 
     /\ StAE.seqnT wr h1 = StAE.seqnT wr h0 + 1 
     /\ (authId i ==>
	     //fragment was definitely snoc'd
	     StAE.fragments wr h1 == snoc (StAE.fragments wr h0) f 
     	     //delta was maybe snoc'd, if f is not a handshake fragment
	     /\ SD.stream_deltas wr h1 == Seq.append (SD.stream_deltas wr h0) (SD.project_one_frag f)
	     //and the deltas associated with wr will forever more contain deltas1 as a prefix
             /\ MR.witnessed (SD.deltas_prefix wr (SD.stream_deltas wr h1))))

val sendFragment: c:connection -> #i:id -> wo:option (cwriter i c) -> f: Content.fragment i -> ST (result unit)
  (requires (sendFragment_inv wo))
  (ensures (fun h0 r h1 -> 
    //we still have st_inv, etc.
    sendFragment_inv wo h1 
    //we didn't advance any epochs
    /\ (current_writer_pre c i h0 ==> current_writer_pre c i h1
				   /\ current_writer_T c i h0 == current_writer_T c i h1)
    /\ (currentId_T c Writer h1 = currentId_T c Writer h0)
    //behavior in the erroneous cases				   
    /\ (None? wo \/ r=ad_overflow ==> modifies Set.empty h0 h1)
    /\ (r=ad_overflow ==> Some? wo /\ not(StAE.incrementable (Some?.v wo) h1))
    //correct behavior, including projections suitable for both the handshake (fragments) and the application (deltas)
    /\ (r<>ad_overflow ==> sendFragment_success Set.empty c i wo f h0 h1)))

#reset-options "--z3rlimit 100 --initial_fuel 0 --max_fuel 0 --initial_ifuel 1 --max_ifuel 1"
let sendFragment c #i wo f =
  reveal_epoch_region_inv_all ();
  let ct, rg = Content.ct_rg i f in
  let idt = if ID12? i then "ID12" else if ID13? i then "ID13" else "PlaintextID" in
  trace ("send "^Content.ctToString ct^" fragment with index "^idt);
  if not (check_incrementable wo)
  then ad_overflow 
  else begin
       let payload: Content.encrypted f =
           match wo with
	   | None    -> 
	     assert (PlaintextID? i);
	     Content.repr i f
	   | Some wr -> 
	     SD.encrypt wr f 
       in
       let pv = Handshake.version_of c.hs in
       lemma_repr_bytes_values (length payload);
       assume (repr_bytes (length payload) <= 2); //NS: How are we supposed to prove this?
       let record = Record.makePacket ct (PlaintextID? i) pv payload in
       let r  = Transport.send c.tcp record in
       match r with
       | Error(x)  -> Error(AD_internal_error,x)
       | Correct _ -> Correct()
  end

////////////////////////////////////////////////////////////////////////////////
// Sending alerts: this always happens on the current writer
////////////////////////////////////////////////////////////////////////////////
//Cedric says on slack:
//  Functionally, you can only send alerts on the current epoch; so
//  indeed, it is not necessarily the index known at the TLS API level. We
//  have to reflect it in the postconditions of TLS read/write, but we
//  don't have to be fully precise: If we report an error, we can e.g. say
//  that an alert may have been sent on the current epoch.

#reset-options "--z3rlimit 100 --initial_fuel 0 --max_fuel 0 --initial_ifuel 1 --max_ifuel 1"
private let sendAlert (c:connection) (ad:alertDescription) (reason:string)
  :  ST ioresult_w
	(requires (fun h -> 
	  let i = currentId_T c Writer h in 
	  current_writer_pre c i h
	  /\ sendFragment_inv (current_writer_T c i h) h))
	(ensures (fun h0 r h1 -> 
	    let i = currentId_T c Writer h1 in 
    	    current_writer_pre c i h1 /\
	    st_inv c h1 /\
	    (match r with 
	     | WriteError None _ ->
	       modifies (Set.singleton (C?.region c)) h0 h1
	       //the spec of disconnect is too weak to prove this now
               (* /\ sel h1 c.state = Close *)
	       (* /\ StAE.fragments wr h1 == snoc (StAE.fragments wr h0) f *)
	     | WriteError (Some _) _ ->
	       modifies (Set.singleton (C?.region c)) h0 h1
	       //the spec of disconnect is too weak to prove more than this now
	     | WriteClose -> 
	       let wopt = current_writer_T c i h1 in
	       let frag = Content.CT_Alert #i (point 2) ad in
	       let st = sel h0 c.state in
	       sendFragment_success (Set.singleton (C?.region c)) c i wopt frag h0 h1
	       /\ sel h1 c.state = (fst st, Closed)
	     | _ -> False)))
=
    trace ("sendAlert "^TLSError.string_of_error (ad,reason));
    reveal_epoch_region_inv_all ();
    let i = currentId c Writer in
    let wopt = current_writer c i in 
    let st = !c.state in
    let res = sendFragment c #i wopt (Content.CT_Alert #i (point 2) ad) in
    match res with 
    | Error xy -> unrecoverable c (snd xy) // or reason?
    | Correct _   ->
        if ad = AD_close_notify then
          begin // graceful closure
            c.state := (fst st, Closed);
            WriteClose
          end
        else
          begin
            disconnect c;
            WriteError (Some ad) reason
          end

////////////////////////////////////////////////////////////////////////////////
// Sending handshake messages on a given writer
////////////////////////////////////////////////////////////////////////////////
let sendHandshake_post (#c:connection) (#i:id) (wopt:option (cwriter i c)) 
		       (om:option (HandshakeLog.fragment i)) (send_ccs:bool) (h0:HST.mem) r (h1:HST.mem) = 
      modifies_just (opt_writer_regions wopt) (HST.HS?.h h0) (HST.HS?.h h1)    //didn't modify more than the writer's regions
      /\ (match wopt with
 	 | None -> True
	 | Some wr ->
	   StAE.seqnT wr h0 <= StAE.seqnT wr h1
	   /\ StAE.seqnT wr h1 <= StAE.seqnT wr h0 + 2  //sent at most 2 fragments
	   /\ (authId i ==> 
	      (let frags1 = StAE.fragments wr h1 in
 	       let frags0 = StAE.fragments wr h0 in
	       Seq.equal (SD.stream_deltas wr h1) (SD.stream_deltas wr h0) //all the fragments sent are internal to TLS
	       /\ (match r with 
		  | Error _ ->  
		    //either the handshake message failed or the ccs failed
		    //but we can't really distinguish those cases precisely
		    //Also, the post-condition of sendFragment in the error case is not yet very informative
		    True
		  | _ ->
		    r<>ad_overflow ==>  //if both sends succeeded
		    (match om with 
		     | None ->  //if no msg, then we sent at most the CCS
		       if send_ccs 
		       then frags1==snoc frags0 (Content.CT_CCS #i (point 1))
		       else frags1==frags0
		     | Some(| rg, f |) -> //we sent the message
		       let frags0' = snoc frags0 (Content.CT_Handshake rg f) in
		       if send_ccs //and the CCS, if requested
		       then frags1==snoc frags0' (Content.CT_CCS #i (point 1))
		       else frags1==frags0')))))

#reset-options "--z3rlimit 100 --initial_fuel 0 --max_fuel 0 --initial_ifuel 1 --max_ifuel 1"
private let sendHandshake (#c:connection) (#i:id) (wopt:option (cwriter i c)) (om:option (HandshakeLog.fragment i)) (send_ccs:bool)
  : ST (result unit)
       (requires (sendFragment_inv wopt))
       (ensures (fun h0 r h1 -> 
		sendFragment_inv wopt h1
		/\ sendHandshake_post wopt om send_ccs h0 r h1))
  =  let h0 = ST.get() in
     trace "sendHandshake";
     let result0 = // first try to send handshake fragment, if any
         match om with
         | None             -> Correct()
         | Some (| rg, f |) -> sendFragment c wopt (Content.CT_Handshake rg f) in
     let h1 = ST.get() in
     // then try to send CCS fragment, if requested
     match result0 with
     | Error e -> Error e
     | _ ->
       if not send_ccs
       then result0
       else
         begin
	   // Don't pad
	   let frags = sendFragment c wopt (Content.CT_CCS #i (point 1)) in
	   let h2 = ST.get() in
	   begin
	     match wopt with
	     | Some wr -> 
	       begin
	       lemma_modifies_just_trans (HST.HS?.h h0) (HST.HS?.h h1) (HST.HS?.h h2)
	         (Set.singleton (StAE.region wr)) 
		 (Set.singleton (StAE.region wr));
	         cut (modifies_just (Set.singleton (StAE.region wr)) (HST.HS?.h h0) (HST.HS?.h h2))
	       end
	     | None -> 
	       begin
	       lemma_modifies_just_trans (HST.HS?.h h0) (HST.HS?.h h1) (HST.HS?.h h2) Set.empty Set.empty;
	       cut (modifies_just (Set.empty) (HST.HS?.h h0) (HST.HS?.h h2))
	       end
	   end;
	   frags
	 end

////////////////////////////////////////////////////////////////////////////////
// writeHandshake and helpers: repeatedly sending handshake messages
////////////////////////////////////////////////////////////////////////////////
// simplified to loop over Handshake traffic only;
// called both when writing and reading 
// returns WriteError or WrittenHandshake
//TODO: consider sending handshake warnings
//TODO: consider keeping some errors private
//TODO: consider inlining sendHandshake to save a spec.
//TODO: consider immediately sending post-completion traffic (e.g. TLS 1.2 Finished and TLS 1.3 Tickets)

//First, a wrapper around Handshake.next_fragment; 
//using monotonicity to show that the i'th epoch doesn't change

//07.29: should eventually move to Handshake.fst
//       although that module isn't verified yet 
//       so moving it there will cause us to lose 
//       regression testing for this function
let next_fragment_pre (i:id) (c:connection) h0 = 
    let s = c.hs in
    let es = Handshake.logT s h0 in
    let j = Handshake.iT s Writer h0 in 
    i=currentId_T c Writer h0 /\
    current_writer_pre c i h0 /\
    Handshake.hs_inv s h0 /\
    maybe_indexable es j /\
    (if j = -1 then PlaintextID? i else i == epoch_id es.(j))
val next_fragment: i:id -> c:connection -> ST (result (HandshakeLog.outgoing i))
  (requires (next_fragment_pre i c))
  (ensures (fun h0 result h1 -> 
    Handshake.next_fragment_ensures #i c.hs h0 result h1 /\
    (let w0 = Handshake.iT c.hs Writer h0 in   //Augmenting the post-condition of Handhshake.next_fragment 
     let es = Handshake.logT c.hs h0 in        //with this monotonicity propery
     indexable (Handshake.logT c.hs h0) w0 ==> (Handshake.logT c.hs h0).(w0) == (Handshake.logT c.hs h1).(w0)))) 
let next_fragment i c =  
  let s = c.hs in
  let h0 = ST.get() in 
  let ilog = Handshake.es_of s in 
  let w0 = Handshake.i s Writer in 
  let _  = if w0 >= 0 
	   then (MS.i_at_least_is_stable w0 (MS.i_sel h0 ilog).(w0) ilog;
		 FStar.Seq.contains_intro (MS.i_sel h0 ilog) w0 (MS.i_sel h0 ilog).(w0);
	         MR.witness ilog (MS.i_at_least w0 (MS.i_sel h0 ilog).(w0) ilog)) in
  trace ("HS.next_fragment "^(if ID12? i then "ID12" else (if ID13? i then "ID13" else "PlaintextID"))^"?"); 
  let res = Handshake.next_fragment s i in
  if w0 >= 0 then MR.testify (MS.i_at_least w0 (MS.i_sel h0 ilog).(w0) ilog);
  res


#reset-options "--z3rlimit 100 --initial_fuel 0 --max_fuel 0 --initial_ifuel 1 --max_ifuel 1"
unfold let writeHandshake_requires h_init c new_writer h = 
     	  let i_init = currentId_T c Writer h_init in 
   	  let i = currentId_T c Writer h in 
	  current_writer_pre c i h
	  /\ next_fragment_pre i c h
	  /\ (let wopt_init = current_writer_T c i_init h_init in
	     let wopt = current_writer_T c i h in
	     sendFragment_inv wopt h
	     /\ (None?new_writer ==> i == i_init /\ wopt == wopt_init) //the flag really indicates a potential change in the writer
	     /\ (authId i_init /\ authId i //TODO: would be nice to make this condition weaker, i.e., conditioned on each authId separately
		 ==> (if None? new_writer
		      then Some? wopt ==> SD.stream_deltas #i (Some?.v wopt) h == SD.stream_deltas #i (Some?.v wopt) h_init
		      else True)))(* (Some? wopt ==> SD.stream_deltas #i (Some?.v wopt) h == Seq.createEmpty) //haven't sent any application data yet on the new write *)
		        (* /\  *)//(Some? wopt_init ==> SD.stream_deltas #i_init (Some?.v wopt_init) h_init == SD.stream_deltas #i_init (Some?.v wopt_init) h)))))) //and the old writer's app data hasn't changed

unfold let writeHandshake_ensures h_init c new_writer h0 r h1 = 
      let i_init = currentId_T c Writer h_init in
      let i = currentId_T c Writer h1 in
      current_writer_pre c i h1
      /\ (match r with
      	 | WriteError _ _
      	 | WriteClose -> True
	 | WrittenHS new_writer' _ -> //the epoch didn't change
       	   let wopt_init = current_writer_T c i_init h_init in
       	   let wopt = current_writer_T c i h1 in
	   sendFragment_inv wopt h1
	   /\ (b2t (Some? new_writer) ==> b2t (Some? new_writer'))
	   /\ (None? new_writer' ==>
	       i_init == i
	       /\ wopt_init == wopt
	       /\ sendFragment_inv wopt h1
	       /\ (authId i ==> SD.stream_deltas #i (Some?.v wopt) h1 == SD.stream_deltas #i (Some?.v wopt) h_init)) //and we didn't write any application data
      	 | _ ->
      	   let wopt = current_writer_T c i h1 in
	   r <> Written /\
      	   sendFragment_inv wopt h1)

// Try to send a fragment for outgoing Handshake/CCS traffic, if any.
val writeHandshake: h_init:HST.mem //initial heap, for stating an invariant on deltas
		  -> c:connection
		  -> new_writer:option bool
		  -> ST ioresult_w 
  (requires (writeHandshake_requires h_init c new_writer))
  (ensures (writeHandshake_ensures h_init c new_writer))

#reset-options "--z3rlimit 1000 --initial_fuel 0 --max_fuel 0 --initial_ifuel 1 --max_ifuel 1"
let rec writeHandshake h_init c new_writer = 
  reveal_epoch_region_inv_all ();
  let i = currentId c Writer in
  let wopt = current_writer c i in
  trace ("writeHandshake"^(if Some? wopt then " (encrypted)" else " (plaintext)"));
  (* let h0 = get() in  *)
  match next_fragment i c with
  | Error (ad,reason) -> sendAlert c ad reason
  | Correct(HandshakeLog.Outgoing om next_keys complete) ->
      //From Handshake.next_fragment ensures, we know that if next_keys = false
      //then current_writer didn't change;
      //We also know that this only modifies the handshake region, so the delta logs didn't change
      let new_writer, send_ccs =
        match next_keys with
        | Some (appdata,ccs) -> Some appdata, ccs
        | None -> new_writer, false in
      trace ("HS.next_fragment returned "^
        (if Some?om then "a fragment" else "nothing")^
        (if send_ccs then "; CCS" else "")^
        (match next_keys with
          | None -> ""
          | Some (true, _) -> "; next_keys (for all data)"
          | Some (false,_) -> "; next_keys (for handshake only)")^
        (if complete then "; complete" else ""));
      match sendHandshake wopt om send_ccs with
      // we may have sent an handshake message and/or a CCS message;
      // as a post-condition of sendHandshake, we know that the deltas didn't change
      | Error (ad,reason) -> (
          recall_current_writer c;
          sendAlert c ad reason )
      | _   -> (
          recall_current_writer c;
          let j_ = Handshake.i c.hs Writer in  //just to get (maybe_indexable es j_)
          if Some? next_keys then Epochs.incr_writer (Handshake.epochs_of c.hs); // much happening ghostly
          let (str,stw) = !c.state in
          if complete then c.state := (Open, Open)  // much happening ghostly too
          else
          ( match next_keys with
            | Some(b, _) -> c.state := (str, (if b then Open else Ctrl))
            | None -> () );
          if complete || new_writer = Some true || (None? om && not send_ccs)
          then WrittenHS new_writer complete // done, either to writable/completion or because there is nothing left to do
          else if Some? new_writer //splitting cases just to narrow in on the assertion failure that prompted the assume
          then (
            let h = get () in 
            let j_ = Handshake.i c.hs Writer in  //just to get (maybe_indexable es j_)
            let _ =
              let s = c.hs in
              let es = Handshake.logT s h in
              assume (j_ < Seq.length es) in  //NS: weird; not sure why this is not provable
            writeHandshake h_init c new_writer)
          else writeHandshake h_init c new_writer)


////////////////////////////////////////////////////////////////////////////////
#reset-options "--z3rlimit 100 --initial_fuel 0 --max_fuel 0 --initial_ifuel 1 --max_ifuel 1"
val write: c:connection -> #i:id -> #rg:frange i -> data:DataStream.fragment i rg -> ST ioresult_w
  (requires (fun h -> 
    current_writer_pre c i h /\
    writeHandshake_requires h c (None #bool) h))
  (ensures (fun h0 r h1 -> 
    current_writer_pre c i h0 /\ ( 
    let wopt = current_writer_T c i h0 in
        match r with 
        | Written -> 
         (authId i ==> 
            (let d : DataStream.pre_fragment i = data in //A widening coercion as a proof hint, unpacking (d:fragment i rg) to a pre_fr
             Seq.equal (SD.stream_deltas #i (Some?.v wopt) h1) (snoc (SD.stream_deltas #i (Some?.v wopt) h0) (DataStream.Data d))))
       | _ -> True)))

#reset-options "--z3rlimit 100 --initial_fuel 1 --max_fuel 1 --initial_ifuel 1 --max_ifuel 1"
let write c #i #rg data =
  reveal_epoch_region_inv_all();
  let wopt = current_writer c i in
  let h0 = get () in 
  match writeHandshake h0 c None with
  | WrittenHS None _ ->
      // the caller index is still valid, so we attempt to send our application data
      // TODO static enforcement of appdata writability
      let frag = Content.CT_Data rg data in
      begin 
        match sendFragment c #i wopt frag with
        | Error(ad,reason) -> sendAlert c ad reason
        | _ -> Written
      end
  | r -> r 
      // we didn't write any application data
      // we report some handshake action; the user may retry at a different index.
      // variants may be more convenient,
      // e.g WrittenHS true false signals 0.5 writing, and we could then write AD and report completion.

////////////////////////////////////////////////////////////////////////////////
// NOT DESIGNED TO BE VERIFIED BEYOND THIS POINT
////////////////////////////////////////////////////////////////////////////////
#set-options "--lax"
// (old) outcomes?
// | WriteAgain -> sent any higher-priority fragment, same index, same app-level log (except warning)
// | Written    -> sent application fragment (when Some? appdata)
// | WriteDone  -> sent nothing              (when appdata = None)
// | WriteError None      _ -> closed the connection on unrecoverable error (same log, unclear app-level signal)
// | WriteError (Some ad) _ -> closed the connection (log extended with fatal alert)
// | WriteAgainClosing      -> will attempt to send an alert before closing
// | WriteClose              -> similar
// | WriteAgainFinishing    -> incremented the writer epoch.

//16-05-27 updated post-condition branches;
//         to be share between writing functions (each returning a subset of results); still missing details.

let write_ensures (c:connection) (i:id) (appdata: option (rg:frange i & DataStream.fragment i rg)) (r: ioresult_w) h0 h1 =
  let st0 = HST.sel h0 c.state in
  let st1 = HST.sel h1 c.state in
  let es0 = epochs c h0 in
  let es1 = epochs c h1 in
  let j = Handshake.iT c.hs Writer h0 in
  st_inv c h0 /\
  st_inv c h1 /\
  begin
    match r with
    | Written -> // writer view += Data appdata; no other visible effects.
        (match appdata with
        | None -> False
        | Some  (| rg, f |) ->
        j >= 0 /\ snd st0 = Open (* 16-05-27 not typechecking:  /\
        ( let wr = writer_epoch (Seq.index es0 j) in
          modifies_one (region wr) h0 h1 /\
          seqnT wr h1 = seqnT wr h0 + 1 /\
          (authId i ==> StAE.fragments wr h1 = snoc (StAE.fragments wr h0) (Content.CT_Data rg f))) *)
          // add something on the projection?
        )
    | WriteClose -> // writer view += Close (so we can't send anymore); only from calling sendAlert.
        snd st1 = Closed
    | WriteError oad reason ->
        // Something bad happened while writing (underspecified, for convenience)
        // * if appdata = None, then the current writer may have changed.
        // * current writer view += appdata.value (or not) += oad.value (or not)
        st1 = (Closed,Closed) /\
        (match oad with
        | Some ad -> True //TBC: writer view += at most appdata.value + ad
        | None    -> True //TBC: writer view += at most appdata.value
        )
        // TBC, describing what may have been added to the projection
    | WrittenHS newWriter complete -> True
        // we sent higher-priority traffic; no visible effects,
        // we may be in a new epoch and/or have completed a handshake
        // several cases to be detailed (see below), none of them changing writer views.
(* replacing:
    | WriteAgain -> // we sent higher-priority traffic; no visible effects.
        st0 = st1
        // only HS, Alert, and region wr were modified
        // the writer projection is unchanged
        // the iT indexes are unchanged

    | WriteDone -> // there was nothing to send [before reading]
        None? appdata
        // only internal changes in HS.

    | WriteAgainFinishing ->
        st0 = st1
        // we now have a new writer with an empty view; no other visible effects.
        // appdata was not sent, and we can't send AD until completion.

    | WriteHSComplete -> // rejoice! the handshake completed
        st1 = AD /\
        iT c.hs Writer h1 = iT c.hs Reader h1
        // should also state that the old epoch's log is unchanged, and the new epoch's log is empty.

    | WriteAgainClosing -> False
*)
  end

(*16-05-29 BEGIN OLDER VARIANT

val writeOne: c:connection -> i:id -> appdata: option (rg:frange i & DataStream.fragment i rg) -> ST ioresult_w
  (requires (fun h ->
    send_requires c i h
    /\ (let st = sel h c.state in
       let j = iT c.hs Writer h in
       j >= 0 ==> st=AD))) // CF 16-05-27 too strong
  (ensures (fun h0 r h1 -> True))
(*     let st = sel h0 c.state in *)
(*     let es = sel h0 c.hs.log in *)
(*     let j = iT c.hs Writer h0  in *)
(*     st_inv c h0 /\ *)
(*     st_inv c h1 /\ *)
(*     j == iT c.hs Writer h1 /\ //16-05-16 used to be =; see other instance above *)
(*     (if j < 0 then PlaintextID? i /\ h0 = h1 else *)
(*        let e = Seq.index es j in *)
(*        i == epoch_id e /\ ( *)
(*        let wr:writer i = writer_epoch e in *)
(*        modifies (Set.singleton (C?.region c)) h0 h1 *)
(* )))) *)


let writeOne c i appdata =
  allow_inversion (Handshake.outgoing i);
  let h0 = ST.get() in
  let wopt = current_writer c i in
  // alerts are now sent immediately, so we now start with Handshake
   match next_fragment i c.hs with
    | Handshake.OutError (x,y) -> unrecoverable c y // a bit blunt
    | Handshake.Outgoing om send_ccs next_keys complete ->
	    
      // we send handshake & CCS messages, and process key changes (TODO:restore precise checks and error handling)
      match sendHandshake wopt om send_ccs with
      | Error (_,y) -> unrecoverable c y
      | _   ->
        if next_keys           then c.state := BC; // much happening ghostly
        let st = !c.state in
        if complete && st = BC then c.state := AD; // much happening ghostly too
        if complete
	then WriteHSComplete
        else if Some? om && send_ccs
	then WriteAgain
        else
             // we finally attempt to send some application data; we may statically know that st = AD
             match st, appdata with
	     | AD, Some (rg,f) -> begin
	       match sendFragment c wopt (Content.CT_Data rg f) with
	       | Error (_,y) -> unrecoverable c y
	       | _   -> Written (* Fairly, tell we're done, and we won't write more data *)
	       end
             | _ -> WriteDone // We are finishing a handshake. Tell we're done; the next read will complete it.



let is_current_writer (#c:connection) (#i:id) (wopt:option (cwriter i c)) (h:HH.t) =
  match wopt with
  | None -> True
  | Some w ->
    iT c.hs Writer h >= 0
    /\ (let epoch_i = eT c.hs Writer h in
       w == Epoch?.w epoch_i)


////////////////////////////////////////////////////////////////////////////////
//NS reached up to here
////////////////////////////////////////////////////////////////////////////////


// in TLS 1.2 we send the Finished messages immediately after CCS
// in TLS 1.3 we send e.g. ServerHello in plaintext then encrypted HS

val writeAllFinishing: c:connection -> i:id -> ST ioresult_w
  (requires (fun h ->
    send_requires c i h)) //16-05-28 too strong: already includes incrementable.
  (ensures (fun h0 r h1 ->
    st_inv c h1 /\ modifies (Set.singleton c.region) h0 h1 /\
    (WriteError? r \/ WriteClose? r \/ Written? r)
  ))

let rec writeAllFinishing c i =
    assume false; //16-05-28
    if no_seqn_overflow c Writer then
    match writeOne c i None with
    // we disable writing temporarily
    | WriteAgain          -> writeAllFinishing c i
//   | WriteDone           -> MustRead

    // all other cases disable writing permanently
//  | WriteAgainClosing   -> writeClosing c i
    | WriteError x y      -> WriteError x y
    | WriteClose           -> WriteClose // why would we do that?

//  | MustRead            // excluded since responded only here
//  | Written             // excluded since we are not sending AD
//  | WriteAgainFinishing // excluded by the handshake logic (not easily proved)
    | WriteHSComplete     // excluded since we need an incoming CCS (not easily proved)
                          -> unexpected "[writeAllFinishing] writeOne returned wrong result"
    else                    unexpected "[writeAllFinishing] seqn overflow"


// called both by read (with no appData) and write (with some appData fragment)
// returns to read  { WriteError, WriteClose, WriteDone, WriteHSComplete }
// returns to write { WriteError, Written }
// (TODO: write returns { WriteHSComplete, MustRead } in renegotiation)
val writeAll: c:connection -> i:id -> appdata: option (rg:frange i & DataStream.fragment i rg) -> ST ioresult_w
  (requires (fun h ->
    send_requires c i h /\  //16-05-28 too strong: already includes incrementable.
    (Some? appdata ==> sel h c.state = AD)))
  (ensures (fun h0 r h1 ->
    st_inv c h1 /\ modifies (Set.singleton c.region) h0 h1 /\
    (None? appdata ==> WriteError? r \/ WriteDone? r \/ WriteHSComplete? r )))

let rec writeAll c i appdata =
    if no_seqn_overflow c Writer then
    (assume false; // TODO
    match writeOne c i appdata with
    | WriteAgain          -> writeAll c i appdata
//  | WriteAgainClosing   -> writeClosing c i // TODO, using updated epoch_id (epoch_w c)
    | WriteAgainFinishing -> // next writer epoch!
                            writeAllFinishing c i // TODO, using updated epoch_id (epoch_w c)
    | WriteError x y      -> WriteError x y
    | WriteClose           -> WriteClose
    | WriteDone           -> WriteDone
//  | MustRead            -> MustRead
    | Written             -> Written
    | _                   -> unexpected "[writeAll] writeOne returned wrong result")
    else                    unexpected "[writeAll] seqn overflow"


//Question: NS, BP, JL: Is it possible for write to return WriteAgain or a partially written data?
// no: we always write the whole fragment or we get a fatal error.

let write c i rg data = writeAll c i (Some (| rg, data |))

END OLDER VARIANT *)



// Two API functions to close down the connection
// [review function names]

// Our monotonic invariant on streams already indicates
// whether the last delta is final, so there is no need
// for additional state to keep track of half-closure.

// We notify, and hope to get back the peer's notify.

let writeCloseNotify c =
  trace "writeCloseNotify";
  sendAlert c AD_close_notify "full shutdown"

// We notify and don't wait for confirmation.
// Less reliable. Makes the connection unwritable.
// Returns sentClose  ==> the datastream is extended with AD_close_notify
//      or some unrecoverable error (in which case we don't know)

let writeClose c =
  let r = sendAlert c AD_close_notify "half shutdown" in
  c.state := (Closed, Closed);
  r


(** incoming (implicitly writing) ***)

// By default, all i:id are reader identifiers, i.e. peerId (handshakeId (reader_epoch.h)
// FIXME: Put the following definitions close to range and delta, and use them

type query = Cert.chain
type msg_i (i:id) = (range * DataStream.delta i)

(* merged with ioresult_i
type readOutcome (e:epoch) =
    | WriteOutcome of writeOutcome    // now? { ReadError, DontWrite, CompletedSecond, Read(Close) }
    | RError of string (* internal *) // now ReadError(None,err)
    | CertQuery of query * bool       // now CertQuery
    | RHSDone                         // now Complete
    // now Read(delta e) with subcases Data, Close, Alert
    | RAppDataDone of msg_i | RClose
    | RFatal of alertDescription (* The alert we received *)
    | RWarning of alertDescription (* The alert we received *)
    // internal states only
    | ReadAgain | ReadAgainFinishing | ReadFinished *)


type ioresult_i (i:id) =
    | ReadWouldBlock
        // TCP reading is non-blocking, and we are still waiting for incoming bytes
        // (Do we ever need to signal TLS changes before this happens?)
        
    | Read of DataStream.delta i
        // This delta has been added to the input stream;
        // We may have read
        // - an application-data fragment or a warning (leaving the connection live)
        // - a closure or a fatal alert (tearing down the connection)
        // If the alert is a warning, the connection remains live.
        // If the alert is final, the connection has been closed by our peer;
        // the application may reuse the underlying TCP stream
        // only after normal closure (a = AD_close_notify)
        // We have not sent anything notable (no AD, no alerts).

    | ReadError: o:option alertDescription -> txt:string -> ioresult_i i
        // We encountered an error while reading, so the connection dies.
        // we return the fatal alert we may have sent, if any,
        // or None in case of an internal error.
        // The connection is gone; its state is undefined.

    | CertQuery: query -> bool -> ioresult_i i
        // UNUSED
        // We received the peer certificates for the next epoch, to be authorized before proceeding.
        // the bool is what the Windows certificate store said about this certificate.

    | Update: writeable:bool -> ioresult_i i
      // We made some progress, may have installed new keys
      // and/or change their usability for application data.
      // (The application will need to fetch both resulting indexes.)

      // `Update false` typically requires reading again; it covers e.g.
      // - server accepted 0RTT, can receive data at the new index.
      // - client sent EOED, cannot write until handshake completing.

      // `Update true` covers e.g.
      // - client started 0RTT, can send data at the new index.
      // - server started 0.5RTT, can send data at the new index.
      // - rekeying (TBC)

      // These flags are cumulative---we can accumulate them until idle.
      // Consider returning the new indexes too?

    | Complete
      // the client SHOULD check whether 0RTT was acepted or not!
      // We successfully completed the handshake. We may now
      // read/write data in both directions (at the resulting indexes)
      // (e.g. in TLS 1.2 we have already sent our finished message, so only the read epoch changes)

    // internal states only
    | ReadAgain
    | ReadAgainFinishing

//  | ReadFinished
//  | DontWrite
//      // Nothing read yet, but we can't write anymore.

let string_of_ioresult_i (#i:id) = function
  | Read (DataStream.Data d) -> "Read "^string_of_int (length (DataStream.appBytes #i #Range.fragment_range d)) ^ " bytes of data"
  | Read DataStream.Close -> "Read Close"
  | Read (DataStream.Alert a) -> "Read Alert "^string_of_ad a
  | Read (DataStream.Close) -> "Read Close"
  | ReadError (Some o) txt -> "ReadError "^string_of_error(o,txt) 
  | ReadError None txt -> "ReadError "^txt
  | CertQuery _ _ -> "CertQuery"
  | Update b -> "Update "^(if b then "writable" else "read-only")
  | Complete -> "Complete"
  | ReadAgain -> "ReadAgain" 
  | ReadAgainFinishing -> "ReadAgainFinishing"

let live_i e r = // is the connection still live?
  match r with
  | Read d        -> not(DataStream.final e d)
  | ReadError _ _ -> false
  | _             -> true

// let's specify reading d off the input DataStream (incrementing the reader pos)

val sel_reader: h:HST.mem -> connection -> GTot (option ( i:id & StAE.reader i )) // self-specified
let sel_reader h c =
  let es = epochs c h in
  let j = Handshake.iT c.hs Reader h in
  (if j < 0 then None else
  let e = Seq.index es j in
  let i = peerId (epoch_id e) in
  assume(StAE.is_stream i);
  Some (| i, reader_epoch e |))
  // todo: add other cases depending on dispatch state

type delta h c =
  (match sel_reader h c with
  | Some (| i , _ |) -> DataStream.delta i
  | None             -> DataStream.delta (PlaintextID (c_nonce c)))


// frequent error handler; note that i is the (unused) reader index
//val alertFlush: TODO: WE REALLY NEED A VAL!
let alertFlush c ri (ad:alertDescription { isFatal ad }) (reason:string) =
  let written = sendAlert c ad reason in
  let r : ioresult_i ri = 
    match written with
    | WriteClose      -> Read DataStream.Close // do we need this case?
    | WriteError x y -> ReadError x y in         // how to compose ad reason x y ?
  r

//17-04-10 added an option for asynchrony; could flatten instead
val readFragment: c:connection -> i:id -> ST (result (option (Content.fragment i)))
  (requires (fun h0 ->
    let es = epochs c h0 in
    let j = Handshake.iT c.hs Reader h0 in
    st_inv c h0 /\
    (if j < 0 then PlaintextID? i else
      let e = Seq.index es j in
      i == peerId (epoch_id e) /\
      StAE.incrementable (reader_epoch e) h0)))
  (ensures (fun h0 r h1 ->
    let es = epochs c h0 in
    let j = Handshake.iT c.hs Reader h0 in
    st_inv c h0 /\
    st_inv c h1 /\
    j == Handshake.iT c.hs Reader h1 /\
    (if j < 0 then PlaintextID? i /\ h0 == h1 else
      let e = Seq.index es j in
      i == peerId (epoch_id e) /\
      (let rd: StAE.reader i = reader_epoch e in
      modifies (Set.singleton (StAE.region rd)) h0 h1 /\
      (match r with
      | Error e -> True // don't know what seqnT is, don't care.
      | Correct None -> True // TBC
      | Correct (Some f) ->
          StAE.seqnT rd h1 = StAE.seqnT rd h0 + 1 /\
          (authId i ==>
            (let frs = StAE.fragments #i rd h0 in
            let n = StAE.seqnT rd h0 in
            n < Seq.length frs /\
            f == Seq.index frs n)
  ))))))

let readFragment c i =
  assume false; // 16-05-19 can't prove POST.
  match Record.read c.tcp c.recv with
  | Record.ReadError e -> Error e
  | Record.ReadWouldBlock -> Correct None
  | Record.Received ct pv payload ->
    let es = MR.m_read (Handshake.es_of c.hs) in
    let j : Handshake.logIndex es = Handshake.i c.hs Reader in
    //trace ("Epoch index: "^string_of_int j);
    if j < 0 then // payload is in plaintext
      let rg = Range.point (length payload) in
      Correct(Some (Content.mk_fragment i ct rg payload))
    else
      // payload decryption
      let e = Seq.index es j in
      let Epoch #r #n #i hs rd wr = e in
      if not (valid_clen i (length payload))  // cache? check at a lower level?
      then ( 
        // we might make an effort to parse plaintext alerts
        trace ("bad payload: "^print_bytes payload);
        Error(AD_decryption_failed, "Invalid ciphertext length"))
      else 
      match StAE.decrypt (reader_epoch e) (ct,payload) with
      | None -> Error(AD_internal_error,"Decryption failure")
      | Some f -> 
          trace "StAE decrypt correct."; 
          Correct (Some f)

// We receive, decrypt, parse a record (ct,f); what to do with it?
// i is the presumed reader, threaded from the application.

private val readOne: c:connection -> i:id -> St (ioresult_i i)
//  (ensures ioresult is not Complete | CompletedSecond | DontWrite)

let readOne c i =
  assume false; //16-05-19
  match readFragment c i with
  | Error (x,y) -> alertFlush c i x y
  | Correct None -> ReadWouldBlock
  | Correct (Some f) -> (
    match f with 
    | Content.CT_Alert rg ad ->
      begin
        trace ("read Alert fragment "^TLSError.string_of_ad ad);
        if ad = AD_close_notify then
          if Closed? (snd !c.state)
          then ( // received a notify response; cleanly close the connection.
            c.state := (Closed,Closed);
            Read (DataStream.Close))
          else ( // received first notification; immediately enqueue notify response [RFC 7.2.1]
            c.state := (Closed, snd !c.state);
            alertFlush c i AD_close_notify "notify response")  // switching to (Closed,Closed)
            // NB we could ignore write errors here.
        else (   //
          if isFatal ad then disconnect c;
          Read (DataStream.Alert ad))
          // else we carry on; the user will know what to do
      end
      // recheck we tolerate alerts in all states; used to be just Init|Open, otherwise:
      // alertFlush c AD_unexpected_message (perror __SOURCE_FILE__ __LINE__ "Message type received in wrong state")

    | Content.CT_Handshake rg f ->
      begin
        trace "read Handshake fragment";
        match Handshake.recv_fragment c.hs rg f with
        | Handshake.InError (x,y) -> alertFlush c i x y
        | Handshake.InQuery q a   -> CertQuery q a
        | Handshake.InAck next_keys complete ->
            if complete
            then (c.state := (Open, Open); Complete)
            else ReadAgain
            (* // TODO: additional sanity checks.
            ( match !c.state with
            | BC ->
                   // if epoch_r c = epoch_w c then
                   (c.state := AD; Complete)
                   // else (disconnect c; ReadError None "Invalid connection state")
                   )
            else ReadAgain *)
      //| InFinished    -> ReadAgain // should we care? probably before e.g. accepting falseStart traffic
      // recheck correctness for all states; used to be just Init|Finishing|Open
      end
    | Content.CT_CCS rg ->
      begin
        trace "read CCS fragment";
        match Handshake.recv_ccs c.hs with
        | Handshake.InError (x,y) -> alertFlush c i x y
        | Handshake.InAck true false -> ReadAgainFinishing // specialized for HS 1.2
      end
    | Content.CT_Data rg f ->
      begin
        trace "read Data fragment"; 
        match fst !c.state with
        | Open -> let f : DataStream.fragment i fragment_range = f in Read #i (DataStream.Data f)
        | _ -> alertFlush c i AD_unexpected_message "Application Data received in wrong state"
      end )
 
// scheduling: we always write up before reading, to advance the Handshake.
// those writes are never AppData; they may be for other/changing epochs;
// the write outcomes that matter are: Error, Complete, and Done.
val read: connection -> i:id -> St (ioresult_i i)
let rec read c i =
    assume false;//16-05-19
    let h0 = ST.get() in
    let st0 = !c.state in
    let r = writeHandshake h0 c None in
    match r with
    | WriteError x y -> ReadError x y           // TODO review errors; check this is not ambiguous
    | WriteClose -> unexpected "Sent Close" // can't happen while sending?
    | WrittenHS newWriter complete ->
        let st1 = !c.state in
        trace ("read: WrittenHS, "^string_of_state st1^", "^(
          match newWriter, complete with
          | Some b, true -> "new writer: complete"
          | Some true, _ -> "new writer: writable"
          | Some false, _ -> "new writer: handshake-only"
          | None, true -> "same writer; complete"
          | None, false -> "nothing"));
        // NB writeHandshake already updated the state

        // return at once, so that the app can authorize and use new indexes.
        if complete then Complete
        else if newWriter = Some true then Update true

        else if newWriter = Some false && snd st0 = Ctrl then (
          trace "ignore handshake-specifc key change; calling read again";
          read c i ) // i is off?!
          // We can drop `Update false` when in (ctrl,ctrl)
          // To read again, we need to compose the update signals -- or just let the app loop?
          // We must report *some* update, but then what to do with the data??

        else
    
    // nothing written; now we can read
    // note that the reader index is unchanged
    let result = readOne c i in (
    trace ("readOne "^string_of_ioresult_i result); 
    match result with
    // TODO: specify which results imply that c.state & epochs are unchanged
    | ReadAgain             -> read c i
    | ReadAgainFinishing    -> read c i //was: readAllFinishing c
    | ReadError x y         -> ReadError x y
    | CertQuery q adv       -> CertQuery q adv
    | Read delta            -> Read delta
    | Complete              -> Complete // In TLS 1.2 client and TLS 1.3 server it makes sense to complete upon reading (e.g. reading ServerFinished in 1.2) instead of going through another roundtrip with the handshake with an extra state to Complete in writeHandshake
    )


(* 16-05-28 WIP

let read_ensures (c:connection) (i:id) (r:ioresult_i i) h0 h1 =
  let st0 = sel h0 c.state in
  let st1 = sel h1 c.state in
  let es0 = epochs c h0 in
  let es1 = epochs c h1 in
  let j = iT c.hs Reader h0 in
  st_inv c h0 /\
  st_inv c h1 /\
  begin
    // When authId i, the reader's view is the projected fragment of the peer's writer log up to the reader's seqn
    // (something worth defining, and monotonic).
    // Unless mentioned otherwise, the epoch indexes, the reader view, and the writer view are unchanged.
    match r with
    | ReadError x y ->
        // Local error; x indicates whether the writer view is extended by a fatal alert or not.
    
    | Read delta -> True
        // If authId i, then the reader view is extended by delta.
        // If delta is terminal, then the connection is now closed.
        // In particular, if delta is a (first) closeNotify and the writer view was open, it has been extended with a (second) closeNotify.
        // [for now the second notify is deferred]
        // [DataStream.Close vs closeNotify?]
        // [We get non-alerts only in some states]

    | CompletedFist ->
        // We have new indexes, with empty reader and writer views.
        // If the prior epoch was honest, their views are synchronized with the peer.
(*
    // We will need more signals for new keys:
    | NextWriter ->
        // The writer has changed; the new writer view is empty.
        // The connection is not writable, except perhaps with FalseStart/0.5RTT, or for alerts.
*)

    | ReadAgain -> True            // nothing changed in views and epochs                      [local to read loop]
    | ReadAgainFinishing -> True   // nothing changed in views, but we have a new reader epoch [local to read loop]

    | CertQuery _ _ ->          // nothing changed, and we need to authorize the peer's certificate chain.



...
            let st = !c.state in
            match st with
            | Half Reader  ->

            | Closed -> Read DataStream.Close // we already sent a close_notify, tell the user it's over
            | _ ->
                let written = writeClosing c (rd_i c) (*FIXME*) in
                match written with
                | WriteClose      -> Read DataStream.Close // clean shutdown
                | WriteError x y -> ReadError x y
                | _              -> ReadError None (perror __SOURCE_FILE__ __LINE__ "") // internal error
                )
*)

//* we used to specify the resulting connection in ioresult_i,
//* now we do that in the read postcondition


(*
// -----------------------------------------------------------------------------

// responding to a certificate-validation query,
// so that we have an explicit user decision to blame,
// but in fact a follow-up read would do as well.
// to be adapted once we have a proper PKI model
//val authorize : c:Connection -> q:query -> ST ioresult_i
//  (requires (fun h0 -> True))
//  (ensures (fun h0 result h1))

let authorize c q =
    let res = Handshake.authorize (C?.hs c) q in
    // AP: BEGIN: Inlined from handleHandshakeOutcome
    match res with
    | Handshake.InAck -> read c
        //? removed: let res = sameID (Conn(id,c1)) newConn res (Conn(id,c)) in
    | Handshake.InVersionAgreed pv ->
        (match !c.reading, !c.writing with
        | Init, Init  ->
            (* Then, also c_write must be in Init state. It means this is the very first, unprotected,
                handshake on the connection, and we just negotiated the version.
                Set the negotiated version in the current sinfo (read and write side),
                and move to the FirstHandshake state, so that
                protocol version will be properly checked *)
            c.reading := FirstHandshake pv;
            c.writing := FirstHandshake pv
            read c
            //? removed: let res = sameID (Conn(id,c1)) newConn res (Conn(id,c)) in

        | _ -> (* It means we are doing a re-negotiation. Don't alter the current version number, because it
                    is perfectly valid. It will be updated after the next CCS, along with all other session parameters *)
            read c)
            //? removed: let res = sameID (Conn(id,c1)) newConn res (Conn(id,c)) in

    | Handshake.InQuery _    -> unexpected "[authorize] A query should never be received"
    | Handshake.InFinished   -> unexpected "[authorize] The finished message should never be received right after a query"
    | Handshake.InComplete   -> unexpected "[authorize] Handshake should never complete right after a query"
    | Handshake.InError(x,y) -> alertFlush c x y

    // AP: END: Inlined from handleHandshakeOutcome

let refuse c (q:query) =
    let reason = perror __SOURCE_FILE__ __LINE__ "Remote certificate could not be verified locally" in
    abortWithAlert c AD_unknown_ca reason;
    writeClosing c
*)<|MERGE_RESOLUTION|>--- conflicted
+++ resolved
@@ -92,10 +92,7 @@
 let create parent tcp role cfg resume =
     let m = new_region parent in
     let hs = Handshake.create m cfg role resume in
-<<<<<<< HEAD
-=======
     let recv = ralloc m Record.wait_header in 
->>>>>>> 781dbdb9
     let state = ralloc m (Ctrl,Ctrl) in
     assume (is_hs_rgn m);
     C #m hs tcp recv state
