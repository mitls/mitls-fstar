﻿(* Copyright (C) 2012--2015 Microsoft Research and INRIA *)

#light "off"

(* Handshake protocol messages *)
module Handshake
open FStar.Heap
open FStar.HyperHeap
open FStar.Seq
open FStar.SeqProperties // for e.g. found
open FStar.Set  

open Platform.Bytes
open Platform.Error
open TLSError
open TLSConstants
open TLSExtensions
open TLSInfo
open Range
open HandshakeMessages
open StatefulLHAE
open HSCrypto
			  
(* Negotiation: HELLO sub-module *)

type ri = (cVerifyData * sVerifyData) 
type log = bytes 
//or how about: 
//type log = list (m:bytes{exists ht d. m = messageBytes ht d})
type nego = {
     n_resume: bool;
     n_client_random: TLSInfo.random;
     n_server_random: TLSInfo.random;
     n_sessionID: sessionID;
<<<<<<< HEAD
     n_protocol_version: protocolVersion;
     n_cipher_suite: known_cipher_suite;
=======
     n_protocol_version: ProtocolVersion;
     n_kexAlg: TLSConstants.kexAlg;
     n_aeAlg: TLSConstants.aeAlg;
     n_sigAlg: option TLSConstants.sigAlg;
     n_cipher_suite: cipherSuite;
>>>>>>> 214a82d5
     n_compression: Compression;
     n_extensions: negotiatedExtensions;
     n_scsv: list SCSVsuite;
}                 

type ID = {
     id_cert: Cert.chain;
     id_sigalg: option Sig.alg;
}

type ake = {
     ake_server_id: option ID;
     ake_client_id: option ID;
     ake_pms: bytes;
     ake_session_hash: bytes;
     ake_ms: bytes;
}

type Session = {
     session_nego: nego;
     session_ake: ake;
}     




type eph_s = option KEX_S_PRIV
type eph_c = list KEX_S_PRIV


val prepareClientHello: config -> option ri -> option sessionID -> ST (CH * log)
  (requires (fun h -> True))
  (ensures (fun h0 i h1 -> True))
let prepareClientHello cfg ri sido : CH * log =
  let crand = Nonce.mkHelloRandom() in
  let sid = (match sido with | None -> empty_bytes | Some x -> x) in
  let ci = initConnection Client crand in
  let ext = prepareExtensions cfg ci ri in
  let ch = 
  {ch_protocol_version = cfg.maxVer;
   ch_client_random = crand;
   ch_sessionID = sid;
   ch_cipher_suites = cfg.ciphersuites;
   ch_raw_cipher_suites = None;
   ch_compressions = cfg.compressions;
   ch_extensions = Some ext;} in
   (ch,clientHelloBytes ch)

(* Is [pv1 >= pv2]? *)
val gte_pv: protocolVersion -> protocolVersion -> Tot bool
let gte_pv pv1 pv2 =
  match pv1 with
  | SSL_3p0 -> (match pv2 with | SSL_3p0 -> true | _ -> false)
  | TLS_1p0 -> (match pv2 with | SSL_3p0 | TLS_1p0 -> true | _ -> false)
  | TLS_1p1 -> (match pv2 with | SSL_3p0 | TLS_1p0 | TLS_1p1 -> true | _ -> false)
  | TLS_1p2 -> (match pv2 with | TLS_1p3 -> false | _ -> true)
  | TLS_1p3 -> true

(* Returns [c] if [c] is within the range of acceptable versions for [cfg],
 * [Error] otherwise. *)
val negotiateVersion: cfg:config -> c:protocolVersion -> Tot (result protocolVersion)
let negotiateVersion cfg c =
  if gte_pv c cfg.minVer && gte_pv cfg.maxVer c then Correct c
  else Error(AD_internal_error, perror __SOURCE_FILE__ __LINE__ "Protocol version negotiation failed")

val negotiate:#a:Type -> list a -> list a -> Tot (option a)
let negotiate l1 l2 =
  List.tryFindT (fun s -> List.existsb (fun c -> c = s) l1) l2

<<<<<<< HEAD
val negotiateCipherSuite: cfg:config -> pv:protocolVersion -> c:known_cipher_suites -> Tot (result known_cipher_suite)
=======
val negotiateCipherSuite: cfg:config -> pv:ProtocolVersion -> c:known_cipher_suites -> Tot (Result (TLSConstants.kexAlg * option TLSConstants.sigAlg * TLSConstants.aeAlg * known_cipher_suite))
>>>>>>> 214a82d5
let negotiateCipherSuite cfg pv c =
  match negotiate c cfg.ciphersuites with
  | Some(CipherSuite kex sa ae) -> Correct(kex,sa,ae,CipherSuite kex sa ae)
  | None -> Error(AD_internal_error, perror __SOURCE_FILE__ __LINE__ "Cipher suite negotiation failed")

val negotiateCompression: cfg:config -> pv:protocolVersion -> c:list Compression -> Tot (result Compression)
let negotiateCompression cfg pv c =
  match negotiate c cfg.compressions with
  | Some(cs) -> Correct(cs)
  | None -> Error(AD_internal_error, perror __SOURCE_FILE__ __LINE__ "Compression negotiation failed")

// TODO : IMPLEMENT
val getCachedSession: cfg:config -> ch:CH -> ST (option Session)
  (requires (fun h -> True))
  (ensures (fun h0 i h1 -> True))
let getCachedSession cfg cg = None

// FIXME: TLS1.3
<<<<<<< HEAD
val prepareServerHello: config -> option ri -> CH -> log -> result (bytes * nego * option ake * log)
=======
val prepareServerHello: config -> option ri -> CH -> log -> ST (Result (bytes * nego * option ake * log))
  (requires (fun h -> True))
  (ensures (fun h0 i h1 -> True))
>>>>>>> 214a82d5
let prepareServerHello cfg ri ch i_log =
  let srand = Nonce.mkHelloRandom() in
  match getCachedSession cfg ch with
  | Some sentry -> 
    (match negotiateServerExtensions sentry.session_nego.n_protocol_version ch.ch_extensions ch.ch_cipher_suites cfg sentry.session_nego.n_cipher_suite ri true with
     | Error(z) -> Error(z)
     | Correct(sext,next) ->
       let shB = 
           serverHelloBytes (
            {sh_protocol_version = sentry.session_nego.n_protocol_version;
             sh_sessionID = Some (sentry.session_nego.n_sessionID);
             sh_server_random = srand;
             sh_cipher_suite = sentry.session_nego.n_cipher_suite;
             sh_compression = Some (sentry.session_nego.n_compression);
             sh_extensions = sext}) in
       let o_log = i_log @| shB in
       let o_nego = {sentry.session_nego with n_extensions = next} in
       Correct (shB,o_nego,Some sentry.session_ake,o_log))
  | None ->
    (match negotiateVersion cfg ch.ch_protocol_version with
    | Error(z) -> Error(z)
    | Correct(pv) ->
    match negotiateCipherSuite cfg pv ch.ch_cipher_suites with
    | Error(z) -> Error(z)
    | Correct(kex,sa,ae,cs) ->
    match negotiateCompression cfg pv ch.ch_compressions with
    | Error(z) -> Error(z)
    | Correct(cm) ->
    match negotiateServerExtensions pv ch.ch_extensions ch.ch_cipher_suites cfg cs ri false with
    | Error(z) -> Error(z)
    | Correct(sext,next) ->
  //  let sid = Nonce.random 32 in
    let sid = magic() in
    let shB = 
      serverHelloBytes (
      {sh_protocol_version = pv;
       sh_sessionID = Some sid;
       sh_server_random = srand;
       sh_cipher_suite = cs;
       sh_compression = Some cm;
       sh_extensions = sext}) in
    let nego = 
      {n_client_random = ch.ch_client_random;
       n_server_random = srand;
       n_sessionID = sid;
       n_protocol_version = pv;
       n_kexAlg = kex;
       n_sigAlg = sa;
       n_aeAlg  = ae;
       n_cipher_suite = cs;
       n_compression = cm;
       n_scsv = [];
       n_extensions = next;
       (* [getCachedSession] returned [None], so no session resumption *)
       n_resume = false} in
    let o_log = i_log @| shB in
    Correct (shB,nego,None,o_log))

(* Is this one of the special random values indicated by the RFC (6.3.1.1)? *)
val isSentinelRandomValue: protocolVersion -> protocolVersion -> TLSInfo.random -> Tot bool
let isSentinelRandomValue c_pv s_pv s_random =
  gte_pv c_pv TLS_1p3 && gte_pv TLS_1p2 s_pv && equalBytes (abytes "DOWNGRD\x01") s_random ||
  gte_pv c_pv TLS_1p2 && gte_pv TLS_1p1 s_pv && equalBytes (abytes "DOWNGRD\x00") s_random

(* If [true], then:
  - both the client and server versions are within the range specified by [cfg]
  - the server is not newer than the client
  - there is no undesired downgrade (as indicated by the special random values).
*)
val acceptableVersion: config -> CH -> protocolVersion -> TLSInfo.random -> Tot bool
let acceptableVersion cfg ch s_pv s_random =
  match negotiateVersion cfg ch.ch_protocol_version with
  | Correct c_pv -> 
    gte_pv c_pv s_pv && gte_pv s_pv cfg.minVer &&
    not (isSentinelRandomValue c_pv s_pv s_random)
  | Error _ ->
    false

(* If [true], then:
  - [s_cs] is has been offered previously;
  - [s_cs] is consistent with the [config];
  - TODO: [s_cs] is supported by the protocol version (e.g. no GCM with
    TLS<1.2).
*)
val acceptableCipherSuite: config -> CH -> protocolVersion -> known_cipher_suite -> Tot bool
let acceptableCipherSuite cfg ch s_pv s_cs =
  // JP: I would think the first line implies the second one?
  List.existsb (fun x -> x = s_cs) ch.ch_cipher_suites &&
  List.existsb (fun x -> x = s_cs) cfg.ciphersuites &&
  not (isAnonCipherSuite s_cs) || cfg.allowAnonCipherSuite
  

(* Our server implementation doesn't support compression, meaning [cmp] is
 always [NullCompression], so it's always a valid compression. *)
val acceptableCompression: config -> CH -> protocolVersion -> Compression -> Tot bool
let acceptableCompression cfg ch pv cmp =
  true

<<<<<<< HEAD
val processServerHello: c:config -> s:clientState c{is_C_HelloSent s} -> SH ->
                           result (s':clientState c{is_C_HelloReceived s'})
let processServerHello cfg (C_HelloSent (ri, eph, ch)) sh =
=======
val processServerHello: c:config -> option ri -> eph_c -> CH -> SH ->
                           ST (Result (nego * option ake))
  (requires (fun h -> True))
  (ensures (fun h0 i h1 -> True))
let processServerHello cfg ri eph ch sh =
>>>>>>> 214a82d5
  let res = ch_is_resumption ch in
  // FIXME 1.3
  if not (acceptableVersion cfg ch sh.sh_protocol_version sh.sh_server_random) then
    Error(AD_illegal_parameter, perror __SOURCE_FILE__ __LINE__ "Protocol version negotiation")
  else if not (acceptableCipherSuite cfg ch sh.sh_protocol_version sh.sh_cipher_suite) then
    Error(AD_illegal_parameter, perror __SOURCE_FILE__ __LINE__ "Ciphersuite negotiation")
  else if not (acceptableCompression cfg ch sh.sh_protocol_version (Some.v sh.sh_compression)) then
    Error(AD_illegal_parameter, perror __SOURCE_FILE__ __LINE__ "Compression negotiation") 
  else
    match negotiateClientExtensions sh.sh_protocol_version cfg ch.ch_extensions sh.sh_extensions sh.sh_cipher_suite ri res with
    | Error z -> Error z
    | Correct next -> 
      if res then
        match getCachedSession cfg ch with
        | None -> Error(AD_illegal_parameter, perror __SOURCE_FILE__ __LINE__ "Resumption disallowed")
        | Some sentry ->
          if sh.sh_protocol_version <> sentry.session_nego.n_protocol_version ||
            sh.sh_cipher_suite <> sentry.session_nego.n_cipher_suite ||
            Some.v sh.sh_compression <> sentry.session_nego.n_compression
          then
            Error(AD_illegal_parameter, perror __SOURCE_FILE__ __LINE__ "Resumption params do not match cached session")
          else 
            let o_nego = {sentry.session_nego with n_extensions = next} in
            Correct (o_nego, (Some sentry.session_ake))
      else          
        match sh.sh_cipher_suite with
	| CipherSuite kex sa ae ->
        let o_nego = 
          {n_client_random = ch.ch_client_random;
           n_server_random = sh.sh_server_random;
           n_sessionID = Some.v sh.sh_sessionID;
           n_protocol_version = sh.sh_protocol_version;
           n_kexAlg = kex;
           n_aeAlg = ae;
	   n_sigAlg = sa;
           n_cipher_suite = sh.sh_cipher_suite;
           n_compression = Some.v sh.sh_compression;
	   n_scsv = [];
           n_extensions = next;
           n_resume = false } in
<<<<<<< HEAD
        Correct (C_HelloReceived (o_nego, None))


val prepareServerAke: config -> nego -> log -> result (bytes * ID * eph_s)
let prepareServerAke cfg nego nlog = 
    match nego.n_cipher_suite with
    | CipherSuite Kex_RSA None _ ->
      let calgs = [] in
      (match Cert.for_key_encryption calgs cfg.server_name with
       | None -> Error(AD_internal_error, perror __SOURCE_FILE__ __LINE__ "Could not find in the store a certificate for RSA encryption")
       | Some(c,sk) -> 
         let cB = certificateBytes ({crt_chain = c}) in 
         let creqB = 
             if cfg.request_client_certificate then
             certificateRequestBytes (
               {cr_cert_types = [];
                cr_sig_hash_algs = Some [];
                cr_distinguished_names = []})
             else empty_bytes in
         let msg = cB @| creqB @| serverHelloDoneBytes in
         Correct (msg,
                  ({id_cert = c; id_sigalg = None}),
                  Some (KEX_S_PRIV_RSA sk)))
         
    | _ -> failwith "unimplemented"  

(*
let process_ake_s cfg nego ml log =
    match nego.n_cipher_suite,ml with
    | CipherSuite RSA None _,
      [ServerCertificate sc;
       ServerCertificateRequest scr;
       ServerHelloDone] ->

    | CipherSuite RSA None _,
      [ServerCertificate sc;
       ServerHelloDone] ->

    | 

*)

assume val prepareClientFinishedFull: config -> nego -> ake -> log -> result (bytes * cVerifyData * log)
assume val processClientFinishedFull: config -> nego -> ake -> log -> list hs_msg -> result (bytes * ri)
assume val processServerFinishedFull: config -> nego -> ake -> cVerifyData -> log -> list hs_msg -> result (ri)

assume val prepareServerFinishedAbbr: config -> nego -> ake -> log -> result (bytes * sVerifyData * log)
assume val processServerFinishedAbbr: config -> nego -> ake -> log -> list hs_msg -> result (bytes * ri)
assume val processClientFinishedAbbr: config -> nego -> ake -> cVerifyData -> log -> list hs_msg -> result (ri)
=======
        Correct (o_nego, None)
	| _ -> Error (AD_decode_error, "ServerHello CipherSuite not a real ciphersuite")


(* Handshake API: TYPES, taken from FSTI *)

type clientState = 
  | C_Idle: option ri -> clientState
  | C_HelloSent: option ri -> eph_c -> CH -> clientState
  | C_HelloReceived: nego -> option ake  -> clientState
  | C_OutCCS: Session -> cVerifyData -> clientState
  | C_FinishedSent: Session -> cVerifyData -> clientState
  | C_CCSReceived: Session -> cVerifyData -> clientState
  | C_Error: error -> clientState

type serverState = 
     | S_Idle : option ri -> serverState
     | S_HelloSent : nego -> option ake -> serverState
     | S_HelloDone : nego -> option ake -> eph_s -> serverState
     | S_CCSReceived : Session -> serverState
     | S_OutCCS: Session -> serverState
     | S_FinishedSent : Session -> serverState
     | S_ResumeFinishedSent : Session -> serverState
     | S_ZeroRTTReceived : Session -> serverState
     | S_Error: error -> serverState
>>>>>>> 214a82d5

  
type hs_msg_bufs = {
     hs_incoming_parsed : list (hs_msg * bytes);
     hs_incoming: bytes;
     hs_outgoing: bytes;
}

<<<<<<< HEAD
assume val client_get_message: cfg:config -> st:clientState cfg ->
                 buf: hs_msg_bufs ->
                 result(bytes * clientState cfg * hs_msg_bufs)

assume val client_put_message: cfg:config -> st:clientState cfg ->
                 buf: hs_msg_bufs ->
                 result(bytes * clientState cfg * hs_msg_bufs)


assume val server_get_message: cfg:config -> st:clientState cfg ->
                 buf: hs_msg_bufs ->
                 result(bytes * clientState cfg * hs_msg_bufs)

assume val server_put_message: cfg:config -> st:clientState cfg ->
                 buf: hs_msg_bufs ->
                 result(bytes * clientState cfg * hs_msg_bufs)
=======
let hs_msg_bufs_init() = {
     hs_incoming_parsed = [];
     hs_incoming = empty_bytes;
     hs_outgoing = empty_bytes;
}

type role_state = 
    | C of clientState
    | S of serverState
     
type handshake_state (r:role) = 
     {
       hs_nego: option nego;
       hs_ake: option ake;
       hs_buffers: hs_msg_bufs;
       hs_state: role_state;
       hs_log: bytes;
       hs_reader: int;
       hs_writer: int;
     }

val handshake_state_init: (ver:ProtocolVersion) -> (r:role) -> Tot (handshake_state r )
let handshake_state_init (ver:ProtocolVersion) (r:role) =
   {hs_nego = None;
    hs_ake = None;
    hs_log = empty_bytes;
    hs_reader = -1;
    hs_writer = -1;
    hs_buffers = hs_msg_bufs_init();
    hs_state =
        (match r with
    	| Client -> C (C_Idle None)
    	| Server -> S (S_Idle None)) }

type handshake = 
  | Fresh of SessionInfo
  | Resumed of abbrInfo * SessionInfo 
val hsId: handshake -> Tot id
let hsId h = noId // Placeholder

type epoch (rgn:rid) (peer:rid) =
  | Epoch: h: handshake ->
           r: reader (peerId (hsId h)) ->
           w: writer (hsId h) -> epoch rgn peer

(* This following function needs to call PRF.deriveKeys correctly to get StatefulLHAE keys *)
assume val deriveEpoch: (r:rid) -> (p:rid) -> Session -> ST (epoch r p)
  (requires (fun h -> True))
  (ensures (fun h0 i h1 -> True))

type epochs (r:rid) (p:rid) = es: seq (epoch r p)

type hs =
  | HS: #region: rid ->
        #peer: rid ->
        r:role ->
        resume: option (sid:sessionID { r = Client }) ->
        cfg:config ->
        id: random -> 
        log: rref region (epochs region peer) -> 
        state: rref region (handshake_state r) -> 
        hs


type outgoing = // by default the state changes but not the epochs
  | OutIdle
  | OutSome:     rg:frange_any -> rbytes rg -> outgoing   // send a HS fragment
  | OutCCS                                              // signal new epoch (sending a CCS fragment first, up to 1.2)
  | OutComplete: rg:frange_any -> rbytes rg -> outgoing   // signal completion of current epoch
  | OutError: error -> outgoing
  
type incoming = // the fragment is accepted, and...
  | InAck
  | InQuery: Cert.chain -> bool -> incoming
  | InCCS             // signal new epoch (only in TLS 1.3)
  | InComplete        // signal completion of current epoch
  | InError of error  // how underspecified should it be?


(* Handshake API: INTERNAL Callbacks, hidden from API *)

val client_send_client_hello: hs -> ST unit
  (requires (fun h -> True))
  (ensures (fun h0 i h1 -> True))
let client_send_client_hello (HS #r0 #peer r res cfg id lgref hsref) = 
  match (!hsref).hs_state with
  | C(C_Idle ri) -> 
    let (ch,l) = prepareClientHello cfg ri None in
    hsref := {!hsref with 
            hs_buffers = {(!hsref).hs_buffers with hs_outgoing = l};
	    hs_log = l;
	    hs_state = C(C_HelloSent ri [] ch)}
  
	    
val client_handle_server_hello: hs -> list (hs_msg * bytes) -> ST incoming
  (requires (fun h -> True))
  (ensures (fun h0 i h1 -> True))
let client_handle_server_hello (HS #r0 #peer r res cfg id lgref hsref) msgs =
  match (!hsref).hs_state, msgs with
  | C(C_HelloSent ri eph_c ch),[(ServerHello(sh),l)] ->
   (match (processServerHello cfg ri eph_c ch sh) with
    | Error z -> InError z
    | Correct (n,a) -> 
      hsref := {!hsref with
	       hs_nego = Some n;
	       hs_ake = a;
	       hs_log = (!hsref).hs_log @| l;
	       hs_state = C(C_HelloReceived n a)};
      InAck)


val client_handle_server_hello_done: hs -> list (hs_msg * bytes) -> list (hs_msg * bytes) -> ST incoming
  (requires (fun h -> True))
  (ensures (fun h0 i h1 -> True))
let client_handle_server_hello_done (HS #r0 #peer r res cfg id lgref hsref) msgs opt_msgs =
  match (!hsref).hs_state, msgs with
  | C(C_HelloReceived n None), 
    [(Certificate(c),l1);
     (ServerKeyExchange(ske),l2);
     (ServerHelloDone,l3)] when 
     (n.n_protocol_version <> TLS_1p3 &&
      (n.n_kexAlg = Kex_DHE || n.n_kexAlg = Kex_ECDHE)) -> 
     let bgy = kex_s_to_bytes ske.ske_kex_s in
     match (ske.ske_kex_s,cert_verify c.crt_chain n.n_sigAlg [] bgy ske.ske_sig) with
     | _,Error z -> InError z
     | KEX_S_DHE gy, Correct () -> 
       let gx,pms = dh_shared_secret2 gy in
       let cke = {cke_kex_c = kex_c_of_dh_key gx} in
       let ckeb = clientKeyExchangeBytes n.n_protocol_version cke in
       let cc = {crt_chain = []} in
       let ccb = certificateBytes cc in
       let pvcs = (n.n_protocol_version, n.n_cipher_suite) in
       let csr = (n.n_client_random @| n.n_server_random) in
       let ms = TLSPRF.prf pvcs pms (utf8 "master secret") csr 48 in
       let ake = {ake_server_id = None;
	          ake_client_id = None;
		  ake_pms = pms;
		  ake_session_hash = empty_bytes;
		  ake_ms = ms} in
       let s = {session_nego = n; session_ake = ake} in
       (match opt_msgs with 
        | [] ->  
	  let log = (!hsref).hs_log @| l1 @| l2 @| l3 @| ckeb in
	  let vd = TLSPRF.verifyData pvcs ms Client log in 
	  hsref := {!hsref with 
            hs_buffers = {(!hsref).hs_buffers with hs_outgoing = ckeb};
	    hs_log = log;
	    hs_state = C(C_OutCCS s vd)};
	    InAck
	| [(CertificateRequest(cr),l)] -> 
	  let log = (!hsref).hs_log @| l1 @| l2 @| l @| l3 @| ccb @| ckeb in
	  let vd = TLSPRF.verifyData pvcs ms Client log in 
	  hsref := {!hsref with 
            hs_buffers = {(!hsref).hs_buffers with hs_outgoing = ccb @| ckeb};
	    hs_log = log;
	    hs_state = C(C_OutCCS s vd)};
	    InAck)
  

val client_send_client_finished: hs -> ST unit
  (requires (fun h -> True))
  (ensures (fun h0 i h1 -> True))
let client_send_client_finished (HS #r0 #peer r res cfg id lgref hsref) =
  match (!hsref).hs_state with
  | C(C_OutCCS s vd) ->
     let fin = {fin_vd = vd} in
     let finb = finishedBytes fin in
     hsref := {!hsref with 
            hs_buffers = {(!hsref).hs_buffers with hs_outgoing = finb};
	    hs_log = (!hsref).hs_log @| finb;
	    hs_state = C(C_FinishedSent s vd)}
  
  
val client_handle_server_ccs: hs -> list (hs_msg * bytes) -> ST incoming
  (requires (fun h -> True))
  (ensures (fun h0 i h1 -> True))
let client_handle_server_ccs (HS #r0 #peer r res cfg id lgref hsref) msgs =
  match (!hsref).hs_state, msgs with
  | C(C_FinishedSent s vd),[(SessionTicket(stick),l)] ->
      hsref := {!hsref with
	       hs_log = (!hsref).hs_log @| l;
	       hs_state = C(C_CCSReceived s vd)};
      InAck

val client_handle_server_finished: hs -> list (hs_msg * bytes) -> ST incoming
  (requires (fun h -> True))
  (ensures (fun h0 i h1 -> True))
let client_handle_server_finished (HS #r0 #peer r res cfg id lgref hsref) msgs =
  match (!hsref).hs_state, msgs with
  | C(C_CCSReceived s vd), [(Finished(f),l)] ->
    let n = s.session_nego in
    let ake = s.session_ake in
    let pvcs = (n.n_protocol_version, n.n_cipher_suite) in
    let svd = TLSPRF.verifyData pvcs ake.ake_ms Server (!hsref).hs_log in 
    if (equalBytes svd f.fin_vd) then 
       (hsref := {!hsref with
		 hs_log = (!hsref).hs_log @| l;
  		 hs_state = C(C_Idle (Some (vd,svd)))};
        InAck)
    else InError (AD_decode_error, "Finished MAC did not verify")
    

assume val client_handle_server_finished_13: hs -> list (hs_msg * bytes) -> ST incoming
  (requires (fun h -> True))
  (ensures (fun h0 i h1 -> True))


val server_handle_client_hello: hs -> list (hs_msg * bytes) -> ST incoming
  (requires (fun h -> True))
  (ensures (fun h0 i h1 -> True))
let server_handle_client_hello (HS #r0 #peer r res cfg id lgref hsref) msgs =
  match (!hsref).hs_state, msgs with
  | S(S_Idle ri),[(ClientHello(ch),l)] ->
    (match (prepareServerHello cfg ri ch l) with
     | Error z -> InError z
     | Correct (shb,n,a,ol) ->
       hsref := {!hsref with
               hs_buffers = {(!hsref).hs_buffers with hs_outgoing = shb};
	       hs_nego = Some n;
	       hs_ake = a;
	       hs_log = ol;
	       hs_state = S(S_HelloSent n a)};
       InAck)
    

val server_send_server_hello_done: hs -> ST unit
  (requires (fun h -> True))
  (ensures (fun h0 i h1 -> True))
let server_send_server_hello_done (HS #r0 #peer r res cfg id lgref hsref) =
  match (!hsref).hs_state with
  | S(S_HelloSent n a) 
    when (n.n_protocol_version <> TLS_1p3 &&
	 (n.n_kexAlg = Kex_DHE || n.n_kexAlg = Kex_ECDHE)) -> 
    let c = {crt_chain = get_signing_cert cfg.server_name n.n_sigAlg []} in
    let cb = certificateBytes c in
    let gy = dh_keygen (ECDH (ECGroup.EC_CORE CoreCrypto.ECC_P256)) in
    let kex_s = KEX_S_DHE gy in
    let sv = kex_s_to_bytes kex_s in
    (match (cert_sign c.crt_chain n.n_sigAlg [] sv) with
    | Correct signature -> 
       let ske = {ske_kex_s = kex_s; ske_sig = signature} in
       let skeb = serverKeyExchangeBytes ske in
       let shd = serverHelloDoneBytes in
       let nl = cb @| skeb @| shd in
	  hsref := {!hsref with
		 hs_buffers = {(!hsref).hs_buffers with hs_outgoing = nl};
		 hs_log = (!hsref).hs_log @| nl;
		 hs_state = S(S_HelloDone n None None)}
    | Error e -> 
	  hsref := {!hsref with
		 hs_state = S(S_Error e)})


assume val server_handle_client_ccs: hs -> list (hs_msg * bytes) -> list (hs_msg * bytes) -> ST incoming
  (requires (fun h -> True))
  (ensures (fun h0 i h1 -> True))
assume val server_handle_client_finished: hs -> list (hs_msg * bytes) -> ST incoming
  (requires (fun h -> True))
  (ensures (fun h0 i h1 -> True))
assume val server_send_server_finished: hs -> ST unit
  (requires (fun h -> True))
  (ensures (fun h0 i h1 -> True))


assume val server_handle_client_finished_13: hs -> list (hs_msg * bytes) -> list (hs_msg * bytes) -> ST incoming
  (requires (fun h -> True))
  (ensures (fun h0 i h1 -> True))
assume val server_send_server_finished_13: hs -> ST unit
  (requires (fun h -> True))
  (ensures (fun h0 i h1 -> True))
assume val server_send_server_finished_res: hs -> ST unit
  (requires (fun h -> True))
  (ensures (fun h0 i h1 -> True))



(* Handshake API: PUBLIC Functions, taken from FSTI *)

val version: s:hs -> ST ProtocolVersion
  (requires (fun h -> True))
  (ensures (fun h0 i h1 -> True))
let version (HS r res cfg id l st) =
    match (!st).hs_nego with
    | Some n -> n.n_protocol_version
    | None -> cfg.minVer

val iT:  s:hs -> rw:rw -> ST int
  (requires (fun h -> True))
  (ensures (fun h0 i h1 -> True))
let iT (HS r res cfg id l st) rw =
  match rw with 
  | Reader -> (!st).hs_reader
  | Writer -> (!st).hs_writer


val init: r0:rid -> peer:rid -> r: role -> 
       cfg:config -> resume: option (sid: sessionID { r = Client })  ->
       ST hs
  (requires (fun h -> True))
  (ensures (fun h0 i h1 -> True))
let init r0 peer r cfg res = 
    let id = Nonce.mkHelloRandom() in
    let lg = createEmpty in
    let lgref = ralloc r0 lg in
    let hs = handshake_state_init cfg.maxVer r in
    let hsref = ralloc r0 hs in
    HS #r0 #peer r res cfg id lgref hsref


val next_fragment: s:hs -> ST outgoing
  (requires (fun h -> True))
  (ensures (fun h0 i h1 -> True))
let rec next_fragment hs = 
    let (HS #r0 #peer r res cfg id lgref hsref) = hs in
    let pv,kex,res = 
      (match (!hsref).hs_nego with 
       | None -> None, None, None
       | Some n -> Some n.n_protocol_version, Some n.n_kexAlg, Some n.n_resume) in
    let b = (!hsref).hs_buffers.hs_outgoing in
    let l = length b in
    if (l > 0) then (
       hsref := {!hsref with hs_buffers = {(!hsref).hs_buffers with hs_outgoing = empty_bytes}};
       OutSome (l,l) b) 
    else 
      (match (!hsref).hs_state with 
       | C (C_Error e) -> OutError e
       | S (S_Error e) -> OutError e
       | C (C_Idle ri) -> (client_send_client_hello hs; next_fragment hs)
       | C (C_OutCCS s cv) -> (client_send_client_finished hs; OutCCS)
       | S (S_HelloSent n a) when (is_Some pv && pv <> Some TLS_1p3 && res = Some false) -> server_send_server_hello_done hs; next_fragment hs
       | S (S_HelloSent n a) when (is_Some pv && pv <> Some TLS_1p3 && res = Some true) -> server_send_server_finished_res hs; next_fragment hs
       | S (S_HelloSent n a) when (is_Some pv && pv = Some TLS_1p3) -> server_send_server_finished_13 hs; next_fragment hs
       | S (S_OutCCS s) -> server_send_server_finished hs; OutCCS)



val parseHandshakeMessages : option ProtocolVersion -> option kexAlg -> buf:bytes -> Tot (Result (rem:bytes * list (hs_msg * bytes)))
let rec parseHandshakeMessages pv kex buf =
    match parseMessage buf with
    | Error z -> Error z
    | Correct(None) -> Correct (buf,[])
    | Correct(Some (|rem,hstype,pl,to_log|)) ->   
      (match parseHandshakeMessage pv kex hstype pl with
       | Error z -> Error z 
       | Correct hsm -> 
             (match parseHandshakeMessages pv kex rem with
       	     | Error z -> Error z
       	     | Correct (r,hsl) -> Correct(r,(hsm,to_log)::hsl)))


val recv_fragment: s:hs -> rg:Range.range -> rbytes rg -> ST incoming
  (requires (fun h -> True))
  (ensures (fun h0 i h1 -> True))
let recv_fragment hs (rg:Range.range) (rb:rbytes rg) = 
    let (HS #r0 #peer r res cfg id lgref hsref) = hs in
    let b = (!hsref).hs_buffers.hs_incoming in
    let b = b @| rb in
    let pv,kex,res = 
      (match (!hsref).hs_nego with 
       | None -> None, None, None
       | Some n -> Some n.n_protocol_version, Some n.n_kexAlg, Some n.n_resume) in
    match parseHandshakeMessages pv kex b with
    | Error z -> InError z
    | Correct(r,hsl) -> 
       hsref := {!hsref with hs_buffers = {(!hsref).hs_buffers with hs_incoming = r; hs_incoming_parsed = hsl}};
      (match (!hsref).hs_state,hsl with 
       | C (C_Idle ri), _ -> InError(AD_unexpected_message, "Client hasn't sent hello yet")
       | C (C_HelloSent ri eph ch), (ServerHello(sh),l)::hsl 
	 when (sh.sh_protocol_version <> TLS_1p3 || hsl = []) -> 
	   hsref := {!hsref with hs_buffers = {(!hsref).hs_buffers with hs_incoming_parsed = hsl}};
	   client_handle_server_hello hs [(ServerHello(sh),l)]
       | C (C_HelloReceived n a), (Certificate(c),l)::
			          (ServerKeyExchange(ske),l')::
				  (ServerHelloDone,l'')::
				  hsl 
	 when (is_Some pv && pv <> Some TLS_1p3 && res = Some false &&
	       (kex = Some Kex_DHE || kex = Some Kex_ECDHE)) ->
	   hsref := {!hsref with hs_buffers = {(!hsref).hs_buffers with hs_incoming_parsed = hsl}};
			   client_handle_server_hello_done hs 
			   [(Certificate(c),l) ;
			   (ServerKeyExchange(ske),l') ;
			   (ServerHelloDone,l'')]
			   []
       | C (C_HelloReceived n a), (Certificate(c),l)::
			          (ServerKeyExchange(ske),l')::
			          (CertificateRequest(cr),l'')::
				  (ServerHelloDone,l''')::
				  hsl 
	 when (is_Some pv && pv <> Some TLS_1p3 && res = Some false &&
	       (kex = Some Kex_DHE || kex = Some Kex_ECDHE)) ->
	   hsref := {!hsref with hs_buffers = {(!hsref).hs_buffers with hs_incoming_parsed = hsl}};
			   client_handle_server_hello_done hs 
			   [(Certificate(c),l) ;
			   (ServerKeyExchange(ske),l') ;
			   (ServerHelloDone,l''')] 
			   [(CertificateRequest(cr),l'')]

       
       | C (C_CCSReceived s cv), (Finished(f),l)::hsl 
       	 when (is_Some pv && pv <> Some TLS_1p3) ->
	   hsref := {!hsref with hs_buffers = {(!hsref).hs_buffers with hs_incoming_parsed = hsl}};
			   client_handle_server_finished hs 
			   [(Finished(f),l)]

       | C (C_HelloReceived n a), (EncryptedExtensions(ee),l1)::
			          (Certificate(c),l2)::
			          (CertificateVerify(cv),l3)::
				  (Finished(f),l4)::
				  [] 
	 when (is_Some pv && pv = Some TLS_1p3 && 
	       (kex = Some Kex_DHE || kex = Some Kex_ECDHE)) ->
	   hsref := {!hsref with hs_buffers = {(!hsref).hs_buffers with hs_incoming_parsed = []}};
			   client_handle_server_finished_13 hs 
			   [(EncryptedExtensions(ee),l1);
			   (Certificate(c),l2) ;
			   (CertificateVerify(cv),l3) ;
			   (Finished(f),l4)]
       | C (C_HelloReceived n a), (EncryptedExtensions(ee),l1)::
			          (CertificateRequest(cr),ll)::
			          (Certificate(c),l2)::
			          (CertificateVerify(cv),l3)::
				  (Finished(f),l4)::
				  [] 
	 when (is_Some pv && pv = Some TLS_1p3 && 
	       (kex = Some Kex_DHE || kex = Some Kex_ECDHE)) ->
	   hsref := {!hsref with hs_buffers = {(!hsref).hs_buffers with hs_incoming_parsed = []}};
			   client_handle_server_finished_13 hs 
			   [(EncryptedExtensions(ee),l1);
			   (CertificateRequest(cr),ll);
			   (Certificate(c),l2) ;			   
			   (CertificateVerify(cv),l3) ;
			   (Finished(f),l4)]
			   
       
       | S (S_Idle ri), (ClientHello(ch),l)::hsl -> 
	   hsref := {!hsref with hs_buffers = {(!hsref).hs_buffers with hs_incoming_parsed = hsl}};
			   server_handle_client_hello hs
			   [(ClientHello(ch),l)]
       | S (S_CCSReceived s), (Finished(f),l)::hsl 
         when (is_Some pv && pv <> Some TLS_1p3) ->
	   hsref := {!hsref with hs_buffers = {(!hsref).hs_buffers with hs_incoming_parsed = hsl}};
			   server_handle_client_finished hs
			   [(Finished(f),l)]

       | S (S_FinishedSent s), (ClientKeyExchange(cke),l)::
			       (Finished(f),l')::[]  
         when (is_Some pv && pv = Some TLS_1p3) ->
	   hsref := {!hsref with hs_buffers = {(!hsref).hs_buffers with hs_incoming_parsed = []}};
	   server_handle_client_finished_13 hs [(ClientKeyExchange(cke),l);(Finished(f),l')] []

       | S (S_FinishedSent s), (ClientKeyExchange(cke),l1)::
			       (Certificate(c),l2)::
			       (Finished(f),l3)::[]  
         when (is_Some pv && pv = Some TLS_1p3 && c.crt_chain = []) ->
	   hsref := {!hsref with hs_buffers = {(!hsref).hs_buffers with hs_incoming_parsed = []}};
	   server_handle_client_finished_13 hs [(ClientKeyExchange(cke),l1);(Finished(f),l3)] [(Certificate(c),l2)]

       | S (S_FinishedSent s), (ClientKeyExchange(cke),l1)::
			       (Certificate(c),l2)::
			       (CertificateVerify(cv),l3)::
			       (Finished(f),l4)::[]  
         when (is_Some pv && pv = Some TLS_1p3) ->
	   hsref := {!hsref with hs_buffers = {(!hsref).hs_buffers with hs_incoming_parsed = []}};
	   server_handle_client_finished_13 hs [(ClientKeyExchange(cke),l1);(Finished(f),l4)] [(Certificate(c),l2);(CertificateVerify(cv),l3)]

       | C (C_Error e),_ -> InError e
       | S (S_Error e),_ -> InError e
       | _ , _ -> InAck)
	   

val recv_ccs: s:hs -> ST incoming  // special case: CCS before 1p3 
  (requires (fun h -> True))
  (ensures (fun h0 i h1 -> True))
let recv_ccs hs = 
    let (HS #r0 #peer r res cfg id lgref hsref) = hs in
    let pv,kex = 
      (match (!hsref).hs_nego with 
       | None -> None, None
       | Some n -> Some n.n_protocol_version, Some n.n_kexAlg) in
    (match ((!hsref).hs_state,(!hsref).hs_buffers.hs_incoming_parsed) with 
    | C (C_FinishedSent s cv), 
      (SessionTicket(st),l)::[] ->
       hsref := {!hsref with hs_buffers = {(!hsref).hs_buffers with hs_incoming_parsed = []}};
       client_handle_server_ccs hs 
        [(SessionTicket(st),l)]
    | S (S_HelloDone n i eph), 
      (ClientKeyExchange(cke),l)::[] 
      when (is_Some pv && pv <> Some TLS_1p3 && 
            (kex = Some Kex_DHE || kex = Some Kex_ECDHE)) ->
      hsref := {!hsref with hs_buffers = {(!hsref).hs_buffers with hs_incoming_parsed = []}};
      server_handle_client_ccs hs
      [(ClientKeyExchange(cke),l)] []
    | S (S_HelloDone n i eph), 
      (Certificate(c),l)::
      (ClientKeyExchange(cke),l')::[] 
      when (c.crt_chain = [] && is_Some pv && pv <> Some TLS_1p3 && 
            (kex = Some Kex_DHE || kex = Some Kex_ECDHE)) ->
      hsref := {!hsref with hs_buffers = {(!hsref).hs_buffers with hs_incoming_parsed = []}};
      server_handle_client_ccs hs
      [(ClientKeyExchange(cke),l')] [(Certificate(c),l)]
    | S (S_HelloDone n i eph), 
      (Certificate(c),l)::
      (ClientKeyExchange(cke),l')::
      (CertificateVerify(cv),l'')::[]
      when (is_Some pv && pv <> Some TLS_1p3 && 
            (kex = Some Kex_DHE || kex = Some Kex_ECDHE)) ->
      hsref := {!hsref with hs_buffers = {(!hsref).hs_buffers with hs_incoming_parsed = []}};
      server_handle_client_ccs hs
      [(ClientKeyExchange(cke),l')] [(Certificate(c),l);(CertificateVerify(cv),l'')]
    | C (C_Error e),_ -> InError e
    | S (S_Error e),_ -> InError e
    | _,_ -> InError(AD_unexpected_message, "ClientCCS received at wrong time"))


assume val authorize: s:hs -> Cert.chain -> ST incoming
  (requires (fun h -> True))
  (ensures (fun h0 i h1 -> True))
>>>>>>> 214a82d5
<|MERGE_RESOLUTION|>--- conflicted
+++ resolved
@@ -32,16 +32,11 @@
      n_client_random: TLSInfo.random;
      n_server_random: TLSInfo.random;
      n_sessionID: sessionID;
-<<<<<<< HEAD
      n_protocol_version: protocolVersion;
-     n_cipher_suite: known_cipher_suite;
-=======
-     n_protocol_version: ProtocolVersion;
      n_kexAlg: TLSConstants.kexAlg;
      n_aeAlg: TLSConstants.aeAlg;
      n_sigAlg: option TLSConstants.sigAlg;
      n_cipher_suite: cipherSuite;
->>>>>>> 214a82d5
      n_compression: Compression;
      n_extensions: negotiatedExtensions;
      n_scsv: list SCSVsuite;
@@ -111,11 +106,7 @@
 let negotiate l1 l2 =
   List.tryFindT (fun s -> List.existsb (fun c -> c = s) l1) l2
 
-<<<<<<< HEAD
-val negotiateCipherSuite: cfg:config -> pv:protocolVersion -> c:known_cipher_suites -> Tot (result known_cipher_suite)
-=======
-val negotiateCipherSuite: cfg:config -> pv:ProtocolVersion -> c:known_cipher_suites -> Tot (Result (TLSConstants.kexAlg * option TLSConstants.sigAlg * TLSConstants.aeAlg * known_cipher_suite))
->>>>>>> 214a82d5
+val negotiateCipherSuite: cfg:config -> pv:protocolVersion -> c:known_cipher_suites -> Tot (result (TLSConstants.kexAlg * option TLSConstants.sigAlg * TLSConstants.aeAlg * known_cipher_suite))
 let negotiateCipherSuite cfg pv c =
   match negotiate c cfg.ciphersuites with
   | Some(CipherSuite kex sa ae) -> Correct(kex,sa,ae,CipherSuite kex sa ae)
@@ -134,13 +125,9 @@
 let getCachedSession cfg cg = None
 
 // FIXME: TLS1.3
-<<<<<<< HEAD
-val prepareServerHello: config -> option ri -> CH -> log -> result (bytes * nego * option ake * log)
-=======
-val prepareServerHello: config -> option ri -> CH -> log -> ST (Result (bytes * nego * option ake * log))
-  (requires (fun h -> True))
-  (ensures (fun h0 i h1 -> True))
->>>>>>> 214a82d5
+val prepareServerHello: config -> option ri -> CH -> log -> ST (result (bytes * nego * option ake * log))
+  (requires (fun h -> True))
+  (ensures (fun h0 i h1 -> True))
 let prepareServerHello cfg ri ch i_log =
   let srand = Nonce.mkHelloRandom() in
   match getCachedSession cfg ch with
@@ -239,17 +226,11 @@
 let acceptableCompression cfg ch pv cmp =
   true
 
-<<<<<<< HEAD
-val processServerHello: c:config -> s:clientState c{is_C_HelloSent s} -> SH ->
-                           result (s':clientState c{is_C_HelloReceived s'})
-let processServerHello cfg (C_HelloSent (ri, eph, ch)) sh =
-=======
 val processServerHello: c:config -> option ri -> eph_c -> CH -> SH ->
-                           ST (Result (nego * option ake))
+                           ST (result (nego * option ake))
   (requires (fun h -> True))
   (ensures (fun h0 i h1 -> True))
 let processServerHello cfg ri eph ch sh =
->>>>>>> 214a82d5
   let res = ch_is_resumption ch in
   // FIXME 1.3
   if not (acceptableVersion cfg ch sh.sh_protocol_version sh.sh_server_random) then
@@ -290,57 +271,6 @@
 	   n_scsv = [];
            n_extensions = next;
            n_resume = false } in
-<<<<<<< HEAD
-        Correct (C_HelloReceived (o_nego, None))
-
-
-val prepareServerAke: config -> nego -> log -> result (bytes * ID * eph_s)
-let prepareServerAke cfg nego nlog = 
-    match nego.n_cipher_suite with
-    | CipherSuite Kex_RSA None _ ->
-      let calgs = [] in
-      (match Cert.for_key_encryption calgs cfg.server_name with
-       | None -> Error(AD_internal_error, perror __SOURCE_FILE__ __LINE__ "Could not find in the store a certificate for RSA encryption")
-       | Some(c,sk) -> 
-         let cB = certificateBytes ({crt_chain = c}) in 
-         let creqB = 
-             if cfg.request_client_certificate then
-             certificateRequestBytes (
-               {cr_cert_types = [];
-                cr_sig_hash_algs = Some [];
-                cr_distinguished_names = []})
-             else empty_bytes in
-         let msg = cB @| creqB @| serverHelloDoneBytes in
-         Correct (msg,
-                  ({id_cert = c; id_sigalg = None}),
-                  Some (KEX_S_PRIV_RSA sk)))
-         
-    | _ -> failwith "unimplemented"  
-
-(*
-let process_ake_s cfg nego ml log =
-    match nego.n_cipher_suite,ml with
-    | CipherSuite RSA None _,
-      [ServerCertificate sc;
-       ServerCertificateRequest scr;
-       ServerHelloDone] ->
-
-    | CipherSuite RSA None _,
-      [ServerCertificate sc;
-       ServerHelloDone] ->
-
-    | 
-
-*)
-
-assume val prepareClientFinishedFull: config -> nego -> ake -> log -> result (bytes * cVerifyData * log)
-assume val processClientFinishedFull: config -> nego -> ake -> log -> list hs_msg -> result (bytes * ri)
-assume val processServerFinishedFull: config -> nego -> ake -> cVerifyData -> log -> list hs_msg -> result (ri)
-
-assume val prepareServerFinishedAbbr: config -> nego -> ake -> log -> result (bytes * sVerifyData * log)
-assume val processServerFinishedAbbr: config -> nego -> ake -> log -> list hs_msg -> result (bytes * ri)
-assume val processClientFinishedAbbr: config -> nego -> ake -> cVerifyData -> log -> list hs_msg -> result (ri)
-=======
         Correct (o_nego, None)
 	| _ -> Error (AD_decode_error, "ServerHello CipherSuite not a real ciphersuite")
 
@@ -366,7 +296,6 @@
      | S_ResumeFinishedSent : Session -> serverState
      | S_ZeroRTTReceived : Session -> serverState
      | S_Error: error -> serverState
->>>>>>> 214a82d5
 
   
 type hs_msg_bufs = {
@@ -375,24 +304,6 @@
      hs_outgoing: bytes;
 }
 
-<<<<<<< HEAD
-assume val client_get_message: cfg:config -> st:clientState cfg ->
-                 buf: hs_msg_bufs ->
-                 result(bytes * clientState cfg * hs_msg_bufs)
-
-assume val client_put_message: cfg:config -> st:clientState cfg ->
-                 buf: hs_msg_bufs ->
-                 result(bytes * clientState cfg * hs_msg_bufs)
-
-
-assume val server_get_message: cfg:config -> st:clientState cfg ->
-                 buf: hs_msg_bufs ->
-                 result(bytes * clientState cfg * hs_msg_bufs)
-
-assume val server_put_message: cfg:config -> st:clientState cfg ->
-                 buf: hs_msg_bufs ->
-                 result(bytes * clientState cfg * hs_msg_bufs)
-=======
 let hs_msg_bufs_init() = {
      hs_incoming_parsed = [];
      hs_incoming = empty_bytes;
@@ -414,8 +325,8 @@
        hs_writer: int;
      }
 
-val handshake_state_init: (ver:ProtocolVersion) -> (r:role) -> Tot (handshake_state r )
-let handshake_state_init (ver:ProtocolVersion) (r:role) =
+val handshake_state_init: (ver:protocolVersion) -> (r:role) -> Tot (handshake_state r )
+let handshake_state_init (ver:protocolVersion) (r:role) =
    {hs_nego = None;
     hs_ake = None;
     hs_log = empty_bytes;
@@ -671,7 +582,7 @@
 
 (* Handshake API: PUBLIC Functions, taken from FSTI *)
 
-val version: s:hs -> ST ProtocolVersion
+val version: s:hs -> ST protocolVersion
   (requires (fun h -> True))
   (ensures (fun h0 i h1 -> True))
 let version (HS r res cfg id l st) =
@@ -729,7 +640,7 @@
 
 
 
-val parseHandshakeMessages : option ProtocolVersion -> option kexAlg -> buf:bytes -> Tot (Result (rem:bytes * list (hs_msg * bytes)))
+val parseHandshakeMessages : option protocolVersion -> option kexAlg -> buf:bytes -> Tot (result (rem:bytes * list (hs_msg * bytes)))
 let rec parseHandshakeMessages pv kex buf =
     match parseMessage buf with
     | Error z -> Error z
@@ -910,4 +821,3 @@
 assume val authorize: s:hs -> Cert.chain -> ST incoming
   (requires (fun h -> True))
   (ensures (fun h0 i h1 -> True))
->>>>>>> 214a82d5
