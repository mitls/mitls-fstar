﻿(* Copyright (C) 2012--2015 Microsoft Research and INRIA *)

#light "off"

(* Handshake protocol messages *)
module Handshake
open TLSExtensions //the other opens are in the .fsti
open CoreCrypto
open HSCrypto

let hsId h = noId // Placeholder

(* Negotiation: HELLO sub-module *)

let ri = (cVerifyData * sVerifyData) 



let prepareClientHello cfg ri sido =
  let crand = Nonce.mkHelloRandom() in
  let sid = (match sido with | None -> empty_bytes | Some x -> x) in
  let ci = initConnection Client crand in
  let (k,kp) = 
      match cfg.maxVer with
      | TLS_1p3 ->
        let CommonDH.ECKey k = CommonDH.keygen (CommonDH.ECDH (CoreCrypto.ECC_P256)) in
  	let g = SEC CoreCrypto.ECC_P256 in
  	let kb = vlbytes 1 (ECGroup.serialize_point k.ec_params k.ec_point) in
	(Some k,Some (ClientKeyShare [(g,kb)]))
      | _ -> (None, None) in
  let ext = prepareExtensions cfg ci ri kp in
  let ch = 
  {ch_protocol_version = cfg.maxVer;
   ch_client_random = crand;
   ch_sessionID = sid;
   ch_cipher_suites = cfg.ciphersuites;
   ch_raw_cipher_suites = None;
   ch_compressions = cfg.compressions;
   ch_extensions = Some ext;} in
   (k,ch,clientHelloBytes ch)

(* Is [pv1 >= pv2]? *)
val gte_pv: protocolVersion -> protocolVersion -> Tot bool
let gte_pv pv1 pv2 =
  match pv1 with
  | SSL_3p0 -> (match pv2 with | SSL_3p0 -> true | _ -> false)
  | TLS_1p0 -> (match pv2 with | SSL_3p0 | TLS_1p0 -> true | _ -> false)
  | TLS_1p1 -> (match pv2 with | SSL_3p0 | TLS_1p0 | TLS_1p1 -> true | _ -> false)
  | TLS_1p2 -> (match pv2 with | TLS_1p3 -> false | _ -> true)
  | TLS_1p3 -> true

(* Returns [c] if [c] is within the range of acceptable versions for [cfg],
 * [Error] otherwise. *)
val negotiateVersion: cfg:config -> c:protocolVersion -> Tot (result protocolVersion)
let negotiateVersion cfg c =
  if gte_pv c cfg.minVer && gte_pv cfg.maxVer c then Correct c
  else Error(AD_internal_error, perror __SOURCE_FILE__ __LINE__ "Protocol version negotiation failed")

val negotiate:list 'a -> list 'a -> Tot (option 'a)
let negotiate l1 l2 =
  List.Tot.tryFind (fun s -> List.Tot.existsb (fun c -> c = s) l1) l2

val negotiateCipherSuite: cfg:config -> pv:protocolVersion -> c:known_cipher_suites -> Tot (result (TLSConstants.kexAlg * option TLSConstants.sigAlg * TLSConstants.aeAlg * known_cipher_suite))
let negotiateCipherSuite cfg pv c =
  match negotiate c cfg.ciphersuites with
  | Some(CipherSuite kex sa ae) -> Correct(kex,sa,ae,CipherSuite kex sa ae)
  | None -> Error(AD_internal_error, perror __SOURCE_FILE__ __LINE__ "Cipher suite negotiation failed")

val negotiateCompression: cfg:config -> pv:protocolVersion -> c:list compression -> Tot (result compression)
let negotiateCompression cfg pv c =
  match negotiate c cfg.compressions with
  | Some(cs) -> Correct(cs)
  | None -> Error(AD_internal_error, perror __SOURCE_FILE__ __LINE__ "Compression negotiation failed")

// TODO : IMPLEMENT
val getCachedSession: cfg:config -> ch:ch -> ST (option session)
  (requires (fun h -> True))
  (ensures (fun h0 i h1 -> True))
let getCachedSession cfg cg = None

// FIXME: TLS1.3
val prepareServerHello: config -> option ri -> option keyShare -> ch -> b_log -> ST (result (bytes * nego * option ake * b_log))
  (requires (fun h -> True))
  (ensures (fun h0 i h1 -> True))
let prepareServerHello cfg ri ks ch i_log =
  let srand = Nonce.mkHelloRandom() in
  match getCachedSession cfg ch with
  | Some sentry -> 
    (match negotiateServerExtensions sentry.session_nego.n_protocol_version ch.ch_extensions ch.ch_cipher_suites cfg sentry.session_nego.n_cipher_suite ri ks true with
     | Error(z) -> Error(z)
     | Correct(sext,next) ->
       let shB = 
           serverHelloBytes (
            {sh_protocol_version = sentry.session_nego.n_protocol_version;
             sh_sessionID = (sentry.session_nego.n_sessionID);
             sh_server_random = srand;
             sh_cipher_suite = sentry.session_nego.n_cipher_suite;
             sh_compression = (sentry.session_nego.n_compression);
             sh_extensions = sext}) in
       let o_log = i_log @| shB in
       let o_nego = {sentry.session_nego with n_extensions = next} in
       Correct (shB,o_nego,Some sentry.session_ake,o_log))
  | None ->
    (match negotiateVersion cfg ch.ch_protocol_version with
    | Error(z) -> Error(z)
    | Correct(pv) ->
    match negotiateCipherSuite cfg pv ch.ch_cipher_suites with
    | Error(z) -> Error(z)
    | Correct(kex,sa,ae,cs) ->
    match negotiateCompression cfg pv ch.ch_compressions with
    | Error(z) -> Error(z)
    | Correct(cm) ->
    match negotiateServerExtensions pv ch.ch_extensions ch.ch_cipher_suites cfg cs ri ks false with
    | Error(z) -> Error(z)
    | Correct(sext,next) ->
  //  let sid = Nonce.random 32 in
    let sid = magic() in
    let shB = 
      serverHelloBytes (
      {sh_protocol_version = pv;
       sh_sessionID = Some sid;
       sh_server_random = srand;
       sh_cipher_suite = cs;
       sh_compression = Some cm;
       sh_extensions = sext}) in
    let nego = 
      {n_client_random = ch.ch_client_random;
       n_server_random = srand;
       n_sessionID = Some sid;
       n_protocol_version = pv;
       n_kexAlg = kex;
       n_sigAlg = sa;
       n_aeAlg  = ae;
       n_cipher_suite = cs;
       n_compression = Some cm;
       n_scsv = [];
       n_extensions = next;
       (* [getCachedSession] returned [None], so no session resumption *)
       n_resume = false} in
    let o_log = i_log @| shB in
    Correct (shB,nego,None,o_log))

(* Is this one of the special random values indicated by the RFC (6.3.1.1)? *)
val isSentinelRandomValue: protocolVersion -> protocolVersion -> TLSInfo.random -> Tot bool
let isSentinelRandomValue c_pv s_pv s_random =
  gte_pv c_pv TLS_1p3 && gte_pv TLS_1p2 s_pv && equalBytes (abytes "DOWNGRD\x01") s_random ||
  gte_pv c_pv TLS_1p2 && gte_pv TLS_1p1 s_pv && equalBytes (abytes "DOWNGRD\x00") s_random

(* If [true], then:
  - both the client and server versions are within the range specified by [cfg]
  - the server is not newer than the client
  - there is no undesired downgrade (as indicated by the special random values).
*)
val acceptableVersion: config -> ch -> protocolVersion -> TLSInfo.random -> Tot bool
let acceptableVersion cfg ch s_pv s_random =
  match negotiateVersion cfg ch.ch_protocol_version with
  | Correct c_pv -> 
    gte_pv c_pv s_pv && gte_pv s_pv cfg.minVer &&
    not (isSentinelRandomValue c_pv s_pv s_random)
  | Error _ ->
    false

(* If [true], then:
  - [s_cs] is has been offered previously;
  - [s_cs] is consistent with the [config];
  - TODO: [s_cs] is supported by the protocol version (e.g. no GCM with
    TLS<1.2).
*)
val acceptableCipherSuite: config -> ch -> protocolVersion -> known_cipher_suite -> Tot bool
let acceptableCipherSuite cfg ch s_pv s_cs =
  // JP: I would think the first line implies the second one?
  List.Tot.existsb (fun x -> x = s_cs) ch.ch_cipher_suites &&
  List.Tot.existsb (fun x -> x = s_cs) cfg.ciphersuites &&
  not (isAnonCipherSuite s_cs) || cfg.allowAnonCipherSuite
  

(* Our server implementation doesn't support compression, meaning [cmp] is
 always [NullCompression], so it's always a valid compression. *)
val acceptableCompression: config -> ch -> protocolVersion -> option compression -> Tot bool
let acceptableCompression cfg ch pv cmp =
  true

let processServerHello cfg ri eph_c ch sh =
  let res = ch_is_resumption ch in
  // FIXME 1.3
  if not (acceptableVersion cfg ch sh.sh_protocol_version sh.sh_server_random) then
    Error(AD_illegal_parameter, perror __SOURCE_FILE__ __LINE__ "Protocol version negotiation")
  else  if not (acceptableCipherSuite cfg ch sh.sh_protocol_version sh.sh_cipher_suite) then
    Error(AD_illegal_parameter, perror __SOURCE_FILE__ __LINE__ "Ciphersuite negotiation")
  else if not (acceptableCompression cfg ch sh.sh_protocol_version sh.sh_compression) then
    Error(AD_illegal_parameter, perror __SOURCE_FILE__ __LINE__ "Compression negotiation") 
  else
    match negotiateClientExtensions sh.sh_protocol_version cfg ch.ch_extensions sh.sh_extensions sh.sh_cipher_suite ri res with
    | Error z -> Error z
    | Correct next -> 
      if res then
        match getCachedSession cfg ch with
        | None -> Error(AD_illegal_parameter, perror __SOURCE_FILE__ __LINE__ "Resumption disallowed")
        | Some sentry ->
          if sh.sh_protocol_version <> sentry.session_nego.n_protocol_version ||
            sh.sh_cipher_suite <> sentry.session_nego.n_cipher_suite ||
            sh.sh_compression <> sentry.session_nego.n_compression
          then
            Error(AD_illegal_parameter, perror __SOURCE_FILE__ __LINE__ "Resumption params do not match cached session")
          else 
            let o_nego = {sentry.session_nego with n_extensions = next} in
            Correct (o_nego, (Some sentry.session_ake))
      else           
        match sh.sh_cipher_suite with
	| CipherSuite kex sa ae ->
        let o_nego = 
          {n_client_random = ch.ch_client_random;
           n_server_random = sh.sh_server_random;
           n_sessionID = sh.sh_sessionID;
           n_protocol_version = sh.sh_protocol_version;
           n_kexAlg = kex;
           n_aeAlg = ae;
	   n_sigAlg = sa;
           n_cipher_suite = sh.sh_cipher_suite;
           n_compression = sh.sh_compression;
	   n_scsv = [];
           n_extensions = next;
           n_resume = false } in
           Correct (o_nego, None)
	| _ -> Error (AD_decode_error, "ServerHello CipherSuite not a real ciphersuite")


(* Handshake API: TYPES, taken from FSTI *)

type clientState = 
  | C_Idle: option ri -> clientState
  | C_HelloSent: option ri -> eph_c -> ch -> clientState
  | C_HelloReceived: nego -> option ake  -> clientState
  | C_OutCCS: session -> cVerifyData -> clientState
  | C_FinishedSent: session -> cVerifyData -> clientState
  | C_CCSReceived: session -> cVerifyData -> clientState
  | C_Error: error -> clientState

type serverState = 
     | S_Idle : option ri -> serverState
     | S_HelloSent : nego -> option ake -> serverState
     | S_HelloDone : nego -> option ake -> eph_s -> serverState
     | S_CCSReceived : session -> serverState
     | S_OutCCS: session -> serverState
     | S_FinishedSent : session -> serverState
     | S_ResumeFinishedSent : session -> serverState
     | S_ZeroRTTReceived : session -> serverState
     | S_Error: error -> serverState

  
type hs_msg_bufs = {
     hs_incoming_parsed : list (hs_msg * bytes);
     hs_incoming: bytes;
     hs_outgoing: bytes;
}

let hs_msg_bufs_init() = {
     hs_incoming_parsed = [];
     hs_incoming = empty_bytes;
     hs_outgoing = empty_bytes;
}

type role_state = 
    | C of clientState
    | S of serverState
     
type handshake_state' (r:role) =
     {
       hs_nego: option nego;
       hs_ake: option ake;
       hs_buffers: hs_msg_bufs;
       hs_state: role_state;
       hs_log: bytes;
       hs_reader: int;
       hs_writer: int;
     }

//NS: needed this renaming trick for the .fsti
let handshake_state r = handshake_state' r

//to match the external interface
//let handshake_state (r:role) = handshake_state' r
let iT0 s rw st = -1 //TODO:Implement!
let i s rw = Platform.Error.unexpected "i: not yet implemented" //TODO:Implement

val handshake_state_init: (ver:protocolVersion) -> (r:role) -> Tot (handshake_state r )
let handshake_state_init (ver:protocolVersion) (r:role) =
   {hs_nego = None;
    hs_ake = None;
    hs_log = empty_bytes;
    hs_reader = -1;
    hs_writer = -1;
    hs_buffers = hs_msg_bufs_init();
    hs_state =
        (match r with
    	| Client -> C (C_Idle None)
    	| Server -> S (S_Idle None)) }

//Defined in the .fsti
//type handshake
//type epoch 
//type epochs
//type hs
//type outgoing
//type incoming

(* This following function needs to call PRF.deriveKeys correctly to get StatefulLHAE keys *)
assume val deriveEpoch: (r:rid) -> (p:rid) -> session -> ST (epoch r p)
  (requires (fun h -> True))
  (ensures (fun h0 i h1 -> True))

(* Handshake API: INTERNAL Callbacks, hidden from API *)

val client_send_client_hello: hs -> ST unit
  (requires (fun h -> True))
  (ensures (fun h0 i h1 -> True))
let client_send_client_hello (HS #r0 #peer r res cfg id lgref hsref) = 
  match (!hsref).hs_state with
  | C(C_Idle ri) -> 
    let (k,ch,l) = prepareClientHello cfg ri None in
    hsref := {!hsref with 
            hs_buffers = {(!hsref).hs_buffers with hs_outgoing = l};
	    hs_log = l;
	    hs_state = C(C_HelloSent ri [] ch)}
  
	    
val client_handle_server_hello: hs -> list (hs_msg * bytes) -> ST incoming
  (requires (fun h -> True))
  (ensures (fun h0 i h1 -> True))
let client_handle_server_hello (HS #r0 #peer r res cfg id lgref hsref) msgs =
  match (!hsref).hs_state, msgs with
  | C(C_HelloSent ri eph_c ch),[(ServerHello(sh),l)] ->
   (match (processServerHello cfg ri eph_c ch sh) with
    | Error z -> InError z
    | Correct (n,a) -> 
      hsref := {!hsref with
	       hs_nego = Some n;
	       hs_ake = a;
	       hs_log = (!hsref).hs_log @| l;
	       hs_state = C(C_HelloReceived n a)};
      InAck)


val client_handle_server_hello_done: hs -> list (hs_msg * bytes) -> list (hs_msg * bytes) -> ST incoming
  (requires (fun h -> True))
  (ensures (fun h0 i h1 -> True))
let client_handle_server_hello_done (HS #r0 #peer r res cfg id lgref hsref) msgs opt_msgs =
  match (!hsref).hs_state, msgs with
  | C(C_HelloReceived n None), 
    [(Certificate(c),l1);
     (ServerKeyExchange(ske),l2);
     (ServerHelloDone,l3)] when 
     (n.n_protocol_version <> TLS_1p3 && is_Some n.n_sigAlg &&
      (n.n_kexAlg = Kex_DHE || n.n_kexAlg = Kex_ECDHE)) -> 
     // Validate the server certificate chain before doing anything with other message
     // TODO add check for n.n_extensions.ne_signature_algorithms
     if Cert.validate_chain c.crt_chain n.n_sigAlg cfg.peer_name cfg.ca_file then
       let ske_tbs = kex_s_to_bytes ske.ske_kex_s in
       let ske_sig = ske.ske_sig in
       let cs_sigalg = Some.v n.n_sigAlg in
       let csr = (n.n_client_random @| n.n_server_random) in
       if Cert.verify_signature c.crt_chain n.n_protocol_version csr cs_sigalg n.n_extensions.ne_signature_algorithms ske_tbs ske_sig then
         (match ske.ske_kex_s with
         | KEX_S_DHE gy ->
           let gx, pms = dh_shared_secret2 gy in
           let cke = {cke_kex_c = kex_c_of_dh_key gx} in
           let ckeb = clientKeyExchangeBytes n.n_protocol_version cke in
           let pvcs = (n.n_protocol_version, n.n_cipher_suite) in

           let ms = TLSPRF.prf pvcs pms (utf8 "master secret") csr 48 in
           let ake = {ake_server_id = None;
	          ake_client_id = None;
		  ake_pms = pms;
		  ake_session_hash = empty_bytes;
		  ake_ms = ms} in
           let s = {session_nego = n; session_ake = ake} in

           (match opt_msgs with 
            | [] ->  
              let log = (!hsref).hs_log @| l1 @| l2 @| l3 @| ckeb in
              let vd = TLSPRF.verifyData pvcs ms Client log in 
              hsref := {!hsref with 
                hs_buffers = {(!hsref).hs_buffers with hs_outgoing = ckeb};
                hs_log = log;
                hs_state = C(C_OutCCS s vd)};
              InAck
            | [(CertificateRequest(cr),l)] ->
              let cc = {crt_chain = []} in // TODO
              let ccb = certificateBytes n.n_protocol_version cc in
              let log = (!hsref).hs_log @| l1 @| l2 @| l @| l3 @| ccb @| ckeb in
              let vd = TLSPRF.verifyData pvcs ms Client log in 
              hsref := {!hsref with 
                hs_buffers = {(!hsref).hs_buffers with hs_outgoing = ccb @| ckeb};
                hs_log = log;
                hs_state = C(C_OutCCS s vd)};
              InAck)
         )
       // Signature verification failed
       else InError (AD_handshake_failure, perror __SOURCE_FILE__ __LINE__ "failed to check SKE signature")
     // Certificate validation failed
     else InError (AD_certificate_unknown_fatal, perror __SOURCE_FILE__ __LINE__ "Certification validation failure") 
  

val client_send_client_finished: hs -> ST unit
  (requires (fun h -> True))
  (ensures (fun h0 i h1 -> True))
let client_send_client_finished (HS #r0 #peer r res cfg id lgref hsref) =
  match (!hsref).hs_state with
  | C(C_OutCCS s vd) ->
     let fin = {fin_vd = vd} in
     let finb = finishedBytes fin in
     hsref := {!hsref with 
            hs_buffers = {(!hsref).hs_buffers with hs_outgoing = finb};
	    hs_log = (!hsref).hs_log @| finb;
	    hs_state = C(C_FinishedSent s vd)}
  
  
val client_handle_server_ccs: hs -> list (hs_msg * bytes) -> ST incoming
  (requires (fun h -> True))
  (ensures (fun h0 i h1 -> True))
let client_handle_server_ccs (HS #r0 #peer r res cfg id lgref hsref) msgs =
  match (!hsref).hs_state, msgs with
  | C(C_FinishedSent s vd),[(SessionTicket(stick),l)] ->
      hsref := {!hsref with
	       hs_log = (!hsref).hs_log @| l;
	       hs_state = C(C_CCSReceived s vd)};
      InAck

val client_handle_server_finished: hs -> list (hs_msg * bytes) -> ST incoming
  (requires (fun h -> True))
  (ensures (fun h0 i h1 -> True))
let client_handle_server_finished (HS #r0 #peer r res cfg id lgref hsref) msgs =
  match (!hsref).hs_state, msgs with
  | C(C_CCSReceived s vd), [(Finished(f),l)] ->
    let n = s.session_nego in
    let ake = s.session_ake in
    let pvcs = (n.n_protocol_version, n.n_cipher_suite) in
    let svd = TLSPRF.verifyData pvcs ake.ake_ms Server (!hsref).hs_log in 
    if (equalBytes svd f.fin_vd) then 
       (hsref := {!hsref with
		 hs_log = (!hsref).hs_log @| l;
  		 hs_state = C(C_Idle (Some (vd,svd)))};
        InAck)
    else InError (AD_decode_error, "Finished MAC did not verify")
    

assume val client_handle_server_finished_13: hs -> list (hs_msg * bytes) -> ST incoming
  (requires (fun h -> True))
  (ensures (fun h0 i h1 -> True))


val server_handle_client_hello: hs -> list (hs_msg * bytes) -> ST incoming
  (requires (fun h -> True))
  (ensures (fun h0 i h1 -> True))
let server_handle_client_hello (HS #r0 #peer r res cfg id lgref hsref) msgs =
  match (!hsref).hs_state, msgs with
  | S(S_Idle ri),[(ClientHello(ch),l)] ->
    (match (prepareServerHello cfg ri None ch l) with
     | Error z -> InError z
     | Correct (shb,n,a,ol) ->
       hsref := {!hsref with
               hs_buffers = {(!hsref).hs_buffers with hs_outgoing = shb};
	       hs_nego = Some n;
	       hs_ake = a;
	       hs_log = ol;
	       hs_state = S(S_HelloSent n a)};
       InAck)
    

val server_send_server_hello_done: hs -> ST unit
  (requires (fun h -> True))
  (ensures (fun h0 i h1 -> True))
let server_send_server_hello_done (HS #r0 #peer r res cfg id lgref hsref) =
  match (!hsref).hs_state with
  | S(S_HelloSent n a) 
    when (n.n_protocol_version <> TLS_1p3 &&
<<<<<<< HEAD
	 (n.n_kexAlg = Kex_DHE || n.n_kexAlg = Kex_ECDHE)) -> 
    let c = {crt_chain = get_signing_cert cfg.peer_name n.n_sigAlg []} in
    let cb = certificateBytes n.n_protocol_version c in
    let gy = CommonDH.keygen CommonDH.default_group in
    let kex_s = KEX_S_DHE gy in
    let sv = kex_s_to_bytes kex_s in
    (match (cert_sign c.crt_chain n.n_sigAlg [] sv) with
    | Correct signature -> 
       let ske = {ske_kex_s = kex_s; ske_sig = signature} in
       let skeb = serverKeyExchangeBytes ske in
       let shd = serverHelloDoneBytes in
       let nl = cb @| skeb @| shd in
	  hsref := {!hsref with
=======
	 (n.n_kexAlg = Kex_DHE || n.n_kexAlg = Kex_ECDHE)) ->
    (match Cert.lookup_server_chain cfg.cert_chain_file cfg.private_key_file n.n_protocol_version n.n_sigAlg n.n_extensions.ne_signature_algorithms with
    | Correct (chain, csk) -> 
      let c = {crt_chain = chain} in
      let cb = certificateBytes c in
      let gy = CommonDH.keygen CommonDH.default_group in
      let kex_s = KEX_S_DHE gy in
      let sv = kex_s_to_bytes kex_s in
      let csr = n.n_client_random @| n.n_server_random in

      // Signature agility (following the broken rules of 7.4.1.4.1. in RFC5246
      let Some sa = n.n_sigAlg in
      let algs = match n.n_extensions.ne_signature_algorithms with
        | None -> [sa,Hash CoreCrypto.SHA1] | Some l -> l in
      let algs = List.Tot.filter (fun (s,_)->s=sa) algs in
      let alg = match algs with | h::_ -> h | [] -> (sa, Hash CoreCrypto.SHA1) in
      (match Cert.sign n.n_protocol_version csr csk alg sv with
      | Correct signature -> 
         let ske = {ske_kex_s = kex_s; ske_sig = signature} in
         let skeb = serverKeyExchangeBytes ske in
         let shd = serverHelloDoneBytes in
         let nl = cb @| skeb @| shd in
	    hsref := {!hsref with
>>>>>>> 76fb285c
		 hs_buffers = {(!hsref).hs_buffers with hs_outgoing = nl};
		 hs_log = (!hsref).hs_log @| nl;
		 hs_state = S(S_HelloDone n None None)}
      | Error e -> 
	  hsref := {!hsref with hs_state = S(S_Error e)})
    | Error e ->
        hsref := {!hsref with hs_state = S(S_Error e)})

assume val server_handle_client_ccs: hs -> list (hs_msg * bytes) -> list (hs_msg * bytes) -> ST incoming
  (requires (fun h -> True))
  (ensures (fun h0 i h1 -> True))

(*
let server_handle_client_ccs (HS #r0 #peer r res cfg id lgref hsref)  msgs opt_msgs = 
  match (!hsref).hs_state, msgs with
  | S(S_HelloDone n i (Some (KEX_S_PRIV_DHE k))),[(ClientKeyExchange(cke),l)] when 
     (n.n_protocol_version <> TLS_1p3 && 
      (n.n_kexAlg = Kex_DHE || n.n_kexAlg = Kex_ECDHE)) ->
      let pms = CommonDH.dh_initiator k 
*)

    
assume val server_handle_client_finished: hs -> list (hs_msg * bytes) -> ST incoming
  (requires (fun h -> True))
  (ensures (fun h0 i h1 -> True))
assume val server_send_server_finished: hs -> ST unit
  (requires (fun h -> True))
  (ensures (fun h0 i h1 -> True))


assume val server_handle_client_finished_13: hs -> list (hs_msg * bytes) -> list (hs_msg * bytes) -> ST incoming
  (requires (fun h -> True))
  (ensures (fun h0 i h1 -> True))
assume val server_send_server_finished_13: hs -> ST unit
  (requires (fun h -> True))
  (ensures (fun h0 i h1 -> True))
assume val server_send_server_finished_res: hs -> ST unit
  (requires (fun h -> True))
  (ensures (fun h0 i h1 -> True))



(* Handshake API: PUBLIC Functions, taken from FSTI *)

//val version: see .fsti
let version (HS r res cfg id l st) =
    match (!st).hs_nego with
    | Some n -> n.n_protocol_version
    | None -> cfg.minVer

// JP: the outside has been checked against the fsti which had another
// definition (at the bottom of this file)
val iT_old:  s:hs -> rw:rw -> ST int
  (requires (fun h -> True))
  (ensures (fun h0 i h1 -> True))
let iT_old (HS r res cfg id l st) rw =
  match rw with 
  | Reader -> (!st).hs_reader
  | Writer -> (!st).hs_writer

//val init: see .fsti
let init r0 peer r cfg res = 
    let id = Nonce.mkHelloRandom() in
    let lg = createEmpty in
    let lgref = ralloc r0 lg in
    let hs = handshake_state_init cfg.maxVer r in
    let hsref = ralloc r0 hs in
    HS #r0 #peer r res cfg id lgref hsref

// Idle client starts a full handshake on the current connection
let rehandshake s c = Platform.Error.unexpected "rehandshake: not yet implemented"

// Idle client starts an abbreviated handshake resuming the current session
let rekey s c = Platform.Error.unexpected "rekey: not yet implemented"

// (Idle) Server requests an handshake
let request s c = Platform.Error.unexpected "request: not yet implemented"

let invalidateSession hs = Platform.Error.unexpected "invalidateSession: not yet implemented"

//val next_fragment: see .fsti
let rec next_fragment hs = 
    let (HS #r0 #peer r res cfg id lgref hsref) = hs in
    let pv,kex,res = 
      (match (!hsref).hs_nego with 
       | None -> None, None, None
       | Some n -> Some n.n_protocol_version, Some n.n_kexAlg, Some n.n_resume) in
    let b = (!hsref).hs_buffers.hs_outgoing in
    let l = length b in
    if (l > 0) then (
       hsref := {!hsref with hs_buffers = {(!hsref).hs_buffers with hs_outgoing = empty_bytes}};
       OutSome (l,l) b) 
    else 
      (match (!hsref).hs_state with 
       | C (C_Error e) -> OutError e
       | S (S_Error e) -> OutError e
       | C (C_Idle ri) -> (client_send_client_hello hs; next_fragment hs)
       | C (C_OutCCS s cv) -> (client_send_client_finished hs; OutCCS)
       | S (S_HelloSent n a) when (is_Some pv && pv <> Some TLS_1p3 && res = Some false) -> server_send_server_hello_done hs; next_fragment hs
       | S (S_HelloSent n a) when (is_Some pv && pv <> Some TLS_1p3 && res = Some true) -> server_send_server_finished_res hs; next_fragment hs
       | S (S_HelloSent n a) when (is_Some pv && pv = Some TLS_1p3) -> server_send_server_finished_13 hs; next_fragment hs
       | S (S_OutCCS s) -> server_send_server_finished hs; OutCCS)



let rec parseHandshakeMessages pv kex buf =
    match parseMessage buf with
    | Error z -> Error z
    | Correct(None) -> Correct (buf,[])
    | Correct(Some (|rem,hstype,pl,to_log|)) ->   
      (match parseHandshakeMessage pv kex hstype pl with
       | Error z -> Error z 
       | Correct hsm -> 
             (match parseHandshakeMessages pv kex rem with
       	     | Error z -> Error z
       	     | Correct (r,hsl) -> Correct(r,(hsm,to_log)::hsl)))


//val recv_fragment: see .fsti
let recv_fragment hs (rg:Range.range) (rb:rbytes rg) = 
    let (HS #r0 #peer r res cfg id lgref hsref) = hs in
    let b = (!hsref).hs_buffers.hs_incoming in
    let b = b @| rb in
    let pv,kex,res = 
      (match (!hsref).hs_nego with 
       | None -> None, None, None
       | Some n -> Some n.n_protocol_version, Some n.n_kexAlg, Some n.n_resume) in
    match parseHandshakeMessages pv kex b with
    | Error z -> InError z
    | Correct(r,hsl) -> 
       hsref := {!hsref with hs_buffers = {(!hsref).hs_buffers with hs_incoming = r; hs_incoming_parsed = hsl}};
      (match (!hsref).hs_state,hsl with 
       | C (C_Idle ri), _ -> InError(AD_unexpected_message, "Client hasn't sent hello yet")
       | C (C_HelloSent ri eph ch), (ServerHello(sh),l)::hsl 
	 when (sh.sh_protocol_version <> TLS_1p3 || hsl = []) -> 
	   hsref := {!hsref with hs_buffers = {(!hsref).hs_buffers with hs_incoming_parsed = hsl}};
	   client_handle_server_hello hs [(ServerHello(sh),l)]
       | C (C_HelloReceived n a), (Certificate(c),l)::
			          (ServerKeyExchange(ske),l')::
				  (ServerHelloDone,l'')::
				  hsl 
	 when (is_Some pv && pv <> Some TLS_1p3 && res = Some false &&
	       (kex = Some Kex_DHE || kex = Some Kex_ECDHE)) ->
	   hsref := {!hsref with hs_buffers = {(!hsref).hs_buffers with hs_incoming_parsed = hsl}};
			   client_handle_server_hello_done hs 
			   [(Certificate(c),l) ;
			   (ServerKeyExchange(ske),l') ;
			   (ServerHelloDone,l'')]
			   []
       | C (C_HelloReceived n a), (Certificate(c),l)::
			          (ServerKeyExchange(ske),l')::
			          (CertificateRequest(cr),l'')::
				  (ServerHelloDone,l''')::
				  hsl 
	 when (is_Some pv && pv <> Some TLS_1p3 && res = Some false &&
	       (kex = Some Kex_DHE || kex = Some Kex_ECDHE)) ->
	   hsref := {!hsref with hs_buffers = {(!hsref).hs_buffers with hs_incoming_parsed = hsl}};
			   client_handle_server_hello_done hs 
			   [(Certificate(c),l) ;
			   (ServerKeyExchange(ske),l') ;
			   (ServerHelloDone,l''')] 
			   [(CertificateRequest(cr),l'')]

       
       | C (C_CCSReceived s cv), (Finished(f),l)::hsl 
       	 when (is_Some pv && pv <> Some TLS_1p3) ->
	   hsref := {!hsref with hs_buffers = {(!hsref).hs_buffers with hs_incoming_parsed = hsl}};
			   client_handle_server_finished hs 
			   [(Finished(f),l)]

       | C (C_HelloReceived n a), (EncryptedExtensions(ee),l1)::
			          (Certificate(c),l2)::
			          (CertificateVerify(cv),l3)::
				  (Finished(f),l4)::
				  [] 
	 when (is_Some pv && pv = Some TLS_1p3 && 
	       (kex = Some Kex_DHE || kex = Some Kex_ECDHE)) ->
	   hsref := {!hsref with hs_buffers = {(!hsref).hs_buffers with hs_incoming_parsed = []}};
			   client_handle_server_finished_13 hs 
			   [(EncryptedExtensions(ee),l1);
			   (Certificate(c),l2) ;
			   (CertificateVerify(cv),l3) ;
			   (Finished(f),l4)]
       | C (C_HelloReceived n a), (EncryptedExtensions(ee),l1)::
			          (CertificateRequest(cr),ll)::
			          (Certificate(c),l2)::
			          (CertificateVerify(cv),l3)::
				  (Finished(f),l4)::
				  [] 
	 when (is_Some pv && pv = Some TLS_1p3 && 
	       (kex = Some Kex_DHE || kex = Some Kex_ECDHE)) ->
	   hsref := {!hsref with hs_buffers = {(!hsref).hs_buffers with hs_incoming_parsed = []}};
			   client_handle_server_finished_13 hs 
			   [(EncryptedExtensions(ee),l1);
			   (CertificateRequest(cr),ll);
			   (Certificate(c),l2) ;			   
			   (CertificateVerify(cv),l3) ;
			   (Finished(f),l4)]
			   
       
       | S (S_Idle ri), (ClientHello(ch),l)::hsl -> 
	   hsref := {!hsref with hs_buffers = {(!hsref).hs_buffers with hs_incoming_parsed = hsl}};
			   server_handle_client_hello hs
			   [(ClientHello(ch),l)]
       | S (S_CCSReceived s), (Finished(f),l)::hsl 
         when (is_Some pv && pv <> Some TLS_1p3) ->
	   hsref := {!hsref with hs_buffers = {(!hsref).hs_buffers with hs_incoming_parsed = hsl}};
			   server_handle_client_finished hs
			   [(Finished(f),l)]

       | S (S_FinishedSent s), (ClientKeyExchange(cke),l)::
			       (Finished(f),l')::[]  
         when (is_Some pv && pv = Some TLS_1p3) ->
	   hsref := {!hsref with hs_buffers = {(!hsref).hs_buffers with hs_incoming_parsed = []}};
	   server_handle_client_finished_13 hs [(ClientKeyExchange(cke),l);(Finished(f),l')] []

       | S (S_FinishedSent s), (ClientKeyExchange(cke),l1)::
			       (Certificate(c),l2)::
			       (Finished(f),l3)::[]  
         when (is_Some pv && pv = Some TLS_1p3 && c.crt_chain = []) ->
	   hsref := {!hsref with hs_buffers = {(!hsref).hs_buffers with hs_incoming_parsed = []}};
	   server_handle_client_finished_13 hs [(ClientKeyExchange(cke),l1);(Finished(f),l3)] [(Certificate(c),l2)]

       | S (S_FinishedSent s), (ClientKeyExchange(cke),l1)::
			       (Certificate(c),l2)::
			       (CertificateVerify(cv),l3)::
			       (Finished(f),l4)::[]  
         when (is_Some pv && pv = Some TLS_1p3) ->
	   hsref := {!hsref with hs_buffers = {(!hsref).hs_buffers with hs_incoming_parsed = []}};
	   server_handle_client_finished_13 hs [(ClientKeyExchange(cke),l1);(Finished(f),l4)] [(Certificate(c),l2);(CertificateVerify(cv),l3)]

       | C (C_Error e),_ -> InError e
       | S (S_Error e),_ -> InError e
       | _ , _ -> InAck)
	   

//val recv_ccs: see .fsti  // special case: CCS before 1p3  
let recv_ccs hs = 
    let (HS #r0 #peer r res cfg id lgref hsref) = hs in
    let pv,kex = 
      (match (!hsref).hs_nego with 
       | None -> None, None
       | Some n -> Some n.n_protocol_version, Some n.n_kexAlg) in
    (match ((!hsref).hs_state,(!hsref).hs_buffers.hs_incoming_parsed) with 
    | C (C_FinishedSent s cv), 
      (SessionTicket(st),l)::[] ->
       hsref := {!hsref with hs_buffers = {(!hsref).hs_buffers with hs_incoming_parsed = []}};
       client_handle_server_ccs hs 
        [(SessionTicket(st),l)]
    | S (S_HelloDone n i eph), 
      (ClientKeyExchange(cke),l)::[] 
      when (is_Some pv && pv <> Some TLS_1p3 && 
            (kex = Some Kex_DHE || kex = Some Kex_ECDHE)) ->
      hsref := {!hsref with hs_buffers = {(!hsref).hs_buffers with hs_incoming_parsed = []}};
      server_handle_client_ccs hs
      [(ClientKeyExchange(cke),l)] []
    | S (S_HelloDone n i eph), 
      (Certificate(c),l)::
      (ClientKeyExchange(cke),l')::[] 
      when (c.crt_chain = [] && is_Some pv && pv <> Some TLS_1p3 && 
            (kex = Some Kex_DHE || kex = Some Kex_ECDHE)) ->
      hsref := {!hsref with hs_buffers = {(!hsref).hs_buffers with hs_incoming_parsed = []}};
      server_handle_client_ccs hs
      [(ClientKeyExchange(cke),l')] [(Certificate(c),l)]
    | S (S_HelloDone n i eph), 
      (Certificate(c),l)::
      (ClientKeyExchange(cke),l')::
      (CertificateVerify(cv),l'')::[]
      when (is_Some pv && pv <> Some TLS_1p3 && 
            (kex = Some Kex_DHE || kex = Some Kex_ECDHE)) ->
      hsref := {!hsref with hs_buffers = {(!hsref).hs_buffers with hs_incoming_parsed = []}};
      server_handle_client_ccs hs
      [(ClientKeyExchange(cke),l')] [(Certificate(c),l);(CertificateVerify(cv),l'')]
    | C (C_Error e),_ -> InError e
    | S (S_Error e),_ -> InError e
    | _,_ -> InError(AD_unexpected_message, "ClientCCS received at wrong time"))


let authorize s ch = Platform.Error.unexpected "authorize: not yet implemented"<|MERGE_RESOLUTION|>--- conflicted
+++ resolved
@@ -474,26 +474,11 @@
   match (!hsref).hs_state with
   | S(S_HelloSent n a) 
     when (n.n_protocol_version <> TLS_1p3 &&
-<<<<<<< HEAD
-	 (n.n_kexAlg = Kex_DHE || n.n_kexAlg = Kex_ECDHE)) -> 
-    let c = {crt_chain = get_signing_cert cfg.peer_name n.n_sigAlg []} in
-    let cb = certificateBytes n.n_protocol_version c in
-    let gy = CommonDH.keygen CommonDH.default_group in
-    let kex_s = KEX_S_DHE gy in
-    let sv = kex_s_to_bytes kex_s in
-    (match (cert_sign c.crt_chain n.n_sigAlg [] sv) with
-    | Correct signature -> 
-       let ske = {ske_kex_s = kex_s; ske_sig = signature} in
-       let skeb = serverKeyExchangeBytes ske in
-       let shd = serverHelloDoneBytes in
-       let nl = cb @| skeb @| shd in
-	  hsref := {!hsref with
-=======
 	 (n.n_kexAlg = Kex_DHE || n.n_kexAlg = Kex_ECDHE)) ->
     (match Cert.lookup_server_chain cfg.cert_chain_file cfg.private_key_file n.n_protocol_version n.n_sigAlg n.n_extensions.ne_signature_algorithms with
     | Correct (chain, csk) -> 
       let c = {crt_chain = chain} in
-      let cb = certificateBytes c in
+      let cb = certificateBytes n.n_protocol_version c in
       let gy = CommonDH.keygen CommonDH.default_group in
       let kex_s = KEX_S_DHE gy in
       let sv = kex_s_to_bytes kex_s in
@@ -512,7 +497,6 @@
          let shd = serverHelloDoneBytes in
          let nl = cb @| skeb @| shd in
 	    hsref := {!hsref with
->>>>>>> 76fb285c
 		 hs_buffers = {(!hsref).hs_buffers with hs_outgoing = nl};
 		 hs_log = (!hsref).hs_log @| nl;
 		 hs_state = S(S_HelloDone n None None)}
