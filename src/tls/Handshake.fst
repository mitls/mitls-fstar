--- conflicted
+++ resolved
@@ -543,20 +543,15 @@
     let kex_s = KEX_S_DHE gy in
     let sv = kex_s_to_bytes kex_s in
     (match (cert_sign c.crt_chain n.n_sigAlg [] sv) with
-<<<<<<< HEAD
     | Correct signature -> 
-      (let ske = {ske_kex_s = kex_s; ske_sig = signature} in
-=======
-    | Correct sig_ -> 
-      (let ske = {ske_kex_s = kex_s; ske_sig = sig_} in
->>>>>>> ace971a7
-	let skeb = serverKeyExchangeBytes ske in
-	let shd = serverHelloDoneBytes in
-	let nl = cb @| skeb @| shd in
+       let ske = {ske_kex_s = kex_s; ske_sig = signature} in
+       let skeb = serverKeyExchangeBytes ske in
+       let shd = serverHelloDoneBytes in
+       let nl = cb @| skeb @| shd in
 	  hsref := {!hsref with
 		 hs_buffers = {(!hsref).hs_buffers with hs_outgoing = nl};
 		 hs_log = (!hsref).hs_log @| nl;
-		 hs_state = S(S_HelloDone n None None)})
+		 hs_state = S(S_HelloDone n None None)}
     | Error e -> 
 	  hsref := {!hsref with
 		 hs_state = S(S_Error e)})
