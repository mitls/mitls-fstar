﻿(* Copyright (C) 2012--2015 Microsoft Research and INRIA *)

module Handshake

open FStar.Heap
open FStar.HyperHeap
//FIXME! Don't open so much ... gets confusing. Use module abbrevs instead
open FStar.Seq
open FStar.SeqProperties // for e.g. found
open FStar.Set  

open Platform.Error
open Platform.Bytes

open TLSError
open TLSInfo
open TLSConstants
open Range
open HandshakeMessages
open HSCrypto
open StAE

//16-05-31 these opens are implementation-only; overall we should open less
open TLSExtensions 
open CoreCrypto
open HandshakeLog


module HH = FStar.HyperHeap
module MR = FStar.Monotonic.RRef
module MS = MonotoneSeq

#set-options "--lax" 

// represents the outcome of a successful handshake, 
// providing context for the derived epoch
type handshake = 
  | Fresh of sessionInfo
  | Resumed of abbrInfo * sessionInfo //changed: was hs * seq epoch (creating cycle)
// We use SessionInfo as unique session indexes.
// We tried using instead hs, but this creates circularities
// We'll probably need a global log to reason about them.
// We should probably do the same in the session store.

// extracts a transport key identifier from a handshake record
val hsId: handshake -> Tot id 
//16-05-31 TODO breaking TC in TLS; was (i:id { is_stream_ae i }) //16-05-19 focus on TLS 1.3

let hsId h = noId // Placeholder 


//<expose for TestClient>
(* Negotiation: HELLO sub-module *)
private type ri = cVerifyData * sVerifyData 
type b_log = bytes 


type eph_s = option kex_s_priv
type eph_c = list kex_s_priv
type nego = {
     n_resume: bool;
     n_client_random: TLSInfo.random;
     n_server_random: TLSInfo.random;
     n_sessionID: option sessionID;
     n_protocol_version: protocolVersion;
     n_kexAlg: TLSConstants.kexAlg;
     n_aeAlg: TLSConstants.aeAlg;
     n_sigAlg: option TLSConstants.sigAlg;
     n_cipher_suite: cipherSuite;
     n_dh_group: option namedGroup;
     n_compression: option compression;
     n_extensions: negotiatedExtensions;
     n_scsv: list scsv_suite;
}                 

type hs_id = {
     id_cert: Cert.chain;
     id_sigalg: option sigHashAlg;
}

type session = {
     session_nego: nego;
}     


val getId: KeySchedule.recordInstance -> GTot id
let getId k = 
    match k with
    | KeySchedule.StAEInstance #i rd wr -> i
    | KeySchedule.StLHAEInstance #i rd wr -> i

val recordInstanceToEpoch: h:handshake -> ks:KeySchedule.recordInstance -> (StAE.reader (peerId (hsId h)) * StAE.writer (hsId h))
let recordInstanceToEpoch hs ri = 
    match ri with
    | KeySchedule.StAEInstance #i rd wr -> (StAE.Stream () rd),(StAE.Stream () wr)
    | KeySchedule.StLHAEInstance #i rd wr -> (StAE.StLHAE () rd),(StAE.StLHAE () wr)


       
    

val prepareClientHello: config -> KeySchedule.ks -> HandshakeLog.log -> option ri -> option sessionID -> ST (hs_msg * bytes)
  (requires (fun h -> True))
  (ensures (fun h0 i h1 -> True))
let prepareClientHello cfg ks log ri sido =
  let cr = KeySchedule.ks_client_random ks in
  let kp = 
     (match cfg.maxVer with
      | TLS_1p3 -> 
         let gxl = KeySchedule.ks_client_13_init_1rtt ks cfg.namedGroups in 
	 Some (ClientKeyShare gxl)
      | _ -> 
      	 let _ = KeySchedule.ks_client_init_12 ks in 
	 None) in
  let sid = (match sido with | None -> empty_bytes | Some x -> x) in
  let ci = initConnection Client cr in
  let ext = prepareExtensions cfg ci ri kp in
  let ch = 
  {ch_protocol_version = cfg.maxVer;
   ch_client_random = cr;
   ch_sessionID = sid;
   ch_cipher_suites = cfg.ciphersuites;
   ch_raw_cipher_suites = None;
   ch_compressions = [NullCompression];
   ch_extensions = Some ext;} in
  let chb = log @@ (ClientHello ch) in
  (ClientHello ch, chb)

//16-05-31 somewhat duplicating TLSConstants.geqPV
(* Is [pv1 >= pv2]? *)
val gte_pv: protocolVersion -> protocolVersion -> Tot bool
let gte_pv pv1 pv2 =
  match pv1 with
  | SSL_3p0 -> (match pv2 with | SSL_3p0 -> true | _ -> false)
  | TLS_1p0 -> (match pv2 with | SSL_3p0 | TLS_1p0 -> true | _ -> false)
  | TLS_1p1 -> (match pv2 with | SSL_3p0 | TLS_1p0 | TLS_1p1 -> true | _ -> false)
  | TLS_1p2 -> (match pv2 with | TLS_1p3 -> false | _ -> true)
  | TLS_1p3 -> true

(* Returns [c] if [c] is within the range of acceptable versions for [cfg],
 * [Error] otherwise. *)
val negotiateVersion: cfg:config -> c:protocolVersion -> Tot (result protocolVersion)
let negotiateVersion cfg c =
  if gte_pv c cfg.minVer && gte_pv cfg.maxVer c then Correct c
  else if gte_pv c cfg.maxVer then Correct cfg.maxVer
  else Error(AD_internal_error, perror __SOURCE_FILE__ __LINE__ "Protocol version negotiation failed")

val negotiate:list 'a -> list 'a -> Tot (option 'a)
let negotiate l1 l2 =
  List.Tot.tryFind (fun s -> List.Tot.existsb (fun c -> c = s) l1) l2

val negotiateCipherSuite: cfg:config -> pv:protocolVersion -> c:valid_cipher_suites -> Tot (result (TLSConstants.kexAlg * option TLSConstants.sigAlg * TLSConstants.aeAlg * valid_cipher_suite))
let negotiateCipherSuite cfg pv c =
  match negotiate c cfg.ciphersuites with
  | Some(CipherSuite kex sa ae) -> Correct(kex,sa,ae,CipherSuite kex sa ae)
  | None -> Error(AD_internal_error, perror __SOURCE_FILE__ __LINE__ "Cipher suite negotiation failed")

// TODO : IMPLEMENT
val getCachedSession: cfg:config -> ch:ch -> ST (option session)
  (requires (fun h -> True))
  (ensures (fun h0 i h1 -> True))
let getCachedSession cfg cg = None

val negotiateGroupKeyShare: cfg:config -> protocolVersion -> kexAlg -> exts:option (list extension) -> Tot (result (namedGroup * option bytes))
let rec negotiateGroupKeyShare cfg pv kex exts = 
    match pv,kex,exts with
    | TLS_1p3, Kex_ECDHE, Some (E_keyShare (ClientKeyShare ((gn,gxb)::_)) :: _) ->
      Correct (gn,Some gxb)
    | TLS_1p3,_, Some (h::t) -> negotiateGroupKeyShare cfg pv kex (Some t)
    | TLS_1p2, Kex_ECDHE, _ -> Correct (SEC CoreCrypto.ECC_P256, None) 
    | _ -> Error(AD_decode_error, "no supported group or key share extension found")
    

// FIXME: TLS1.3
val prepareServerHello: config -> KeySchedule.ks -> HandshakeLog.log -> option ri -> (hs_msg * bytes) -> ST (result (nego * option KeySchedule.recordInstance * (hs_msg * bytes)))
  (requires (fun h -> True))
  (ensures (fun h0 i h1 -> True))
let prepareServerHello cfg ks log ri (ClientHello ch,_) =
  match negotiateVersion cfg ch.ch_protocol_version with
    | Error(z) -> Error(z)
    | Correct(pv) ->
  match negotiateCipherSuite cfg pv ch.ch_cipher_suites with
    | Error(z) -> Error(z)
    | Correct(kex,sa,ae,cs) ->
  match negotiateGroupKeyShare cfg pv kex ch.ch_extensions with
    | Error(z) -> Error(z)
    | Correct(gn,gxo) ->
  let srand = KeySchedule.ks_server_random ks in
  let ksl = 
    (match pv,gxo with
     | TLS_1p3,Some gxb -> 
       let gyb = KeySchedule.ks_server_13_1rtt_init ks ch.ch_client_random cs gn gxb in
       (Some (ServerKeyShare (gn,gyb)))
    | _ -> None) in
  match negotiateServerExtensions pv ch.ch_extensions ch.ch_cipher_suites cfg cs ri ksl false with
    | Error(z) -> Error(z)
    | Correct(sext,next) ->
    let sid = CoreCrypto.random 32 in
    let comp = match ch.ch_compressions with
      | [] -> None
      | _ -> Some NullCompression in
    let sh = 
      {sh_protocol_version = pv;
       sh_sessionID = Some sid;
       sh_server_random = srand;
       sh_cipher_suite = cs;
       sh_compression = comp;
       sh_extensions = sext} in
    let nego = 
      {n_client_random = ch.ch_client_random;
       n_server_random = srand;
       n_sessionID = Some sid;
       n_protocol_version = pv;
       n_kexAlg = kex;
       n_sigAlg = sa;
       n_aeAlg  = ae;
       n_cipher_suite = cs;
       n_compression = comp;
       n_dh_group = Some gn;
       n_scsv = [];
       n_extensions = next;
       (* [getCachedSession] returned [None], so no session resumption *)
       n_resume = false} in
    let _ = log @@ (ClientHello ch) in
    let shb = log @@ (ServerHello sh) in
    let lb = HandshakeLog.getHash log in
    let keys = (match pv with
    	     | TLS_1p3 -> 
	       let keys = KeySchedule.ks_server_13_get_htk ks lb  in
	       Some keys
	     | _ -> None) in
    Correct (nego,keys,(ServerHello sh,shb))

(* Is this one of the special random values indicated by the RFC (6.3.1.1)? *)
val isSentinelRandomValue: protocolVersion -> protocolVersion -> TLSInfo.random -> Tot bool
let isSentinelRandomValue c_pv s_pv s_random =
  gte_pv c_pv TLS_1p3 && gte_pv TLS_1p2 s_pv && equalBytes (abytes "DOWNGRD\x01") s_random ||
  gte_pv c_pv TLS_1p2 && gte_pv TLS_1p1 s_pv && equalBytes (abytes "DOWNGRD\x00") s_random

(* If [true], then:
  - both the client and server versions are within the range specified by [cfg]
  - the server is not newer than the client
  - there is no undesired downgrade (as indicated by the special random values).
*)
val acceptableVersion: config -> ch -> protocolVersion -> TLSInfo.random -> Tot bool
let acceptableVersion cfg ch s_pv s_random =
  match negotiateVersion cfg ch.ch_protocol_version with
  | Correct c_pv -> 
    gte_pv c_pv s_pv && gte_pv s_pv cfg.minVer &&
    not (isSentinelRandomValue c_pv s_pv s_random)
  | Error _ ->
    false

(* If [true], then:
  - [s_cs] is has been offered previously;
  - [s_cs] is consistent with the [config];
  - TODO: [s_cs] is supported by the protocol version (e.g. no GCM with
    TLS<1.2).
*)
val acceptableCipherSuite: config -> ch -> protocolVersion -> valid_cipher_suite -> Tot bool
let acceptableCipherSuite cfg ch s_pv s_cs =
  // JP: I would think the first line implies the second one?
  List.Tot.existsb (fun x -> x = s_cs) ch.ch_cipher_suites &&
  List.Tot.existsb (fun x -> x = s_cs) cfg.ciphersuites &&
  not (isAnonCipherSuite s_cs) || cfg.allowAnonCipherSuite
  
val processServerHello: c:config -> KeySchedule.ks -> HandshakeLog.log -> option ri -> ch -> (hs_msg * bytes) ->
                        ST (result (nego * option KeySchedule.recordInstance))
  (requires (fun h -> True))
  (ensures (fun h0 i h1 -> True))
let processServerHello cfg ks log ri ch (ServerHello sh,_) =
  let _ = log @@ (ServerHello sh) in
  // Assuming no resumption; TODO: add it 
  if not (acceptableVersion cfg ch sh.sh_protocol_version sh.sh_server_random) then
    Error(AD_illegal_parameter, perror __SOURCE_FILE__ __LINE__ "Protocol version negotiation")
  else  if not (acceptableCipherSuite cfg ch sh.sh_protocol_version sh.sh_cipher_suite) then
    Error(AD_illegal_parameter, perror __SOURCE_FILE__ __LINE__ "Ciphersuite negotiation")
  else
  let resume = false in
  match negotiateClientExtensions sh.sh_protocol_version cfg ch.ch_extensions sh.sh_extensions sh.sh_cipher_suite ri resume with
    | Error z -> Error z
    | Correct next -> 
        match sh.sh_cipher_suite with
	| CipherSuite kex sa ae ->
        let o_nego = 
          {n_client_random = ch.ch_client_random;
           n_server_random = sh.sh_server_random;
           n_sessionID = sh.sh_sessionID;
           n_protocol_version = sh.sh_protocol_version;
           n_kexAlg = kex;
           n_aeAlg = ae;
	   n_sigAlg = sa;
           n_cipher_suite = sh.sh_cipher_suite;
	   n_dh_group = None;
           n_compression = sh.sh_compression;
	   n_scsv = [];
           n_extensions = next;
           n_resume = false } in
	   (match sh.sh_protocol_version, kex, next.ne_keyShare with
	    | TLS_1p3, Kex_DHE, Some (gn,gyb) 
	    | TLS_1p3, Kex_ECDHE, Some (gn,gyb) -> 
	      	   let lb = HandshakeLog.getHash log in
	           let keys = KeySchedule.ks_client_13_1rtt ks o_nego.n_cipher_suite (gn, gyb) lb in
	      	   Correct (o_nego,Some keys)
            | _ -> Correct (o_nego,None))
	| _ -> Error (AD_decode_error, "ServerHello CipherSuite not a real ciphersuite")


(* Handshake API: TYPES, taken from FSTI *)

type clientState = 
  | C_Idle:                  option ri -> clientState
  | C_HelloSent:        option ri -> ch -> clientState
  | C_HelloReceived:              nego -> clientState
  | C_OutCCS:                     nego -> clientState
  | C_FinishedSent: nego -> cVerifyData -> clientState
  | C_CCSReceived:  nego -> cVerifyData -> clientState
  | C_Error:                     error -> clientState

type serverState = 
  | S_Idle:                  option ri -> serverState
  | S_HelloSent :                 nego -> serverState
  | S_HelloDone :                 nego -> serverState
  | S_CCSReceived :               nego -> serverState
  | S_OutCCS:                     nego -> serverState
  | S_FinishedSent :              nego -> serverState
  | S_ResumeFinishedSent :        nego -> serverState
  | S_ZeroRTTReceived :           nego -> serverState
  | S_Error:                     error -> serverState

type role_state = 
    | C of clientState
    | S of serverState


//16-06-01 we don't need to precisely track this part of the state
//16-06-01 later, pre-allocate large-enough buffers for the connection.
//16-06-01 also revisit type of encrypted messages

type hs_msg_bufs = {
     hs_incoming_parsed : list (hs_msg * bytes); // messages parsed earlier
     hs_incoming: bytes;                         // incomplete message received earlier
     hs_outgoing: bytes;                         // messages to be sent in current epoch
}
let hs_msg_bufs_init() = {
     hs_incoming_parsed = [];
     hs_incoming = empty_bytes;
     hs_outgoing = empty_bytes;
}


//16-05-31 this type should be private to HS
//16-06-01 simplify: use a record of mutable things, subject to monotonicity and region, 
//16-06-01 rather than a mutable ref to a record
type handshake_state (r:role) =
     {
       hs_state: role_state;
       hs_nego: option nego;
       hs_log: HandshakeLog.log; // already stateful
       hs_ks: KeySchedule.ks;    // already stateful

       hs_buffers: hs_msg_bufs;

       //16-06-01 could use the StreamAE.ideal_ctr pattern; see also logIndex below.
       hs_reader: int;               
       hs_writer: int;
     }

//NS: needed this renaming trick for the .fsti
//let handshake_state r = handshake_state' r


//</expose for TestClient>

// relocate?
type fresh_subregion r0 r h0 h1 = fresh_region r h0 h1 /\ extends r r0

type epoch_region_inv (#i:id) (hs_rgn:rgn) (r:reader (peerId i)) (w:writer i) =
  disjoint hs_rgn (region w)                  /\
  parent (region w) <> FStar.HyperHeap.root    /\
  parent (region r) <> FStar.HyperHeap.root    /\
  parent hs_rgn = parent (parent (region w))  /\ //Grandparent of each writer is a sibling of the handshake
  disjoint (region w) (region r)              /\
  is_epoch_rgn (region w)                     /\ //they're all colored as epoch regions
  is_epoch_rgn (region r)                     /\
  is_epoch_rgn (parent (region w))            /\
  is_epoch_rgn (parent (region r))            /\
  is_hs_rgn hs_rgn                              //except for the hs_rgn, of course

abstract type epoch_region_inv' (#i:id) (hs_rgn:rgn) (r:reader (peerId i)) (w:writer i) =
  epoch_region_inv hs_rgn r w
  
module I = IdNonce

type epoch (hs_rgn:rgn) (n:TLSInfo.random) = 
  | Epoch: h: handshake ->
           r: reader (peerId (hsId h)) ->
           w: writer (hsId h) {epoch_region_inv' hs_rgn r w /\ I.nonce_of_id (hsId h) = n} 
	   -> epoch hs_rgn n
  // we would extend/adapt it for TLS 1.3,
  // e.g. to notify 0RTT/forwad-privacy transitions
  // for now epoch completion is a total function on handshake --- should be stateful


val getId: KeySchedule.recordInstance -> GTot id
let getId k = 
    match k with
    | KeySchedule.StAEInstance #i rd wr -> i
    | KeySchedule.StLHAEInstance #i rd wr -> i

val recordInstanceToEpoch: #hs_rgn:rgn -> #n:TLSInfo.random -> h:handshake -> ks:KeySchedule.recordInstance -> epoch hs_rgn n
let recordInstanceToEpoch #hs_rgn #n hs ri = 
    match ri with
    | KeySchedule.StAEInstance #i rd wr -> Epoch hs (StAE.Stream () rd) (StAE.Stream () wr)
    | KeySchedule.StLHAEInstance #i rd wr -> Epoch hs (StAE.StLHAE () rd) (StAE.StLHAE () wr)

let id_TLS12_AES_GCM_128_SHA256  = {
    msId = noMsId;
    kdfAlg = PRF_TLS_1p2 kdf_label (HMAC CoreCrypto.SHA256);
    pv = TLS_1p2;
    aeAlg = (AEAD CoreCrypto.AES_128_GCM CoreCrypto.SHA256);
    csrConn = bytes_of_hex "";
    ext = {
      ne_extended_ms = false;
      ne_extended_padding = false;
      ne_secure_renegotiation = RI_Unsupported;
      ne_supported_groups = None;
      ne_supported_point_formats = None;
      ne_server_names = None;
      ne_signature_algorithms = None;
      ne_keyShare = None;
    };
    writer = Client
  }
     
val encryptor_TLS12_AES_GCM_128_SHA256: hs:handshake -> bytes -> bytes -> StAE.writer (hsId hs)
let encryptor_TLS12_AES_GCM_128_SHA256 hs key iv = 
  let id = hsId hs in
  let r = HyperHeap.root in
  let w: StatefulLHAE.writer id =
    let log: StatefulLHAE.st_log_t r id = ralloc r Seq.createEmpty in
    let seqn: HyperHeap.rref r seqn_t = ralloc r 0 in
    let key: AEAD_GCM.state id Writer =
      // The calls to [unsafe_coerce] are here because we're breaking
      // abstraction, as both [key] and [iv] are declared as private types.
      let key: AEAD_GCM.key id = key |> unsafe_coerce in
      let iv: AEAD_GCM.iv id = iv |> unsafe_coerce in
      let log: HyperHeap.rref r _ = ralloc r Seq.createEmpty in
      let counter = ralloc r 0 in
      AEAD_GCM.State r key iv log counter
    in
    StatefulLHAE.State r log seqn key
  in
  // StatefulLHAE.writer -> StatefulLHAE.state
  StAE.StLHAE () w

val decryptor_TLS12_AES_GCM_128_SHA256: hs:handshake -> bytes -> bytes -> StAE.reader (peerId (hsId hs))
let decryptor_TLS12_AES_GCM_128_SHA256 hs key iv = 
  let id = peerId (hsId hs) in
  let r = HyperHeap.root in
  let r: StatefulLHAE.reader id =
    let log: StatefulLHAE.st_log_t r id = ralloc r Seq.createEmpty in
    let seqn: HyperHeap.rref r seqn_t = ralloc r 0 in
    let key: AEAD_GCM.state id Reader =
      // The calls to [unsafe_coerce] are here because we're breaking
      // abstraction, as both [key] and [iv] are declared as private types.
      let key: AEAD_GCM.key id = key |> unsafe_coerce in
      let iv: AEAD_GCM.iv id = iv |> unsafe_coerce in
      let log: HyperHeap.rref r _ = ralloc r Seq.createEmpty in
      let counter = ralloc r 0 in
      AEAD_GCM.State r key iv log counter
    in
    StatefulLHAE.State r log seqn key
  in
  // StatefulLHAE.reader -> StatefulLHAE.state
  StAE.StLHAE () r

val recordKeysToEpoch: #hs_rgn:rgn -> #n:TLSInfo.random -> h:handshake -> (bytes * bytes * bytes * bytes) -> epoch hs_rgn n
let recordKeysToEpoch #hs_rgn #n h (ck,civ,sk,siv) = 
  let wr: StAE.writer (hsId h) = encryptor_TLS12_AES_GCM_128_SHA256 h ck civ in
  let rd: StAE.reader (peerId (hsId h)) = decryptor_TLS12_AES_GCM_128_SHA256 h sk siv in
  Epoch h rd wr

let reveal_epoch_region_inv_all (u:unit)
  : Lemma (forall i hs_rgn r w.{:pattern (epoch_region_inv' #i hs_rgn r w)}
	   epoch_region_inv' #i hs_rgn r w
	   <==>
   	   epoch_region_inv #i hs_rgn r w)
  = ()	   

let reveal_epoch_region_inv (#hs_rgn:rgn) (#n:TLSInfo.random) (e:epoch hs_rgn n) 
  : Lemma (let r = Epoch.r e in 
	   let w = Epoch.w e in 
	   epoch_region_inv hs_rgn r w)
  = ()

let writer_epoch (#hs_rgn:rgn) (#n:TLSInfo.random) (e:epoch hs_rgn n) 
  : Tot (w:writer (hsId (e.h)) {epoch_region_inv hs_rgn (Epoch.r e) w})
  = Epoch.w e

let reader_epoch (#hs_rgn:rgn) (#n:TLSInfo.random) (e:epoch hs_rgn n) 
  : Tot (r:reader (peerId (hsId (e.h))) {epoch_region_inv hs_rgn r (Epoch.w e)})
  = match e with | Epoch h r w -> r //16-05-20 Epoch.r e failed.

(* The footprint just includes the writer regions *)
abstract let epochs_inv (#r:rgn) (#n:TLSInfo.random) (es: seq (epoch r n)) =
  forall (i:nat { i < Seq.length es })
    (j:nat { j < Seq.length es /\ i <> j}).{:pattern (Seq.index es i); (Seq.index es j)}
    let ei = Seq.index es i in
    let ej = Seq.index es j in
    parent (region ei.w) = parent (region ej.w) /\  //they all descend from a common epochs sub-region of the connection
    disjoint (region ei.w) (region ej.w)           //each epoch writer lives in a region disjoint from the others

abstract let epochs_inv' (#r:rgn) (#n:TLSInfo.random) (es: seq (epoch r n)) = epochs_inv es

let epochs (r:rgn) (n:TLSInfo.random) = es: seq (epoch r n) { epochs_inv' es }

let reveal_epochs_inv' (u:unit)
  : Lemma (forall (r:rgn) (#n:TLSInfo.random) (es:seq (epoch r n)). {:pattern (epochs_inv' es)}
	     epochs_inv' es
	     <==>
	     epochs_inv es)
  = ()

// internal stuff: state machine, reader/writer counters, etc.
// (will take other HS fields as parameters)

type resume_id (r:role) = o:option sessionID{r=Server ==> o=None}


type hs =
  | HS: #region: rgn { is_hs_rgn region } ->
              r: role ->
         resume: resume_id r ->
            cfg: config ->
          nonce: TLSInfo.random ->  // unique for all honest instances; locally enforced; proof from global HS invariant? 
            log: MS.i_seq region (epoch region nonce) epochs_inv ->  // append-only, monotonic log of epochs
          state: rref region (handshake_state r)  ->       // opaque, subject to invariant
             hs


(* the handshake internally maintains epoch 
   indexes for the current reader and writer *)

let logT (s:hs) (h:HyperHeap.t) = MS.i_sel h s.log

let stateType (s:hs) = epochs s.region s.nonce * handshake_state (HS.r s)

let stateT (s:hs) (h:HyperHeap.t) : stateType s = (logT s h, sel h s.state)

let non_empty h s = Seq.length (logT s h) > 0

let logIndex (#t:Type) (log: seq t) = n:int { -1 <= n /\ n < Seq.length log }

let forall_epochs (hs:hs) h (p:(epoch hs.region hs.nonce -> Type)) = 
  (let es = logT hs h in
   forall (i:nat{i < Seq.length es}).{:pattern (Seq.index es i)} p (Seq.index es i))
     
(* //vs modifies clauses? *)
(* let unmodified_epochs s h0 h1 =  *)
(*   forall_epochs s h0 (fun e ->  *)
(*     let rs = regions e in  *)
(*     (forall (r:rid{Set.mem r rs}).{:pattern (Set.mem r rs)} Map.sel h0 r = Map.sel h1 r)) *)

//epochs in h1 extends epochs in h0 by one 
let fresh_epoch h0 s h1 =
  let es0 = logT s h0 in 
  let es1 = logT s h1 in 
  Seq.length es1 > 0 &&
  es0 = Seq.slice es1 0 (Seq.length es1 - 1)

let latest h (s:hs{Seq.length (logT s h) > 0}) = // accessing the latest epoch
 let es = logT s h in
 Seq.index es (Seq.length es - 1)

// separation policy: the handshake mutates its private state, 
// only depends on it, and only extends the log with fresh epochs.


// placeholder, to be implemented as a stateful property.
assume val completed: #region:rgn -> #nonce:TLSInfo.random -> epoch region nonce -> Type0

// consider adding an optional (resume: option sid) on the client side
// for now this bit is not explicitly authenticated.

// Well-formed logs are all prefixes of (Epoch; Complete)*; Error
// This crucially assumes that TLS keeps track of OutCCS and InCCSAck
// so that it knows which reader & writer to use (not always the latest ones):
// - within InCCSAck..OutCCS, we still use the older writer
// - within OutCCS..InCCSAck, we still use the older reader
// - otherwise we use the latest readers and writers

// technicality: module dependencies?
// we used to pre-declare all identifiers in TLSInfo
// we used owe could also record (fatal) errors as log terminators
 
// abstract invariant; depending only on the HS state (not the epochs state)
// no need for an epoch states invariant here: the HS never modifies them
 
assume val hs_invT : s:hs -> epochs:seq (epoch s.region s.nonce) -> handshake_state (HS.r s) -> Type0

let hs_inv (s:hs) (h: HyperHeap.t) = 
  hs_invT s (logT s h) (sel h (HS.state s))  //An abstract invariant of HS-internal state
  /\ MS.i_contains s.log h                    //Nothing deep about these next two, since they can always 
  /\ HyperHeap.contains_ref s.state h                 //be recovered by 'recall'; carrying them in the invariant saves the trouble


//to match the external interface
//let handshake_state (r:role) = handshake_state' r
val iT0: s:hs -> rw:rw -> st:stateType s -> Tot (logIndex (fst st))
let iT0 s rw st = -1 //TODO:Implement!
// returns the current index in the log for reading or writing, or -1 if there is none.
// depends only on the internal state of the handshake
let iT s rw h = iT0 s rw (stateT s h) 

//A framing lemma with a very trivial proof, because of the way stateT abstracts the state-dependent parts
let frame_iT_trivial  (s:hs) (rw:rw) (h0:HH.t) (h1:HH.t) 
  : Lemma (stateT s h0 = stateT s h1
           ==> iT s rw h0 = iT s rw h1) 
  = ()	                               

//Here's a framing on stateT connecting it to the region discipline
let frame_stateT  (s:hs) (rw:rw) (h0:HH.t) (h1:HH.t) (mods:Set.set rid)
  : Lemma (requires HH.modifies_just mods h0 h1
		    /\ Map.contains h0 s.region
		    /\ not (Set.mem s.region mods))
          (ensures stateT s h0 = stateT s h1)
  = ()	                               

//This is probably the framing lemma that a client of this module will want to use
let frame_iT  (s:hs) (rw:rw) (h0:HH.t) (h1:HH.t) (mods:Set.set rid)
  : Lemma (requires HH.modifies_just mods h0 h1
		    /\ Map.contains h0 s.region
		    /\ not (Set.mem s.region mods))
          (ensures stateT s h0 = stateT s h1
		   /\ iT s rw h0 = iT s rw h1)
  = frame_stateT s rw h0 h1 mods;
    frame_iT_trivial s rw h0 h1
    
// returns the epoch for reading or writing
let eT s rw (h:HyperHeap.t { iT s rw h >= 0 }) = Seq.index (logT s h) (iT s rw h)

let readerT s h = eT s Reader h 
let writerT s h = eT s Writer h

// this function increases (how to specify it once for all?)
val i: s:hs -> rw:rw -> ST int 
  (requires (fun h -> True))
  (ensures (fun h0 i h1 -> h0 = h1 /\ i = iT s rw h1))
let i s rw = Platform.Error.unexpected "i: not yet implemented" //TODO:Implement

val handshake_state_init: (cfg:TLSInfo.config) -> (r:role) -> (reg:rid) -> ST (handshake_state r)
  (requires (fun h -> True))
  (ensures (fun h0 i h1 -> True))
let handshake_state_init cfg (r:role) (reg:rid) =
   let ks, nonce = KeySchedule.create #reg r in
   {hs_nego = None;
    hs_log = HandshakeLog.create #reg;
    hs_ks  = ks;
    hs_reader = -1;
    hs_writer = -1;
    hs_buffers = hs_msg_bufs_init();
    hs_state =
        (match r with
    	| Client -> C (C_Idle None)
    	| Server -> S (S_Idle None)) }

// payload of a handshake fragment, to be made opaque eventually
type message (i:id) = (| rg: frange i & rbytes rg |)
let out_msg i rg b : message i= (|rg, b|)

// What the HS asks the record layer to do, in that order.
type outgoing (i:id) (* initial index *) = 
  | Outgoing: 
      send_first: option (message i) -> // HS fragment to be sent;  (with current id)
      send_ccs  : bool               -> // CCS fragment to be sent; (with current id)
      next_keys : bool               -> // the writer index increases;
      complete  : bool               -> // the handshake is complete!
      outgoing i 
  | OutError: error -> outgoing i       // usage? in case something goes wrong when preparing messages. 

let out_next_keys (#i:id) (r:outgoing i) = is_Outgoing r && Outgoing.next_keys r
let out_complete (#i:id) (r:outgoing i)  = is_Outgoing r && Outgoing.complete r

type incoming = 
  // the fragment is accepted, and...
  | InAck: 
      next_keys : bool -> // the reader index increases;
      complete  : bool -> // the handshake is complete!
      incoming

  | InQuery: Cert.chain -> bool -> incoming // could be part of InAck if no explicit user auth
  | InError: error -> incoming // how underspecified should it be?

let in_next_keys (r:incoming) = is_InAck r && InAck.next_keys r
let in_complete (r:incoming)  = is_InAck r && InAck.complete r


(* Handshake API: INTERNAL Callbacks, hidden from API *)

val client_send_client_hello: hs -> ST unit
  (requires (fun h -> True))
  (ensures (fun h0 i h1 -> True))
let client_send_client_hello (HS #r0 r res cfg id lgref hsref) = 
  match (!hsref).hs_state with
  | C(C_Idle ri) -> 
    let (ClientHello ch,chb) = prepareClientHello cfg (!hsref).hs_ks (!hsref).hs_log ri None in
    hsref := {!hsref with 
            hs_buffers = {(!hsref).hs_buffers with hs_outgoing = chb};
	    hs_state = C(C_HelloSent ri ch)}
  	  
  
val client_handle_server_hello: hs -> list (hs_msg * bytes) -> ST incoming
  (requires (fun h -> True))
  (ensures (fun h0 i h1 -> True))
let client_handle_server_hello (HS #r0 r res cfg id lgref hsref) msgs =
  match (!hsref).hs_state, msgs with
  | C(C_HelloSent ri ch),[(ServerHello(sh),l)] ->
   (match (processServerHello cfg (!hsref).hs_ks (!hsref).hs_log ri ch (ServerHello sh,l)) with
    | Error z -> InError z
    | Correct (n,k) -> 
      hsref := {!hsref with
	       hs_nego = Some n;
	       hs_state = C(C_HelloReceived n)};
      InAck false false)


val processServerHelloDone: cfg:config -> nego:nego -> ks:KeySchedule.ks -> log:HandshakeLog.log ->
    			    list (hs_msg*bytes) -> list (hs_msg * bytes) -> ST (result (list (hs_msg * bytes)))
  (requires (fun h -> nego.n_protocol_version <> TLS_1p3))
  (ensures (fun h0 i h1 -> True))
let processServerHelloDone cfg n ks log msgs opt_msgs =
  match msgs with
  | [(Certificate(c),_); (ServerKeyExchange(ske),_); (ServerHelloDone,_)] when 
     (n.n_protocol_version <> TLS_1p3 && is_Some n.n_sigAlg &&
      (n.n_kexAlg = Kex_DHE || n.n_kexAlg = Kex_ECDHE)) -> 
     // Validate the server certificate chain before doing anything with other message
     // TODO add check for n.n_extensions.ne_signature_algorithms
     if (not cfg.check_peer_certificate) || Cert.validate_chain c.crt_chain n.n_sigAlg cfg.peer_name cfg.ca_file then
       let ske_tbs = kex_s_to_bytes ske.ske_kex_s in
       let ske_sig = ske.ske_sig in
       let cs_sigalg = Some.v n.n_sigAlg in
       let csr = (n.n_client_random @| n.n_server_random) in
       let ems = n.n_extensions.ne_extended_ms in

       let valid = Cert.verify_signature c.crt_chain n.n_protocol_version Server (Some csr) 
          cs_sigalg n.n_extensions.ne_signature_algorithms ske_tbs ske_sig in
       let _ = IO.debug_print_string("Signature validation status = "^(if valid then "OK" else "FAIL")^"\n") in
       if valid then
         (match ske.ske_kex_s with
         | KEX_S_DHE gy ->
           let gx = KeySchedule.ks_client_12_full_dh ks n.n_server_random n.n_protocol_version 
	            n.n_cipher_suite n.n_extensions.ne_extended_ms gy in 
           let cke = {cke_kex_c = kex_c_of_dh_key gx} in
            (match opt_msgs with 
            | [] -> 
	      let _ = log @@ Certificate(c) in
	      let _ = log @@ ServerKeyExchange(ske) in
	      let _ = log @@ ServerHelloDone in
	      let b = log @@ ClientKeyExchange cke in
	      let lb = HandshakeLog.getBytes log in
	      if ems then KeySchedule.ks_client_12_set_session_hash ks lb;
	      Correct [(ClientKeyExchange cke,b)]
            | [(CertificateRequest(cr),_)] ->
              let cc = {crt_chain = []} in // TODO
	      let _ = log @@ Certificate(c) in
	      let _ = log @@ ServerKeyExchange(ske) in
	      let _ = log @@ CertificateRequest(cr) in
	      let _ = log @@ ServerHelloDone in
	      let b1 = log @@ Certificate(cc) in
	      let b2 = log @@ ClientKeyExchange cke in	
	      let lb = HandshakeLog.getBytes log in
	      if ems then KeySchedule.ks_client_12_set_session_hash ks lb;
      	    Correct [(Certificate cc,b1); (ClientKeyExchange cke,b2)])
	  | _ -> Error (AD_handshake_failure, perror __SOURCE_FILE__ __LINE__ "only support ECDHE/DHE SKE")
         )
       // Signature verification failed
       else Error (AD_handshake_failure, perror __SOURCE_FILE__ __LINE__ "failed to check SKE signature")
     // Certificate validation failed
     else Error (AD_certificate_unknown_fatal, perror __SOURCE_FILE__ __LINE__ "Certificate validation failure") 


val client_handle_server_hello_done: hs -> list (hs_msg * bytes) -> list (hs_msg * bytes) -> ST incoming
  (requires (fun h -> True))
  (ensures (fun h0 i h1 -> True))
let client_handle_server_hello_done (HS #r0 r res cfg id lgref hsref) msgs opt_msgs =
  match (!hsref).hs_state with
  | C(C_HelloReceived n) when 
     (n.n_protocol_version <> TLS_1p3 && is_Some n.n_sigAlg &&
      (n.n_kexAlg = Kex_DHE || n.n_kexAlg = Kex_ECDHE)) -> 
     (match processServerHelloDone cfg n (!hsref).hs_ks (!hsref).hs_log msgs opt_msgs with
      | Correct [(ClientKeyExchange(cke),b1)] ->
             hsref := {!hsref with 
                hs_buffers = {(!hsref).hs_buffers with hs_outgoing = b1};
                hs_state = C(C_OutCCS n)};
              InAck false false
      | Correct [(ClientKeyExchange(cke),b1);(Certificate(cc),b2)] ->
             hsref := {!hsref with 
                hs_buffers = {(!hsref).hs_buffers with hs_outgoing = b1 @| b2};
                hs_state = C(C_OutCCS n)};
              InAck false false
      | Error (x,y) -> InError(x,y))
   | _ -> InError (AD_handshake_failure, perror __SOURCE_FILE__ __LINE__ "unexpected state")

val prepareClientFinished: KeySchedule.ks -> HandshakeLog.log -> ST (hs_msg * bytes)
  (requires (fun h -> True))
  (ensures (fun h0 i h1 -> True))
let prepareClientFinished ks log = 
    let lb = HandshakeLog.getBytes log in
    let fin = {fin_vd = KeySchedule.ks_client_12_client_verify_data ks lb} in
    let finb = log @@ (Finished fin) in
    (Finished fin, finb)

val client_send_client_finished: hs -> ST unit
  (requires (fun h -> True))
  (ensures (fun h0 i h1 -> True))
let client_send_client_finished (HS #r0 r res cfg id lgref hsref) =
  let hs = !hsref in
  match hs.hs_state with
  | C(C_OutCCS n) ->
     let (Finished fin,finb) = prepareClientFinished (!hsref).hs_ks (!hsref).hs_log in
     hsref := {!hsref with 
            hs_buffers = {(!hsref).hs_buffers with hs_outgoing = finb};
	    hs_state = C(C_FinishedSent n fin.fin_vd)}
  
  
val client_handle_server_ccs: hs -> list (hs_msg * bytes) -> ST incoming
  (requires (fun h -> True))
  (ensures (fun h0 i h1 -> True))
let client_handle_server_ccs (HS #r0 r res cfg id lgref hsref) msgs =
  match (!hsref).hs_state, msgs with
  | C(C_FinishedSent n vd),[(SessionTicket(stick),l)] ->
      let _ = (!hsref).hs_log @@ SessionTicket(stick) in
      hsref := {!hsref with
	       hs_state = C(C_CCSReceived n vd)};
      InAck false false

val processServerFinished: KeySchedule.ks -> HandshakeLog.log -> (hs_msg * bytes) -> ST (result bytes)
  (requires (fun h -> True))
  (ensures (fun h0 i h1 -> True))
let processServerFinished ks log (m,l) =
   match m with
   | Finished(f) ->
     let lb = HandshakeLog.getBytes log in
     let svd = KeySchedule.ks_client_12_server_verify_data ks lb in
     if (equalBytes svd f.fin_vd) then 
     	let _ = log @@ (Finished(f)) in
	Correct svd
     else Error (AD_decode_error, "Finished MAC did not verify")
   | _ -> Error (AD_decode_error, "Unexpected state")

val client_handle_server_finished: hs -> list (hs_msg * bytes) -> ST incoming
  (requires (fun h -> True))
  (ensures (fun h0 i h1 -> True))
let client_handle_server_finished (HS #r0 r res cfg id lgref hsref) msgs =
  match (!hsref).hs_state, msgs with
  | C(C_CCSReceived n vd), [(Finished(f),l)] ->
   (match processServerFinished (!hsref).hs_ks (!hsref).hs_log (Finished f,l) with
    | Error z -> InError z
    | Correct svd -> 
       hsref := {!hsref with
  		 hs_state = C(C_Idle (Some (vd,svd)))};
       InAck false false)
    

val processServerFinished_13: cfg:config -> n:nego -> ks:KeySchedule.ks -> log:HandshakeLog.log ->
    			      list (hs_msg*bytes) -> ST (result (list (hs_msg * bytes) * bytes * KeySchedule.recordInstance))
  (requires (fun h -> True))
  (ensures (fun h0 i h1 -> True))
let processServerFinished_13 cfg n ks log msgs =
   let rem,creq = 
     match msgs with
     | (EncryptedExtensions ee,_) :: (CertificateRequest cr,_) :: rem ->         
       let _ = log @@ EncryptedExtensions(ee) in 
       let _ = log @@ CertificateRequest(cr) in 
       rem,true
     | (EncryptedExtensions ee,_) :: rem ->         
       let _ = log @@ EncryptedExtensions(ee) in 
       rem,false in
    match rem with
    | [(Certificate c,_); (CertificateVerify cv,_); (Finished f,_)] 
     when (is_Some n.n_sigAlg && (n.n_kexAlg = Kex_DHE || n.n_kexAlg = Kex_ECDHE)) -> 
     if Cert.validate_chain c.crt_chain n.n_sigAlg cfg.peer_name cfg.ca_file then
     let _ = log @@ Certificate(c) in
     let lb = HandshakeLog.getHash log in
     let cs_sigalg = Some.v n.n_sigAlg in
     let valid = Cert.verify_signature c.crt_chain n.n_protocol_version Server None
          cs_sigalg n.n_extensions.ne_signature_algorithms lb cv.cv_sig in
     let _ = IO.debug_print_string("Signature validation status = "^(if valid then "OK" else "FAIL")^"\n") in
     if valid then
     let _ = log @@ CertificateVerify(cv) in
     let lb = HandshakeLog.getHash log in
     let svd = KeySchedule.ks_client_13_1rtt_server_finished ks lb in
     if (equalBytes svd f.fin_vd) then 
     	let _ = log @@ (Finished(f)) in
	let lb = HandshakeLog.getHash log in
	let (cvd,keys) = KeySchedule.ks_client_13_1rtt_client_finished ks lb in	
	let cfin = {fin_vd = cvd} in
	if creq then 
	   let cc = {crt_chain = []} in 
	   let ccb = log @@ Certificate(cc) in
	   let finb = log @@ Finished(cfin) in
	   Correct ([(Certificate(cc),ccb);(Finished(cfin),finb)],svd,keys)
	else
	   let finb = log @@ Finished(cfin) in
	   Correct ([(Finished(cfin),finb)],svd,keys)
     else Error (AD_decode_error, "Finished MAC did not verify")
     else Error (AD_decode_error, "Certificate signature did not verify")
     else Error (AD_decode_error, "Certificate was not valid")
   | _ -> Error (AD_decode_error, "Unexpected state")

val client_handle_server_finished_13: hs -> list (hs_msg * bytes) -> ST incoming
  (requires (fun h -> True))
  (ensures (fun h0 i h1 -> True))
let client_handle_server_finished_13 (HS #r0 r res cfg id lgref hsref) msgs =
  match (!hsref).hs_state with
  | C(C_CCSReceived n vd) ->
   (match processServerFinished_13 cfg n (!hsref).hs_ks (!hsref).hs_log msgs with
    | Error z -> InError z
    | Correct ([(Finished(f),fb)],svd,keys) -> 
       hsref := {!hsref with
                 hs_buffers = {(!hsref).hs_buffers with hs_outgoing = fb};
  		 hs_state = C(C_Idle (Some (vd,svd)))};
       InAck false false
    | Correct ([(Certificate c,cb);(Finished f,fb)],svd,keys) -> 
       hsref := {!hsref with
                 hs_buffers = {(!hsref).hs_buffers with hs_outgoing = cb @| fb};
  		 hs_state = C(C_Idle (Some (vd,svd)))};
       InAck false false)
    



val server_handle_client_hello: hs -> list (hs_msg * bytes) -> ST incoming
  (requires (fun h -> True))
  (ensures (fun h0 i h1 -> True))
let server_handle_client_hello (HS #r0 r res cfg id lgref hsref) msgs =
  match (!hsref).hs_state, msgs with
  | S(S_Idle ri),[(ClientHello(ch),l)] ->
    (match (prepareServerHello cfg (!hsref).hs_ks (!hsref).hs_log ri (ClientHello ch,l)) with
     | Error z -> InError z
     | Correct (n,keys,(sh,shb)) ->
       hsref := {!hsref with
               hs_buffers = {(!hsref).hs_buffers with hs_outgoing = shb};
	       hs_nego = Some n;
	       hs_state = S(S_HelloSent n)};
       InAck false false)
    

let prepareServerHelloDone cfg n ks log = 
    if (n.n_protocol_version <> TLS_1p3 && is_Some n.n_sigAlg &&
       (n.n_kexAlg = Kex_DHE || n.n_kexAlg = Kex_ECDHE)) 
    then 
    match Cert.lookup_server_chain cfg.cert_chain_file cfg.private_key_file n.n_protocol_version n.n_sigAlg n.n_extensions.ne_signature_algorithms with
    | Correct (chain, csk) -> 
      let c = {crt_chain = chain} in
      let cb = log @@ Certificate(c) in
      let cr = n.n_client_random in
      let ems = n.n_extensions.ne_extended_ms in
      let pv = n.n_protocol_version in 
      let cs = n.n_cipher_suite in
      let Some gn = n.n_dh_group in
      let gy = KeySchedule.ks_server_12_init_dh ks cr pv cs ems gn in

      let kex_s = KEX_S_DHE gy in
      let sv = kex_s_to_bytes kex_s in
      let csr = n.n_client_random @| n.n_server_random in

      // Signature agility (following the broken rules of 7.4.1.4.1. in RFC5246)
      let Some sa = n.n_sigAlg in
      let algs = match n.n_extensions.ne_signature_algorithms with
        | None -> [sa,Hash CoreCrypto.SHA1] | Some l -> l in
      let algs = List.Tot.filter (fun (s,_)->s=sa) algs in
      let alg = match algs with | h::_ -> h | [] -> (sa, Hash CoreCrypto.SHA1) in
      (match Cert.sign pv Server (Some csr) csk alg sv with
      | Correct signature -> 
         let ske = {ske_kex_s = kex_s; ske_sig = signature} in
         let skeb = log @@ ServerKeyExchange(ske) in
         let shdb = log @@ ServerHelloDone in
	 Correct [(Certificate(c),cb);(ServerKeyExchange(ske),skeb);(ServerHelloDone,shdb)]
      | Error z -> Error z)
    | Error z -> Error z
    else 
       Error (AD_handshake_failure, perror __SOURCE_FILE__ __LINE__ "should not call this function in TLS 1.3")

 

val server_send_server_hello_done: hs -> ST unit
  (requires (fun h -> True))
  (ensures (fun h0 i h1 -> True))
let server_send_server_hello_done (HS #r0 r res cfg id lgref hsref) =
  match (!hsref).hs_state with
  | S(S_HelloSent n) 
    when (n.n_protocol_version <> TLS_1p3 &&
	 (n.n_kexAlg = Kex_DHE || n.n_kexAlg = Kex_ECDHE)) ->
    (match prepareServerHelloDone cfg n (!hsref).hs_ks (!hsref).hs_log with
     | Correct ([(Certificate(c),cb);(ServerKeyExchange(ske),skeb);(ServerHelloDone,shdb)]) ->    
         let nl = cb @| skeb @| shdb in
	    hsref := {!hsref with
		 hs_buffers = {(!hsref).hs_buffers with hs_outgoing = nl};
		 hs_state = S(S_HelloDone n)}
      | Error e -> 
	  hsref := {!hsref with hs_state = S(S_Error e)})

let processClientCCS n ks log msgs opt_msgs = 
    let rem = 
    match opt_msgs with
    | [(Certificate c,_)] ->
      let _ = log @@ Certificate(c) in
      Correct msgs
    | [] -> Correct msgs 
    | _ -> Error(AD_decode_error, perror __SOURCE_FILE__ __LINE__ "Expected Certificate only before CKE") in
    match rem with
    | Correct [(ClientKeyExchange cke,_)] ->
      let ems = n.n_extensions.ne_extended_ms in
      let _ = log @@ ClientKeyExchange(cke) in
      let lb = HandshakeLog.getBytes log in
      (match cke.cke_kex_c with 
       | KEX_C_DHE b 
       | KEX_C_ECDHE b -> 
             (KeySchedule.ks_server_12_cke_dh ks b lb;
	      Correct ())
       | _ -> Error(AD_decode_error, perror __SOURCE_FILE__ __LINE__ "Expected DHE/ECDHE CKE"))
    | Error z -> Error z

val server_handle_client_ccs: hs -> list (hs_msg * bytes) -> list (hs_msg * bytes) -> ST incoming
  (requires (fun h -> True))
  (ensures (fun h0 i h1 -> True))

let server_handle_client_ccs (HS #r0 r res cfg id lgref hsref) msgs opt_msgs = 
  match (!hsref).hs_state with
  | S(S_HelloDone n) when
     (n.n_protocol_version <> TLS_1p3 && 
      (n.n_kexAlg = Kex_DHE || n.n_kexAlg = Kex_ECDHE)) ->
     (match processClientCCS n (!hsref).hs_ks (!hsref).hs_log msgs opt_msgs with
      | Correct () ->       
        (hsref := {!hsref with
	       hs_state = S(S_CCSReceived n)};
<<<<<<< HEAD
         InAck false false)
=======
         InAck)
>>>>>>> a265a08a
      | Error z -> InError z)
  

let processClientFinished n ks log msgs =   
    match msgs with
    | [(Finished f,_)] ->
      let lb = HandshakeLog.getBytes log in
      let cvd = KeySchedule.ks_server_12_client_verify_data ks lb in
      let _ = log @@ Finished(f) in
      let lb = HandshakeLog.getBytes log in
      let svd = KeySchedule.ks_server_12_server_verify_data ks lb in
      let fin = Finished ({fin_vd = svd}) in
      let finb = log @@ fin in
      Correct [(fin,finb)]
   | _ -> Error (AD_unexpected_message, perror __SOURCE_FILE__ __LINE__ "ClientFinished expected")

val server_handle_client_finished: hs -> list (hs_msg * bytes) -> ST incoming
  (requires (fun h -> True))
  (ensures (fun h0 i h1 -> True))

let server_handle_client_finished (HS #r0 r res cfg id lgref hsref) msgs =
  match (!hsref).hs_state with
  | S(S_CCSReceived n) -> 
    match processClientFinished n (!hsref).hs_ks (!hsref).hs_log msgs with
    | Correct [(Finished(f),finb)] -> 
        (hsref := {!hsref with
	       	   hs_buffers = {(!hsref).hs_buffers with hs_outgoing = finb};
	           hs_state = S(S_OutCCS n)};
<<<<<<< HEAD
         InAck false false)
=======
         InAck)
>>>>>>> a265a08a
    | Error e -> InError e

val server_send_server_finished: hs -> ST unit
  (requires (fun h -> True))
  (ensures (fun h0 i h1 -> True))
let server_send_server_finished (HS #r0 r res cfg id lgref hsref) =
  match (!hsref).hs_state with
  | S(S_OutCCS n) -> 
    hsref := {!hsref with
	       hs_state = S(S_FinishedSent n)}




let prepareServerFinished_13 cfg n ks log = 
    if (n.n_protocol_version = TLS_1p3 && is_Some n.n_sigAlg &&
       (n.n_kexAlg = Kex_DHE || n.n_kexAlg = Kex_ECDHE))
    then 
    let ee = {ee_extensions = []} in
    let eeb = log @@ EncryptedExtensions(ee) in
    match Cert.lookup_server_chain cfg.cert_chain_file cfg.private_key_file n.n_protocol_version n.n_sigAlg n.n_extensions.ne_signature_algorithms with
    | Correct (chain, csk) -> 
      let c = {crt_chain = chain} in
      let cb = log @@ Certificate(c) in
      let cr = n.n_client_random in
      let ems = n.n_extensions.ne_extended_ms in
      let pv = n.n_protocol_version in 
      let cs = n.n_cipher_suite in

      let sv = HandshakeLog.getBytes(log) in
      let finv = HandshakeLog.getHash(log) in

      // Signature agility (following the broken rules of 7.4.1.4.1. in RFC5246)
      let Some sa = n.n_sigAlg in
      let algs = match n.n_extensions.ne_signature_algorithms with
        | None -> [sa,Hash CoreCrypto.SHA256] | Some l -> l in
      let algs = List.Tot.filter (fun (s,_)->s=sa) algs in
      let alg = match algs with | h::_ -> h | [] -> (sa, Hash CoreCrypto.SHA256) in

      (match Cert.sign pv Server (None) csk alg sv with
      | Correct signature -> 
         let scv = {cv_sig = signature} in
         let scvb = log @@ CertificateVerify(scv) in
	 let svd = KeySchedule.ks_server_13_server_finished ks finv in
	 let fin = {fin_vd = svd} in
	 let finb = log @@ Finished(fin) in
	 Correct [(EncryptedExtensions(ee),eeb);(Certificate(c),cb);(CertificateVerify(scv),scvb);(Finished(fin),finb)]
      | Error z -> Error z)
    | Error z -> Error z
    else 
       Error (AD_handshake_failure, perror __SOURCE_FILE__ __LINE__ "should not call this function in TLS < 1.3")

val server_send_server_finished_13: hs -> ST unit
  (requires (fun h -> True))
  (ensures (fun h0 i h1 -> True))
let server_send_server_finished_13 (HS #r0 r res cfg id lgref hsref) =
  match (!hsref).hs_state with
  | S(S_HelloSent n) 
    when (n.n_protocol_version = TLS_1p3 &&
	 (n.n_kexAlg = Kex_DHE || n.n_kexAlg = Kex_ECDHE)) ->
    (match prepareServerFinished_13 cfg n (!hsref).hs_ks (!hsref).hs_log with
     | Correct ([(EncryptedExtensions(ee),eeb);(Certificate(c),cb);(CertificateVerify(scv),scvb);(Finished(f),sfinb)]) ->    
            let nl = eeb @| cb @| scvb @| sfinb in
	    hsref := {!hsref with
		 hs_buffers = {(!hsref).hs_buffers with hs_outgoing = nl};
		 hs_state = S(S_FinishedSent n)}
     | Error e -> 
	  hsref := {!hsref with hs_state = S(S_Error e)})


val processClientFinished_13: KeySchedule.ks -> HandshakeLog.log -> list (hs_msg * bytes) -> list (hs_msg * bytes) ->
    			      ST (result (bytes * KeySchedule.recordInstance))
  (requires (fun h -> True))
  (ensures (fun h0 i h1 -> True))
let processClientFinished_13 ks log msgs opt_msgs =
   let rem = 
   match opt_msgs with
   | [(Certificate c,_)] ->
     let _ = log @@ Certificate(c) in
     Correct msgs
   | [] -> Correct msgs 
   | _ -> Error(AD_decode_error, perror __SOURCE_FILE__ __LINE__ "Expected Certificate only before CKE") in
   match rem with
   | Correct ([(Finished(f),finb)]) ->
     let lb = HandshakeLog.getHash log in
     let (cvd,keys) = KeySchedule.ks_server_13_client_finished ks lb in
     if (equalBytes cvd f.fin_vd) then 
     	let _ = log @@ (Finished(f)) in
	Correct (cvd,keys)
     else Error (AD_decode_error, "Finished MAC did not verify")
   | _ -> Error (AD_decode_error, "Unexpected state")


val server_handle_client_finished_13: hs -> list (hs_msg * bytes) -> list (hs_msg * bytes) -> ST incoming
  (requires (fun h -> True))
  (ensures (fun h0 i h1 -> True))
let server_handle_client_finished_13 (HS #r0 r res cfg id lgref hsref) msgs opt_msgs =
  match (!hsref).hs_state with
  | S(S_FinishedSent n) -> 
    (match processClientFinished_13 (!hsref).hs_ks (!hsref).hs_log msgs opt_msgs with
     | Correct svd ->
       (hsref := {!hsref with
  	           hs_state = S(S_Idle None)};
<<<<<<< HEAD
        InAck false false)
=======
        InAck)
>>>>>>> a265a08a
     | Error z -> InError z)


(* TODO: resumption *)
assume val server_send_server_finished_res: hs -> ST unit
  (requires (fun h -> True))
  (ensures (fun h0 i h1 -> True))




(* Handshake API: PUBLIC Functions, taken from FSTI *)

// returns the protocol version negotiated so far
// (used for formatting outgoing packets, but not trusted)
val version: s:hs -> ST protocolVersion
  (requires (hs_inv s))
  (ensures (fun h0 pv h1 -> h0 = h1))
let version (HS r res cfg id l st) =
    match (!st).hs_nego with
    | Some n -> n.n_protocol_version
    | None -> cfg.minVer

// JP: the outside has been checked against the fsti which had another
// definition (at the bottom of this file)
val iT_old:  s:hs -> rw:rw -> ST int
  (requires (fun h -> True))
  (ensures (fun h0 i h1 -> True))
let iT_old (HS r res cfg id l st) rw =
  match rw with 
  | Reader -> (!st).hs_reader
  | Writer -> (!st).hs_writer


(*** Control Interface ***)

// Create instance for a fresh connection, with optional resumption for clients
val init: r0:rid -> r: role -> cfg:config -> resume: resume_id r -> 
  ST hs
  (requires (fun h -> True))
  (ensures (fun h0 s h1 ->
    modifies Set.empty h0 h1 /\
    fresh_subregion r0 (HS.region s) h0 h1 /\
    hs_inv s h1 /\
    HS.r s = r /\
    HS.resume s = resume /\
    HS.cfg s = cfg /\
    logT s h1 = Seq.createEmpty ))
let init r0 r cfg res = 
    let id = Nonce.mkHelloRandom r r0 in //NS: should this really be Client?
    let lgref = MS.alloc_mref_seq r0 Seq.createEmpty in
    let hs = handshake_state_init cfg r r0 in
    let hsref = ralloc r0 hs in
    HS #r0 r res cfg id lgref hsref

let mods s h0 h1 = 
  HyperHeap.modifies_one s.region h0 h1
  
let modifies_internal h0 s h1 =
    hs_inv s h1 /\
    mods s h0 h1 /\ 
    modifies_rref s.region !{as_ref s.state} h0 h1

// Idle client starts a full handshake on the current connection
val rehandshake: s:hs -> config -> ST bool
  (requires (fun h -> hs_inv s h /\ HS.r s = Client))
  (ensures (fun h0 _ h1 -> modifies_internal h0 s h1))
let rehandshake s c = Platform.Error.unexpected "rehandshake: not yet implemented"

// Idle client starts an abbreviated handshake resuming the current session
val rekey: s:hs -> config -> ST bool
  (requires (fun h -> hs_inv s h /\ HS.r s = Client))
  (ensures (fun h0 _ h1 -> modifies_internal h0 s h1))
let rekey s c = Platform.Error.unexpected "rekey: not yet implemented"

// (Idle) Server requests an handshake
val request: s:hs -> config -> ST bool
  (requires (fun h -> hs_inv s h /\ HS.r s = Server))
  (ensures (fun h0 _ h1 -> modifies_internal h0 s h1))
let request s c = Platform.Error.unexpected "request: not yet implemented"

val invalidateSession: s:hs -> ST unit
  (requires (hs_inv s))
  (ensures (fun h0 _ h1 -> modifies_internal h0 s h1)) // underspecified
let invalidateSession hs = Platform.Error.unexpected "invalidateSession: not yet implemented"


(*** Outgoing (main) ***)

//val next_fragment: see .fsti
let next_fragment_ensures (#i:id) (s:hs) h0 (result:outgoing i) h1 = 
    let es = logT s h0 in
    let w0 = iT s Writer h0 in
    let w1 = iT s Writer h1 in
    let r0 = iT s Reader h0 in
    let r1 = iT s Reader h1 in
    hs_inv s h1 /\
    mods s h0 h1 /\
    r1 == r0 /\
//  w1 == (match result with | Outgoing _ _ true _ -> w0 + 1 | _ -> w0 ) /\
    w1 == (if out_next_keys result then  w0 + 1 else w0 ) /\
    (b2t (out_complete result) ==> w1 >= 0 /\ r1 = w1 /\ iT s Writer h1 >= 0 /\ completed (eT s Writer h1)) 

val next_fragment: i:id -> s:hs -> ST (outgoing i)
  (requires (fun h0 -> 
    let es = logT s h0 in
    let j = iT s Writer h0 in 
    hs_inv s h0 /\
    (if j = -1 then i = noId else let e = Seq.index es j in i = hsId e.h)   
  ))
  (ensures (next_fragment_ensures s))
let rec next_fragment i hs = 
    let (HS #r0 r res cfg id lgref hsref) = hs in
    let pv,kex,res = 
      (match (!hsref).hs_nego with 
       | None -> None, None, None
       | Some n -> Some n.n_protocol_version, Some n.n_kexAlg, Some n.n_resume) in
    let b = (!hsref).hs_buffers.hs_outgoing in
    //16-06-01 TODO: handle fragmentation; return fragment + flags set in some cases
    let l = length b in
    if (l > 0) then (
       hsref := {!hsref with hs_buffers = {(!hsref).hs_buffers with hs_outgoing = empty_bytes}};
       Outgoing (Some (out_msg i (l,l) b)) false false false)
    else 
      (match (!hsref).hs_state with 
       | C (C_Error e) -> OutError e
       | S (S_Error e) -> OutError e
<<<<<<< HEAD
       | C (C_Idle ri) -> (client_send_client_hello hs; next_fragment i hs)
       | C (C_OutCCS n) -> (client_send_client_finished hs; Outgoing None true true false)
       | S (S_HelloSent n) when (is_Some pv && pv <> Some TLS_1p3 && res = Some false) -> server_send_server_hello_done hs; next_fragment i hs
       | S (S_HelloSent n) when (is_Some pv && pv <> Some TLS_1p3 && res = Some true) -> server_send_server_finished_res hs; next_fragment i hs
       | S (S_HelloSent n) when (is_Some pv && pv = Some TLS_1p3) -> server_send_server_finished_13 hs; next_fragment i hs
       | S (S_OutCCS n) -> server_send_server_finished hs; Outgoing None true true false)
=======
       | C (C_Idle ri) -> (client_send_client_hello hs; next_fragment hs)
       | C (C_OutCCS n) -> (client_send_client_finished hs; OutCCS)
       | S (S_HelloSent n) when (is_Some pv && pv <> Some TLS_1p3 && res = Some false) -> server_send_server_hello_done hs; next_fragment hs
       | S (S_HelloSent n) when (is_Some pv && pv <> Some TLS_1p3 && res = Some true) -> server_send_server_finished_res hs; next_fragment hs
       | S (S_HelloSent n) when (is_Some pv && pv = Some TLS_1p3) -> server_send_server_finished_13 hs; next_fragment hs
       | S (S_OutCCS n) -> server_send_server_finished hs; OutCCS)
>>>>>>> a265a08a


(*** Incoming (main) ***)

val parseHandshakeMessages : option protocolVersion -> option kexAlg -> buf:bytes -> Tot  (result (rem:bytes * list (hs_msg * bytes)))
let rec parseHandshakeMessages pv kex buf =
    match parseMessage buf with
    | Error z -> Error z
    | Correct(None) -> Correct (buf,[])
    | Correct(Some (|rem,hstype,pl,to_log|)) ->   
      (match parseHandshakeMessage pv kex hstype pl with
       | Error z -> Error z 
       | Correct hsm -> 
             (match parseHandshakeMessages pv kex rem with
       	     | Error z -> Error z
       	     | Correct (r,hsl) -> Correct(r,(hsm,to_log)::hsl)))


let recv_ensures (s:hs) (h0:HyperHeap.t) (result:incoming) (h1:HyperHeap.t) = 
    let w0 = iT s Writer h0 in
    let w1 = iT s Writer h1 in
    let r0 = iT s Reader h0 in
    let r1 = iT s Reader h1 in
    hs_inv s h1 /\
    mods s h0 h1 /\
    w1 == w0 /\
    r1 == (if in_next_keys result then r0 + 1 else r0) /\
    (b2t (in_complete result) ==> r1 >= 0 /\ r1 = w1 /\ iT s Reader h1 >= 0 /\ completed (eT s Reader h1))

//16-06-01 handshake state-machine transitions; could separate between C and S.
val recv_fragment: s:hs -> #i:id -> message i -> ST incoming
  (requires (hs_inv s))
  (ensures (recv_ensures s))
let recv_fragment hs #i f = 
    let (| rg,rb |) = f in
    let (HS #r0 r res cfg id lgref hsref) = hs in
    let b = (!hsref).hs_buffers.hs_incoming in
    let b = b @| rb in
    let pv,kex,res = 
      (match (!hsref).hs_nego with 
       | None -> None, None, None
       | Some n -> Some n.n_protocol_version, Some n.n_kexAlg, Some n.n_resume) in
    match parseHandshakeMessages pv kex b with
    | Error z -> InError z
    | Correct(r,hsl) -> 
       hsref := {!hsref with hs_buffers = {(!hsref).hs_buffers with hs_incoming = r; hs_incoming_parsed = hsl}};
      (match (!hsref).hs_state,hsl with 
       | C (C_Idle ri), _ -> InError(AD_unexpected_message, "Client hasn't sent hello yet")
       | C (C_HelloSent ri ch), (ServerHello(sh),l)::hsl 
	 when (sh.sh_protocol_version <> TLS_1p3 || hsl = []) -> 
	   hsref := {!hsref with hs_buffers = {(!hsref).hs_buffers with hs_incoming_parsed = hsl}};
	   client_handle_server_hello hs [(ServerHello(sh),l)]
       | C (C_HelloReceived n), (Certificate(c),l)::
			          (ServerKeyExchange(ske),l')::
				  (ServerHelloDone,l'')::
				  hsl 
	 when (is_Some pv && pv <> Some TLS_1p3 && res = Some false &&
	       (kex = Some Kex_DHE || kex = Some Kex_ECDHE)) ->
	   hsref := {!hsref with hs_buffers = {(!hsref).hs_buffers with hs_incoming_parsed = hsl}};
			   client_handle_server_hello_done hs 
			   [(Certificate(c),l) ;
			   (ServerKeyExchange(ske),l') ;
			   (ServerHelloDone,l'')]
			   []
       | C (C_HelloReceived n), (Certificate(c),l)::
			          (ServerKeyExchange(ske),l')::
			          (CertificateRequest(cr),l'')::
				  (ServerHelloDone,l''')::
				  hsl 
	 when (is_Some pv && pv <> Some TLS_1p3 && res = Some false &&
	       (kex = Some Kex_DHE || kex = Some Kex_ECDHE)) ->
	   hsref := {!hsref with hs_buffers = {(!hsref).hs_buffers with hs_incoming_parsed = hsl}};
			   client_handle_server_hello_done hs 
			   [(Certificate(c),l) ;
			   (ServerKeyExchange(ske),l') ;
			   (ServerHelloDone,l''')] 
			   [(CertificateRequest(cr),l'')]
       
       | C (C_CCSReceived n cv), (Finished(f),l)::hsl 
       	 when (is_Some pv && pv <> Some TLS_1p3) ->
	   hsref := {!hsref with hs_buffers = {(!hsref).hs_buffers with hs_incoming_parsed = hsl}};
			   client_handle_server_finished hs 
			   [(Finished(f),l)]

       | C (C_HelloReceived n), (EncryptedExtensions(ee),l1)::
			          (Certificate(c),l2)::
			          (CertificateVerify(cv),l3)::
				  (Finished(f),l4)::
				  [] 
	 when (is_Some pv && pv = Some TLS_1p3 && 
	       (kex = Some Kex_DHE || kex = Some Kex_ECDHE)) ->
	   hsref := {!hsref with hs_buffers = {(!hsref).hs_buffers with hs_incoming_parsed = []}};
			   client_handle_server_finished_13 hs 
			   [(EncryptedExtensions(ee),l1);
			   (Certificate(c),l2) ;
			   (CertificateVerify(cv),l3) ;
			   (Finished(f),l4)]
       | C (C_HelloReceived n), (EncryptedExtensions(ee),l1)::
			          (CertificateRequest(cr),ll)::
			          (Certificate(c),l2)::
			          (CertificateVerify(cv),l3)::
				  (Finished(f),l4)::
				  [] 
	 when (is_Some pv && pv = Some TLS_1p3 && 
	       (kex = Some Kex_DHE || kex = Some Kex_ECDHE)) ->
	   hsref := {!hsref with hs_buffers = {(!hsref).hs_buffers with hs_incoming_parsed = []}};
			   client_handle_server_finished_13 hs 
			   [(EncryptedExtensions(ee),l1);
			   (CertificateRequest(cr),ll);
			   (Certificate(c),l2) ;			   
			   (CertificateVerify(cv),l3) ;
			   (Finished(f),l4)]
       
       | S (S_Idle ri), (ClientHello(ch),l)::hsl -> 
	   hsref := {!hsref with hs_buffers = {(!hsref).hs_buffers with hs_incoming_parsed = hsl}};
			   server_handle_client_hello hs
			   [(ClientHello(ch),l)]
       | S (S_CCSReceived s), (Finished(f),l)::hsl 
         when (is_Some pv && pv <> Some TLS_1p3) ->
	   hsref := {!hsref with hs_buffers = {(!hsref).hs_buffers with hs_incoming_parsed = hsl}};
			   server_handle_client_finished hs
			   [(Finished(f),l)]

       | S (S_FinishedSent s), (ClientKeyExchange(cke),l)::
			       (Finished(f),l')::[]  
         when (is_Some pv && pv = Some TLS_1p3) ->
	   hsref := {!hsref with hs_buffers = {(!hsref).hs_buffers with hs_incoming_parsed = []}};
	   server_handle_client_finished_13 hs [(ClientKeyExchange(cke),l);(Finished(f),l')] []

       | S (S_FinishedSent s), (ClientKeyExchange(cke),l1)::
			       (Certificate(c),l2)::
			       (Finished(f),l3)::[]  
         when (is_Some pv && pv = Some TLS_1p3 && c.crt_chain = []) ->
	   hsref := {!hsref with hs_buffers = {(!hsref).hs_buffers with hs_incoming_parsed = []}};
	   server_handle_client_finished_13 hs [(ClientKeyExchange(cke),l1);(Finished(f),l3)] [(Certificate(c),l2)]

       | S (S_FinishedSent s), (ClientKeyExchange(cke),l1)::
			       (Certificate(c),l2)::
			       (CertificateVerify(cv),l3)::
			       (Finished(f),l4)::[]  
         when (is_Some pv && pv = Some TLS_1p3) ->
	   hsref := {!hsref with hs_buffers = {(!hsref).hs_buffers with hs_incoming_parsed = []}};
	   server_handle_client_finished_13 hs [(ClientKeyExchange(cke),l1);(Finished(f),l4)] [(Certificate(c),l2);(CertificateVerify(cv),l3)]

       | C (C_Error e),_ -> InError e
       | S (S_Error e),_ -> InError e
       | _ , _ -> InAck false false)
	   

val recv_ccs: s:hs -> ST incoming  // special case: CCS before 1p3; could merge with recv_fragment
  (requires (hs_inv s)) // could require pv <= 1p2
  (ensures (fun h0 result h1 ->
    recv_ensures s h0 result h1 /\
    (is_InError result \/ result = InAck true false)
    ))
let recv_ccs hs = 
    let (HS #r0 r res cfg id lgref hsref) = hs in
    let pv,kex = 
      (match (!hsref).hs_nego with 
       | None -> None, None
       | Some n -> Some n.n_protocol_version, Some n.n_kexAlg) in
    (match ((!hsref).hs_state,(!hsref).hs_buffers.hs_incoming_parsed) with 
    | C (C_FinishedSent n cv), 
      (SessionTicket(st),l)::[] ->
       hsref := {!hsref with hs_buffers = {(!hsref).hs_buffers with hs_incoming_parsed = []}};
       client_handle_server_ccs hs 
        [(SessionTicket(st),l)]
    | S (S_HelloDone n), 
      (ClientKeyExchange(cke),l)::[] 
      when (is_Some pv && pv <> Some TLS_1p3 && 
            (kex = Some Kex_DHE || kex = Some Kex_ECDHE)) ->
      hsref := {!hsref with hs_buffers = {(!hsref).hs_buffers with hs_incoming_parsed = []}};
      server_handle_client_ccs hs
      [(ClientKeyExchange(cke),l)] []
    | S (S_HelloDone n), 
      (Certificate(c),l)::
      (ClientKeyExchange(cke),l')::[] 
      when (c.crt_chain = [] && is_Some pv && pv <> Some TLS_1p3 && 
            (kex = Some Kex_DHE || kex = Some Kex_ECDHE)) ->
      hsref := {!hsref with hs_buffers = {(!hsref).hs_buffers with hs_incoming_parsed = []}};
      server_handle_client_ccs hs
      [(ClientKeyExchange(cke),l')] [(Certificate(c),l)]
    | S (S_HelloDone n), 
      (Certificate(c),l)::
      (ClientKeyExchange(cke),l')::
      (CertificateVerify(cv),l'')::[]
      when (is_Some pv && pv <> Some TLS_1p3 && 
            (kex = Some Kex_DHE || kex = Some Kex_ECDHE)) ->
      hsref := {!hsref with hs_buffers = {(!hsref).hs_buffers with hs_incoming_parsed = []}};
      server_handle_client_ccs hs
      [(ClientKeyExchange(cke),l')] [(Certificate(c),l);(CertificateVerify(cv),l'')]
    | C (C_Error e),_ -> InError e
    | S (S_Error e),_ -> InError e
    | _,_ -> InError(AD_unexpected_message, "ClientCCS received at wrong time"))


val authorize: s:hs -> Cert.chain -> ST incoming // special case: explicit authorize (needed?)
  (requires (hs_inv s))
  (ensures (fun h0 result h1 ->
    (is_InAck result \/ is_InError result) /\ recv_ensures s h0 result h1 ))
let authorize s ch = Platform.Error.unexpected "authorize: not yet implemented"<|MERGE_RESOLUTION|>--- conflicted
+++ resolved
@@ -1036,11 +1036,7 @@
       | Correct () ->       
         (hsref := {!hsref with
 	       hs_state = S(S_CCSReceived n)};
-<<<<<<< HEAD
          InAck false false)
-=======
-         InAck)
->>>>>>> a265a08a
       | Error z -> InError z)
   
 
@@ -1069,11 +1065,7 @@
         (hsref := {!hsref with
 	       	   hs_buffers = {(!hsref).hs_buffers with hs_outgoing = finb};
 	           hs_state = S(S_OutCCS n)};
-<<<<<<< HEAD
          InAck false false)
-=======
-         InAck)
->>>>>>> a265a08a
     | Error e -> InError e
 
 val server_send_server_finished: hs -> ST unit
@@ -1177,11 +1169,7 @@
      | Correct svd ->
        (hsref := {!hsref with
   	           hs_state = S(S_Idle None)};
-<<<<<<< HEAD
         InAck false false)
-=======
-        InAck)
->>>>>>> a265a08a
      | Error z -> InError z)
 
 
@@ -1309,21 +1297,12 @@
       (match (!hsref).hs_state with 
        | C (C_Error e) -> OutError e
        | S (S_Error e) -> OutError e
-<<<<<<< HEAD
        | C (C_Idle ri) -> (client_send_client_hello hs; next_fragment i hs)
        | C (C_OutCCS n) -> (client_send_client_finished hs; Outgoing None true true false)
        | S (S_HelloSent n) when (is_Some pv && pv <> Some TLS_1p3 && res = Some false) -> server_send_server_hello_done hs; next_fragment i hs
        | S (S_HelloSent n) when (is_Some pv && pv <> Some TLS_1p3 && res = Some true) -> server_send_server_finished_res hs; next_fragment i hs
        | S (S_HelloSent n) when (is_Some pv && pv = Some TLS_1p3) -> server_send_server_finished_13 hs; next_fragment i hs
        | S (S_OutCCS n) -> server_send_server_finished hs; Outgoing None true true false)
-=======
-       | C (C_Idle ri) -> (client_send_client_hello hs; next_fragment hs)
-       | C (C_OutCCS n) -> (client_send_client_finished hs; OutCCS)
-       | S (S_HelloSent n) when (is_Some pv && pv <> Some TLS_1p3 && res = Some false) -> server_send_server_hello_done hs; next_fragment hs
-       | S (S_HelloSent n) when (is_Some pv && pv <> Some TLS_1p3 && res = Some true) -> server_send_server_finished_res hs; next_fragment hs
-       | S (S_HelloSent n) when (is_Some pv && pv = Some TLS_1p3) -> server_send_server_finished_13 hs; next_fragment hs
-       | S (S_OutCCS n) -> server_send_server_finished hs; OutCCS)
->>>>>>> a265a08a
 
 
 (*** Incoming (main) ***)
