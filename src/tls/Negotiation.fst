--- conflicted
+++ resolved
@@ -668,8 +668,7 @@
     | None -> es
     | Some e -> e::es
 
-<<<<<<< HEAD
-(* dead code since we don't support SSL3 ?
+(* dead code since we don't support SSL3.
      begin
      match pv with
        | SSL_3p0 ->
@@ -680,8 +679,6 @@
           in Correct cre
 *)
 
-=======
->>>>>>> cce835c7
 type tickets = list (psk_identifier * Ticket.ticket) 
 
 #set-options "--z3rlimit 100"  //why is it required?
