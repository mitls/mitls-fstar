--- conflicted
+++ resolved
@@ -351,11 +351,8 @@
 #reset-options "--using_facts_from '* -LowParse'"
 
 let ec_extension cfg: list clientHelloExtension  = 
-<<<<<<< HEAD
-  if List.Tot.existsb isECDHECipherSuite (list_valid_cs_is_list_cs cfg.TLSConstants.cipher_suites) 
-=======
+//  if List.Tot.existsb isECDHECipherSuite (list_valid_cs_is_list_cs cfg.TLSConstants.cipher_suites) 
   if List.Tot.existsb isECDHECipherSuite cfg.cipher_suites
->>>>>>> d427f5b4
   then [CHE_ec_point_formats [Uncompressed]]
   else []
 
@@ -377,13 +374,8 @@
 #pop-options
 
 // We fill binders with placeholders to use QD clientHelloextensions_serializer32
-<<<<<<< HEAD
-private let compute_binder_ph (pski:pskInfo)
-  : (b:bytes{32 <= length b /\ length b <= 255}) =
-  assume false; // FIXME: prove that hash in SHA256, SHA384, or SHA512
-=======
+
 private let compute_binder_ph (pski:pskInfo) : Tot pskBinderEntry =
->>>>>>> d427f5b4
   let h = PSK.pskInfo_hash pski in
   let len : UInt32.t = Hashing.Spec.tagLen h in
   assume (32 <= U32.v len /\ U32.v len <= 256); // hash must not be MD5 or SHA1...
@@ -1175,14 +1167,7 @@
   match cert_sign_cb ns.cfg cert sa tbs with
   | None -> fatal Bad_certificate (perror __SOURCE_FILE__ __LINE__ "Failed to sign with selected certificate.")
   | Some sigv ->
-<<<<<<< HEAD
     Correct HSM.({algorithm = sa; signature = sigv})
-=======
-    let alg = if mode.n_protocol_version `geqPV` TLS_1p2 then Some sa else None in
-    Correct ({sig_algorithm = alg; sig_signature = sigv})
-
-#pop-options
->>>>>>> d427f5b4
 
 (* CLIENT *)
 
@@ -1200,13 +1185,9 @@
  * AR: 1/27: this seems wip, since the precondition does not have liveness of ns.state etc.
  *)
 
-<<<<<<< HEAD
-#set-options "--z3rlimit 100 --admit_smt_queries true"
-=======
 #set-options "--admit_smt_queries true" // TR: added according to AR's remark above
 
 #push-options "--z3rlimit 100" 
->>>>>>> d427f5b4
 let client_ClientHello #region ns oks =
   match !ns.state with
   | C_Init _ ->
@@ -1281,13 +1262,8 @@
       ns.state := (C_HRR offer' ri);
       Correct(offer')
      end
-<<<<<<< HEAD
   *)
-#reset-options 
-=======
-#pop-options 
->>>>>>> d427f5b4
-
+#pop-options
 
 // usable on both sides; following https://tlswg.github.io/tls13-spec/#rfc.section.4.2.1
 // vs Nego.Version? 
@@ -1669,11 +1645,6 @@
       Correct mode )
   | _ -> 
     fatal Internal_error "to be statically excluded" 
-<<<<<<< HEAD
-#pop-options
-
-=======
->>>>>>> d427f5b4
 
 //19-01-04 should we check that we have a matching client share? 
 
@@ -1728,18 +1699,11 @@
     then fatal Handshake_failure "Signature algorithm negotiation failed"
     else correct sa
 
-<<<<<<< HEAD
-#set-options "--z3rlimit 200"
-let accept_salg12 mode (osa:signatureScheme) : result signatureScheme  =
-  assume(False); //18-12-16 TODO preconditions
-=======
 #push-options "--z3rlimit 200"
 let accept_salg12 mode (osa: option signatureScheme): result signatureScheme  =
   assume(
     pvcs mode.n_protocol_version mode.n_cipher_suite /\ 
     mode.n_protocol_version <> TLS_1p3); //18-12-16 TODO preconditions
-
->>>>>>> d427f5b4
   let ha0 = sessionHashAlg mode.n_protocol_version mode.n_cipher_suite in
   match sigAlg_of_ciphersuite mode.n_cipher_suite with 
   | Error z -> Error z 
