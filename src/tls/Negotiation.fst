module Negotiation

open Platform.Error
open Platform.Bytes

open TLSError
open TLSInfo
open TLSConstants
open HandshakeMessages

module HH = FStar.HyperHeap
module HS = FStar.HyperStack
module MR = FStar.Monotonic.RRef

//16-05-31 these opens are implementation-only; overall we should open less
open Extensions
open CoreCrypto

(**
  Debugging flag.
  F* normalizer will erase debug prints at extraction when set to false.
*)
inline_for_extraction let n_debug = true
val discard: bool -> ST unit
  (requires (fun _ -> True))
  (ensures (fun h0 _ h1 -> h0 == h1))
let discard _ = ()
let print s = discard (IO.debug_print_string ("NGO| "^s^"\n"))
unfold val trace: s:string -> ST unit
  (requires (fun _ -> True))
  (ensures (fun h0 _ h1 -> h0 == h1))
unfold let trace = if n_debug then print else (fun _ -> ())


//17-05-01 relocate these printing functions?!
let string_of_option_extensions o = match o with 
  | None -> "None" 
  | Some es -> "[ "^Extensions.string_of_extensions es^"]"

let string_of_ciphersuite (cs:cipherSuite) =
  match name_of_cipherSuite cs with
  | Correct TLS_NULL_WITH_NULL_NULL -> "TLS_NULL_WITH_NULL_NULL"

  | Correct TLS_AES_128_GCM_SHA256 -> "TLS_AES_128_GCM_SHA256"
  | Correct TLS_AES_256_GCM_SHA384 -> "TLS_AES_256_GCM_SHA384"
  | Correct TLS_CHACHA20_POLY1305_SHA256 -> "TLS_CHACHA20_POLY1305_SHA256"
  | Correct TLS_AES_128_CCM_SHA256 -> "TLS_AES_128_CCM_SHA256"
  | Correct TLS_AES_128_CCM_8_SHA256 -> "TLS_AES_128_CCM_8_SHA256"

  | Correct TLS_RSA_WITH_NULL_MD5 -> "TLS_RSA_WITH_NULL_MD5"
  | Correct TLS_RSA_WITH_NULL_SHA -> "TLS_RSA_WITH_NULL_SHA"
  | Correct TLS_RSA_WITH_NULL_SHA256 -> "TLS_RSA_WITH_NULL_SHA256"
  | Correct TLS_RSA_WITH_RC4_128_MD5 -> "TLS_RSA_WITH_RC4_128_MD5"
  | Correct TLS_RSA_WITH_RC4_128_SHA -> "TLS_RSA_WITH_RC4_128_SHA"
  | Correct TLS_RSA_WITH_3DES_EDE_CBC_SHA -> "TLS_RSA_WITH_3DES_EDE_CBC_SHA"
  | Correct TLS_RSA_WITH_AES_128_CBC_SHA -> "TLS_RSA_WITH_AES_128_CBC_SHA"
  | Correct TLS_RSA_WITH_AES_256_CBC_SHA -> "TLS_RSA_WITH_AES_256_CBC_SHA"
  | Correct TLS_RSA_WITH_AES_128_CBC_SHA256 -> "TLS_RSA_WITH_AES_128_CBC_SHA256"
  | Correct TLS_RSA_WITH_AES_256_CBC_SHA256 -> "TLS_RSA_WITH_AES_256_CBC_SHA256"

  | Correct TLS_DHE_DSS_WITH_3DES_EDE_CBC_SHA -> "TLS_DHE_DSS_WITH_3DES_EDE_CBC_SHA"
  | Correct TLS_DHE_RSA_WITH_3DES_EDE_CBC_SHA -> "TLS_DHE_RSA_WITH_3DES_EDE_CBC_SHA"
  | Correct TLS_DHE_DSS_WITH_AES_128_CBC_SHA -> "TLS_DHE_DSS_WITH_AES_128_CBC_SHA"
  | Correct TLS_DHE_RSA_WITH_AES_128_CBC_SHA -> "TLS_DHE_RSA_WITH_AES_128_CBC_SHA"
  | Correct TLS_DHE_DSS_WITH_AES_256_CBC_SHA -> "TLS_DHE_DSS_WITH_AES_256_CBC_SHA"
  | Correct TLS_DHE_RSA_WITH_AES_256_CBC_SHA -> "TLS_DHE_RSA_WITH_AES_256_CBC_SHA"
  | Correct TLS_DHE_DSS_WITH_AES_128_CBC_SHA256 -> "TLS_DHE_DSS_WITH_AES_128_CBC_SHA256"
  | Correct TLS_DHE_RSA_WITH_AES_128_CBC_SHA256 -> "TLS_DHE_RSA_WITH_AES_128_CBC_SHA256"
  | Correct TLS_DHE_DSS_WITH_AES_256_CBC_SHA256 -> "TLS_DHE_DSS_WITH_AES_256_CBC_SHA256"
  | Correct TLS_DHE_RSA_WITH_AES_256_CBC_SHA256 -> "TLS_DHE_RSA_WITH_AES_256_CBC_SHA256"

  | Correct TLS_ECDHE_RSA_WITH_RC4_128_SHA -> "TLS_ECDHE_RSA_WITH_RC4_128_SHA"
  | Correct TLS_ECDHE_RSA_WITH_3DES_EDE_CBC_SHA -> "TLS_ECDHE_RSA_WITH_3DES_EDE_CBC_SHA"
  | Correct TLS_ECDHE_RSA_WITH_AES_128_CBC_SHA -> "TLS_ECDHE_RSA_WITH_AES_128_CBC_SHA"
  | Correct TLS_ECDHE_RSA_WITH_AES_128_CBC_SHA256 -> "TLS_ECDHE_RSA_WITH_AES_128_CBC_SHA256"
  | Correct TLS_ECDHE_RSA_WITH_AES_256_CBC_SHA -> "TLS_ECDHE_RSA_WITH_AES_256_CBC_SHA"
  | Correct TLS_ECDHE_RSA_WITH_AES_256_CBC_SHA384 -> "TLS_ECDHE_RSA_WITH_AES_256_CBC_SHA384"

  | Correct TLS_ECDHE_ECDSA_WITH_AES_128_GCM_SHA256 -> "TLS_ECDHE_ECDSA_WITH_AES_128_GCM_SHA256"
  | Correct TLS_ECDHE_RSA_WITH_AES_128_GCM_SHA256 -> "TLS_ECDHE_RSA_WITH_AES_128_GCM_SHA256"
  | Correct TLS_ECDHE_ECDSA_WITH_AES_256_GCM_SHA384 -> "TLS_ECDHE_ECDSA_WITH_AES_256_GCM_SHA384"
  | Correct TLS_ECDHE_RSA_WITH_AES_256_GCM_SHA384 -> "TLS_ECDHE_RSA_WITH_AES_256_GCM_SHA384"

  | Correct TLS_DH_anon_WITH_RC4_128_MD5 -> "TLS_DH_anon_WITH_RC4_128_MD5"
  | Correct TLS_DH_anon_WITH_3DES_EDE_CBC_SHA -> "TLS_DH_anon_WITH_3DES_EDE_CBC_SHA"
  | Correct TLS_DH_anon_WITH_AES_128_CBC_SHA -> "TLS_DH_anon_WITH_AES_128_CBC_SHA"
  | Correct TLS_DH_anon_WITH_AES_256_CBC_SHA -> "TLS_DH_anon_WITH_AES_256_CBC_SHA"
  | Correct TLS_DH_anon_WITH_AES_128_CBC_SHA256 -> "TLS_DH_anon_WITH_AES_128_CBC_SHA256"
  | Correct TLS_DH_anon_WITH_AES_256_CBC_SHA256 -> "TLS_DH_anon_WITH_AES_256_CBC_SHA256"

  | Correct TLS_RSA_WITH_AES_128_GCM_SHA256 -> "TLS_RSA_WITH_AES_128_GCM_SHA256"
  | Correct TLS_RSA_WITH_AES_256_GCM_SHA384 -> "TLS_RSA_WITH_AES_256_GCM_SHA384"
  | Correct TLS_DHE_RSA_WITH_AES_128_GCM_SHA256 -> "TLS_DHE_RSA_WITH_AES_128_GCM_SHA256"
  | Correct TLS_DHE_RSA_WITH_AES_256_GCM_SHA384 -> "TLS_DHE_RSA_WITH_AES_256_GCM_SHA384"
  | Correct TLS_DH_RSA_WITH_AES_128_GCM_SHA256 -> "TLS_DH_RSA_WITH_AES_128_GCM_SHA256"
  | Correct TLS_DH_RSA_WITH_AES_256_GCM_SHA384 -> "TLS_DH_RSA_WITH_AES_256_GCM_SHA384"
  | Correct TLS_DHE_DSS_WITH_AES_128_GCM_SHA256 -> "TLS_DHE_DSS_WITH_AES_128_GCM_SHA256"
  | Correct TLS_DHE_DSS_WITH_AES_256_GCM_SHA384 -> "TLS_DHE_DSS_WITH_AES_256_GCM_SHA384"
  | Correct TLS_DH_DSS_WITH_AES_128_GCM_SHA256 -> "TLS_DH_DSS_WITH_AES_128_GCM_SHA256"
  | Correct TLS_DH_DSS_WITH_AES_256_GCM_SHA384 -> "TLS_DH_DSS_WITH_AES_256_GCM_SHA384"
  | Correct TLS_DH_anon_WITH_AES_128_GCM_SHA256 -> "TLS_DH_anon_WITH_AES_128_GCM_SHA256"
  | Correct TLS_DH_anon_WITH_AES_256_GCM_SHA384 -> "TLS_DH_anon_WITH_AES_256_GCM_SHA384"

  | Correct TLS_ECDHE_RSA_WITH_CHACHA20_POLY1305_SHA256 -> "TLS_ECDHE_RSA_WITH_CHACHA20_POLY1305_SHA256"
  | Correct TLS_ECDHE_ECDSA_WITH_CHACHA20_POLY1305_SHA256 -> "TLS_ECDHE_ECDSA_WITH_CHACHA20_POLY1305_SHA256"
  | Correct TLS_DHE_RSA_WITH_CHACHA20_POLY1305_SHA256 -> "TLS_DHE_RSA_WITH_CHACHA20_POLY1305_SHA256"
  | Correct TLS_PSK_WITH_CHACHA20_POLY1305_SHA256 -> "TLS_PSK_WITH_CHACHA20_POLY1305_SHA256"
  | Correct TLS_ECDHE_PSK_WITH_CHACHA20_POLY1305_SHA256 -> "TLS_ECDHE_PSK_WITH_CHACHA20_POLY1305_SHA256"
  | Correct TLS_DHE_PSK_WITH_CHACHA20_POLY1305_SHA256 -> "TLS_DHE_PSK_WITH_CHACHA20_POLY1305_SHA256" | Error z -> "Unknown ciphersuite"

let string_of_signatureScheme = function
  | RSA_PKCS1_SHA256       -> "RSA_PKCS1_SHA256"
  | RSA_PKCS1_SHA384       -> "RSA_PKCS1_SHA384"
  | RSA_PKCS1_SHA512       -> "RSA_PKCS1_SHA512"
  | ECDSA_SECP256R1_SHA256 -> "ECDSA_SECP256R1_SHA256"
  | ECDSA_SECP384R1_SHA384 -> "ECDSA_SECP384R1_SHA384"
  | ECDSA_SECP521R1_SHA512 -> "ECDSA_SECP521R1_SHA512"
  | RSA_PSS_SHA256         -> "RSA_PSS_SHA256"
  | RSA_PSS_SHA384         -> "RSA_PSS_SHA384"
  | RSA_PSS_SHA512         -> "RSA_PSS_SHA512"
  //| ED25519                -> "ED25519"
  //| ED448                  -> "ED448"
  | RSA_PKCS1_SHA1         -> "RSA_PKCS1_SHA1"
  | ECDSA_SHA1             -> "ECDSA_SHA1"
  | DSA_SHA1               -> "DSA_SHA1"
  | DSA_SHA256             -> "DSA_SHA256"
  | DSA_SHA384             -> "DSA_SHA384"
  | DSA_SHA512             -> "DSA_SHA512"
  | OBSOLETE codepoint     -> "OBSOLETE " ^ (print_bytes codepoint)
  | PRIVATE_USE codepoint  -> "PRIVATE_USE " ^ (print_bytes codepoint)


(* Negotiation: HELLO sub-module *)
type ri = cVerifyData * sVerifyData

type resumption_offer_12 = // part of resumeInfo
  | OfferNothing
  | OfferTicket of b:bytes{ length b <> 0 }
  | OfferSid of b:bytes { length b <> 0 }
// type resumption_mode_12 (o: resumption_offer_12) = b:bool { OfferNothing? o ==> b = false }

let valid_offer ch = 
  True
// There is a pure function computing a ClientHello from an offer (minus the PSK binders)
type offer = ch:HandshakeMessages.ch { valid_offer ch }

private let rec list_of_ClientKeyShare (ks:CommonDH.clientKeyShare) :
  list (g:CommonDH.group & CommonDH.share g) =
  match ks with
  | [] -> []
  | CommonDH.Share g s :: tl -> (|g, s|) :: list_of_ClientKeyShare tl
  | CommonDH.UnknownShare _ _  :: tl -> list_of_ClientKeyShare tl

// TODO remove duplication with find_key_shares below.
val gs_of: ch:offer -> list (g:CommonDH.group & CommonDH.share g)
let gs_of ch =
  match ch.ch_extensions with
  | Some exts ->
    begin
    match List.Tot.find Extensions.E_key_share? exts with
    | Some (Extensions.E_key_share (CommonDH.ClientKeyShare ks)) -> list_of_ClientKeyShare ks
    | _ -> []
    end
  | _ -> []

let find_client_extension filter o = 
  match o.ch_extensions with 
  | None -> None
  | Some es -> List.Tot.find filter es

let find_supported_versions o = 
  match find_client_extension Extensions.E_supported_versions? o with
  | None -> None 
  | Some (Extensions.E_supported_versions vs) -> Some vs 

let find_signature_algorithms o : option signatureSchemeList =
  match find_client_extension Extensions.E_signature_algorithms? o with
  | None -> None
  | Some (Extensions.E_signature_algorithms algs) -> Some algs

// finding the pre-shared keys in ClientHello
let find_pske o = 
  match find_client_extension Extensions.E_pre_shared_key? o with 
  | None -> None 
  | Some (Extensions.E_pre_shared_key psks) -> Some psks

// index in the list of PSKs offered by the client
type pski (o:offer) = n:nat {
  o.ch_protocol_version = TLS_1p3 /\
  (match find_pske o with 
  | Some psks -> n < List.length psks
  | None -> False) } 

let find_supported_groups o = 
  match find_client_extension Extensions.E_supported_groups? o with 
  | None -> None 
  | Some (Extensions.E_supported_groups gns) -> Some gns

type share = g:CommonDH.group & CommonDH.share g

// we authenticate the whole list, but only care about those we could parse
let find_key_shares o: option (list share)  = 
  match find_client_extension Extensions.E_key_share? o with 
  | None -> None 
  | Some (Extensions.E_key_share (CommonDH.ClientKeyShare ks)) -> 
      let known = function
        | CommonDH.Share g s -> Some #share (|g, s |) 
        | _ -> None #share in
        Some (List.Tot.choose known ks)

(**
  We keep both the server's HelloRetryRequest
  and the overwritten parts of the initial offer
*)
type retryInfo (offer:offer) =
  hrr *
  list share (* we should actually keep the raw client extension content *) *
  (list (PSK.pskIdentity * Hashing.anyTag))

(**
  The final negotiated outcome, including key shares and long-term identities.
  mode is the name used in the resilience paper;
  session_info is the one from TLSInfo
*)
noeq type mode =
  | Mode:
    n_offer: offer -> // negotiated client offer
    n_hrr: option (retryInfo n_offer) ->  // optional HRR roundtrip

    // more from SH (both TLS 1.2 and TLS 1.3)
    n_protocol_version: protocolVersion ->
    n_server_random: TLSInfo.random ->
    n_sessionID: option sessionID {n_sessionID = None <==> n_protocol_version = TLS_1p3} -> 
    n_cipher_suite: cipherSuite ->
    n_pski: option (pski n_offer) -> // only for TLS 1.3, result of a tricky stateful computation

    // concatenating SH and EE extensions for 1.3, in wire order.
    n_server_extensions: option (se:list extension{List.Tot.length se < 256}) ->
    
    // more from SKE in ...ServerHelloDone (1.2) or SH (1.3)
    n_server_share: option share ->

    // more from either ...ServerHelloDone (1.2) or ServerFinished (1.3)
    n_client_cert_request: option HandshakeMessages.cr ->
    n_server_cert: option Extensions.chain13 ->

    // more from either CH+SH (1.3) or CKE (1.2)
    n_client_share: option share ->
    // { both shares are in the same negotiated group }
    mode

let is_resumption12 m = 
  m.n_protocol_version <> TLS_1p3  &&
  m.n_sessionID = Some (m.n_offer.ch_sessionID)

let is_cacheable12 m = 
  m.n_protocol_version <> TLS_1p3  &&
  ( let Some sid = m.n_sessionID in
    sid <> m.n_offer.ch_sessionID &&
    sid <> empty_bytes)

// 17-04-25 we need pure functions of the mode for these old fields 
//    n_resume: option bool -> // is this a 1.2 resumption with the offered sid?
//    n_psk: option PSK.pskid -> // none with 1.2 (we are not doing PSK 1.2)
//
//    n_kexAlg: TLSConstants.kexAlg ->
//    n_aeAlg: TLSConstants.aeAlg ->
//    n_sigAlg: TLSConstants.sigAlg ->
//    n_scsv: list scsv_suite ->
//
// and for each of the fields of
//    n_extensions: negotiatedExtensions ->

noeq type negotiationState (r:role) (cfg:config) (resume:resumeInfo r) =
  // Have C_Offer_13 and C_Offer? Shares aren't available in C_Offer yet
  | C_Init:     n_client_random: TLSInfo.random ->
                negotiationState r cfg resume
                
  | C_Offer:    n_offer: offer ->
                negotiationState r cfg resume

  | C_HRR:      n_offer: offer ->
                n_hrr: retryInfo n_offer ->
                negotiationState r cfg resume

  | C_WaitFinished1:
                n_partialmode: mode ->
                negotiationState r cfg resume

  | C_Mode:     n_mode: mode -> // In 1.2, used for resumption and full handshakes
                negotiationState r cfg resume

  | C_WaitFinished2: // Only 1.2
                n_mode: mode ->
                n_client_certificate: option Extensions.chain13 ->
                negotiationState r cfg resume

  | C_Complete: n_mode: mode ->
                n_client_certificate: option Extensions.chain13 ->
                negotiationState r cfg resume

  | S_Init:     n_server_random: TLSInfo.random ->
                negotiationState r cfg resume

  // Waiting for ClientHello2
  | S_HRR:      n_offer: offer ->
                n_hrr: hrr ->
                negotiationState r cfg resume

  | S_ClientHello: // Transitional state to allow Handshake to call KS and generate a share
                n_mode: mode -> // n_server_share and n_server_extensions are None
                negotiationState r cfg resume

  // This state is used to wait for both Finished1 and Finished2
  | S_Mode:     n_mode: mode -> // If 1.2, then client_share is None
                negotiationState r cfg resume

  | S_Complete: n_mode: mode ->
                n_client_certificate: option Extensions.chain13 ->
                negotiationState r cfg resume

let ns_rel (#r:role) (#cfg:config) (#resume:resumeInfo r)
  (ns:negotiationState r cfg resume) (ns':negotiationState r cfg resume) =
  match ns, ns' with
  | C_Init nonce, C_Init nonce' -> nonce == nonce'
  | C_Offer offer, C_Offer offer' -> offer == offer'
  | C_Init nonce, C_Offer offer -> nonce == offer.ch_client_random
  | C_Offer offer, C_Mode mode -> mode.n_offer == offer
  | _, _ -> True  // TODO

noeq type t (region:rgn) (role:TLSConstants.role) =
  | NS:
    cfg: config -> // local configuration
    resume: TLSInfo.resumeInfo role ->
    nonce: TLSInfo.random ->
    state: MR.m_rref region (negotiationState role cfg resume) ns_rel ->
    t region role

val computeOffer: r:role -> cfg:config -> resume:TLSInfo.resumeInfo r -> nonce:TLSInfo.random ->
  ks:option CommonDH.keyShare -> offer
let computeOffer r cfg resume nonce ks =
  let sid = 
    match resume with
    | Some sid, _ -> sid
    | None, _ -> empty_bytes
  in
  let extensions = 
    Extensions.prepareExtensions
      cfg.minVer
      cfg.maxVer
      cfg.ciphersuites
      cfg.safe_resumption
      cfg.safe_renegotiation
      cfg.signatureAlgorithms
      cfg.namedGroups
      None // : option (cVerifyData * sVerifyData)
      ks
  in
  let compressions =
    match cfg.compressions with
    | [] -> [NullCompression]
    | _  -> cfg.compressions
  in
  {
    ch_protocol_version = minPV TLS_1p2 cfg.maxVer; // legacy for 1.3
    ch_client_random = nonce;
    ch_sessionID = sid;
    ch_cipher_suites = cfg.ciphersuites;
    // This file is reconstructed from ch_cipher_suites in HandshakeMessages.clientHelloBytes;
    ch_raw_cipher_suites = None; 
    ch_compressions = cfg.compressions;
    ch_extensions = Some extensions
  }


val create:
  region:rgn -> r:role -> cfg:config -> resume:TLSInfo.resumeInfo r -> TLSInfo.random ->
  St (t region r)
let create region r cfg resume nonce =
  match r with
  | Client ->
    let state = MR.m_alloc region (C_Init nonce) in
    NS cfg resume nonce state
  | Server ->
    let state = MR.m_alloc region (S_Init nonce) in
    NS cfg resume nonce state

// a bit too restrictive: use a single Hash in any given offer
val hashAlg: mode -> Hashing.Spec.alg
let hashAlg m = //FIXME!
  Hashing.Spec.SHA256
 
val kexAlg: mode -> TLSConstants.kexAlg
let kexAlg m =
  if m.n_protocol_version = TLS_1p3 then
    Kex_ECDHE // FIXME: inspect extensions
  else
    let CipherSuite kex _ _ = m.n_cipher_suite in
    kex

val emsFlag: mode -> bool
let emsFlag mode =
  if mode.n_protocol_version = TLS_1p3 then
    true
  else
    match mode.n_offer.ch_extensions with
    | None -> false
    | Some cexts -> List.Tot.mem Extensions.E_extended_ms cexts

val chosenGroup: mode -> option CommonDH.group
let chosenGroup mode =
  match kexAlg mode with
  | Kex_PSK_DHE
  | Kex_DHE -> Some (CommonDH.FFDH (DHGroup.Named FFDHE2048))
  | Kex_PSK_ECDHE
  | Kex_ECDHE -> Some (CommonDH.ECDH CoreCrypto.ECC_P256)

(*
  let ngroups =
    match mode.Nego.n_extensions.ne_supported_groups with
    | Some gl -> List.Tot.choose CommonDH.group_of_namedGroup gl
    | None -> List.Tot.choose
        // Cannot use an elliptic curve if SupportedGroups is missing in TLS<=1.2
        (fun ng -> if SEC? ng then CommonDH.group_of_namedGroup ng else None)
        (config_of hs).namedGroups in
*)

val local_config: #region:rgn -> #role:TLSConstants.role -> t region role -> config
let local_config #region #role ns =
  ns.cfg

val nonce: #region:rgn -> #role:TLSConstants.role -> t region role -> Tot TLSInfo.random
let nonce #region #role ns =
  ns.nonce
  
val resume: #region:rgn -> #role:TLSConstants.role -> t region role -> TLSInfo.resumeInfo role
let resume #region #role ns =
  ns.resume
  
val getMode: #region:rgn -> #role:TLSConstants.role -> t region role ->
  ST mode
  (requires (fun _ -> True))
  (ensures (fun h0 _ h1 -> h0 == h1))
let getMode #region #role ns =
  match MR.m_read ns.state with
  | C_Mode mode
  | C_WaitFinished2 mode _
  | C_Complete mode _
  | S_ClientHello mode
  | S_Mode mode
  | S_Complete mode _ ->
  mode

(** Returns cfg.maxVersion or the negotiated version, when known *)
val version: #region:rgn -> #role:TLSConstants.role -> t region role ->
  ST protocolVersion
  (requires (fun _ -> True))
  (ensures (fun h0 _ h1 -> h0 == h1))
let version #region #role ns =
  match MR.m_read ns.state with
  | C_Init _ -> ns.cfg.maxVer
  | C_Offer _ -> ns.cfg.maxVer
  | C_HRR o _ -> ns.cfg.maxVer
  | C_WaitFinished1 _ -> ns.cfg.maxVer
  | C_Mode mode 
  | C_WaitFinished2 mode _
  | C_Complete mode _ -> mode.n_protocol_version
  | S_Init _ -> ns.cfg.maxVer
  | S_HRR o _ -> ns.cfg.maxVer
  | S_ClientHello mode
  | S_Mode mode
  | S_Complete mode _ -> mode.n_protocol_version

// Signature agility, depending on the CS and an optional client extension
let signatureScheme_of_mode mode supported_algs =
  let ha0 = sessionHashAlg mode.n_protocol_version mode.n_cipher_suite in
  match mode.n_protocol_version with
  | TLS_1p3 -> // signature_algorithms extension MUST have been offered
    begin
    match find_signature_algorithms mode.n_offer with
    | None -> None
    | Some algs -> List.Tot.find (fun alg -> List.Tot.mem alg supported_algs) algs
    end
   | TLS_1p2 ->
     begin
     let sa = sigAlg_of_ciphersuite mode.n_cipher_suite in
     match find_signature_algorithms mode.n_offer with
     | None -> Some (signatureScheme_of_sigHashAlg sa ha0)
       // TODO: check that this is correct
       // The RFC (https://tools.ietf.org/html/rfc5246#section-7.4.1.4.10)
       // says that one should always use SHA1
     | Some algs -> List.Tot.find (fun alg -> List.Tot.mem alg supported_algs) algs
     end
   | _ ->
     let sa = sigAlg_of_ciphersuite mode.n_cipher_suite in
     Some (signatureScheme_of_sigHashAlg sa ha0) // (sa, MD5SHA1)

val getSigningKey: #a:Signature.alg -> #region:rgn -> #role:TLSConstants.role -> t region role ->
  ST (option (Signature.skey a))
  (requires (fun _ -> True))
  (ensures (fun h0 _ h1 -> h0 == h1))
let getSigningKey #a #region #role ns =
  Signature.lookup_key #a ns.cfg.private_key_file

val sign: #region:rgn -> #role:TLSConstants.role -> t region role -> bytes ->
  ST (option bytes)
  (requires (fun h -> True))
  (ensures (fun h0 _ h1 -> True))
let sign #region #role ns tbs =
  let mode = getMode ns in
  match signatureScheme_of_mode mode ns.cfg.signatureAlgorithms with
  | None -> None
  | Some scheme ->
    begin
    let sa, ha = sigHashAlg_of_signatureScheme scheme in
    let a = Signature.(Use (fun _ -> true) sa [ha] false false) in
    match getSigningKey #a ns with
    | None ->
      (trace "*WARNING* couldn't load signing key";
       None)
    | Some skey ->
      let sigv = Signature.sign #a ha skey tbs in
      lemma_repr_bytes_values (length sigv);
      if length sigv >= 2 && length sigv < 65536 then Some (signatureSchemeBytes scheme @| vlbytes 2 sigv)
      else None
    end

val verify: signatureScheme -> list cert -> bytes -> bytes ->
  ST bool
  (requires (fun h -> True))
  (ensures (fun h0 _ h1 -> True))
let verify scheme chain tbs sigv =
  let (sa,ha) = sigHashAlg_of_signatureScheme scheme in
  let a = Signature.(Use (fun _ -> true) sa [ha] false false) in
  match Signature.get_chain_public_key #a chain with
  | None -> false
  | Some pk -> Signature.verify #a ha pk tbs sigv


(* CLIENT *)

val client_ClientHello: #region:rgn -> t region Client -> option CommonDH.clientKeyShare -> St offer
let client_ClientHello #region ns oks =
  //17-04-22 fix this in the definition of offer? 
  let oks' = 
    match oks with
    | Some ks -> Some (CommonDH.ClientKeyShare ks)
    | None -> None
  in
  match MR.m_read ns.state with 
  | C_Init _ -> 
      let offer = computeOffer Client ns.cfg ns.resume ns.nonce oks' in 
      trace ("offering client extensions "^string_of_option_extensions offer.ch_extensions);
      MR.m_write ns.state (C_Offer offer);
      offer

(**
  Checks that the protocol version in ClientHello is
  within the range of versions supported by the server configuration
  and outputs the negotiated version if true
*)
  
// usable on both sides; following https://tlswg.github.io/tls13-spec/#rfc.section.4.2.1 
let offered_versions min_pv (o: offer): result (l: list protocolVersion {l <> []}) =
  match find_supported_versions o with 
  | Some []  -> Error(AD_protocol_version, "protocol version negotiation: empty proposal")
  | Some vs -> Correct vs  // might check no proposal is below min_pv
  | None -> // use legacy offer
      match o.ch_protocol_version, min_pv with 
      | TLS_1p0, TLS_1p0 -> Correct [TLS_1p0] 
      | TLS_1p1, TLS_1p0 -> Correct [TLS_1p2; TLS_1p1] 
      | TLS_1p1, TLS_1p1 -> Correct [TLS_1p1] 
      | TLS_1p2, TLS_1p0 -> Correct [TLS_1p2; TLS_1p1; TLS_1p0] 
      | TLS_1p2, TLS_1p1 -> Correct [TLS_1p2; TLS_1p1] 
      | TLS_1p2, TLS_1p2 -> Correct [TLS_1p2] 
      | _, _ -> Error(AD_protocol_version, "protocol version negotation: bad legacy proposal")

let is_client13 (o:offer) = 
  match offered_versions TLS_1p3 o with 
  | Correct vs -> List.Tot.existsb (fun v -> v = TLS_1p3) vs 
  | Error _ -> false 

let negotiate_version cfg offer = 
  //17-04-26 TODO pass outer packet PV instead of TLS_1p0
  match offered_versions TLS_1p0 offer with 
  | Error z -> Error z 
  | Correct vs -> 
    match List.Tot.find (fun v -> geqPV cfg.maxVer v && geqPV v cfg.minVer) vs with 
    | Some v -> Correct v
    | None -> Error(AD_protocol_version, "protocol version negotiation: mismatch")

(**
  For use in negotiating the ciphersuite, takes two lists and
  outputs the first ciphersuite in list2 that also is in list
  one and is a valid ciphersuite, or [None]
*)
val negotiate:l1:list valid_cipher_suite -> list valid_cipher_suite -> Tot (option (c:valid_cipher_suite{CipherSuite? c && List.Tot.mem c l1}))
let negotiate l1 l2 =
  List.Tot.find #valid_cipher_suite (fun s -> CipherSuite? s && List.Tot.mem s l1) l2

(**
  For use in ensuring the result from negotiate is a Correct
  ciphersuite with associated kex, sig and ae algorithms,
  and throws an error if No ciphersuites were supported in both lists
*)
val negotiateCipherSuite: cfg:config -> pv:protocolVersion -> ccs:valid_cipher_suites -> Tot (result (TLSConstants.kexAlg * option TLSConstants.sigAlg * TLSConstants.aeAlg * valid_cipher_suite))
let negotiateCipherSuite cfg pv ccs =
  match negotiate ccs cfg.ciphersuites with
  | Some(CipherSuite kex sa ae) -> Correct(kex,sa,ae,CipherSuite kex sa ae)
  | None -> Error(AD_internal_error, perror __SOURCE_FILE__ __LINE__ "Cipher suite negotiation failed")

(*
val negotiateGroupKeyShare13 
  config -> 
  list extension -> 
  Tot (result (option (kexAlg * namedGroup * option share))
let rec negotiateGroupKeyShare cfg pv exts =
  // first fetch the two relevant extensions
  let supported, keyshares = 
    match o.ch_extensions with
    | None -> None, None 
    | Some es -> 
      ( match List.Tot.find Extensions.E_supported_groups? es with 
        | None -> None 
        | Some (Extensions.E_supported_groups gs) -> Some gs)
      ( match List.Tot.find Extensions.E_key_share? es with 
        | None -> None 
        | Some (Extensions.E_key_share (CommonDH.ClientKeyShare gl)) -> 
            let filter (g, gx) =
              List.Tot.mem g cfg.namedGroups &&
              ( (SEC? g && (kex = Kex_ECDHE || kex = Kex_PSK_ECDHE)) || 
                (FFDHE? g && (kex = Kex_DHE || kex = Kex_PSK_DHE)) ) in
            Some(match List.Tot.filter filter gl)) in

  if pv = TLS_1p3 then 
    match keyshares with
    | None -> Error(AD_decode_error, "no supported group or key share extension found")
    | Some [] -> Error(AD_decode_error, "no shared group between client and server config")
    | Some (share::_) -> Correct (Some share)
    // todo support HRR depending on supported_groups
    
  else if kex = Kex_ECDHE && Some? supported then 
    let filter g = SEC? g && List.Tot.mem g cfg.namedGroups in
    let gs = List.Tot.filter  
    
    Correct(Some (match List.Tot.filter filter gs), None)

    match supported with 

    | Some 
  List.Tot.existsb E_supported_groups? exts


  | Some exts when (kex = Kex_ECDHE && List.Tot.existsb E_supported_groups? exts) ->
    let Some (E_supported_groups gl) = List.Tot.find E_supported_groups? exts in

    let filter g = 
    (match List.Tot.filter filter gl with
    | gn :: _ -> Correct (Some gn, None)
    | [] -> Error(AD_decode_error, "no shared curve configured"))
  | _ ->
    let filter x =
      (match kex with | Kex_DHE -> FFDHE? x | Kex_ECDHE -> SEC? x | _ -> false) in
    if kex = Kex_DHE || kex = Kex_ECDHE then
      (match List.Tot.filter filter cfg.namedGroups with
      | gn :: _ -> Correct (Some gn, None)
      | [] -> Error(AD_decode_error, "no valid group is configured for the selected cipher suite"))
    else Correct(None, None)
*)

(**
  Determines if the server random value contains a downgrade flag
  AND if there has been a downgrade
  The downgrade flag is a random value set by RFC (6.3.1.1)
*)
val isSentinelRandomValue: protocolVersion -> protocolVersion -> TLSInfo.random -> Tot bool
let isSentinelRandomValue c_pv s_pv s_random =
  geqPV c_pv TLS_1p3 && geqPV TLS_1p2 s_pv && equalBytes (abytes "DOWNGRD\x01") s_random ||
  geqPV c_pv TLS_1p2 && geqPV TLS_1p1 s_pv && equalBytes (abytes "DOWNGRD\x00") s_random


(** Confirms that the version negotiated by the server was:
  - within the range specified by client config AND
  - is not an unnecessary downgrade AND
  - is not a newer version than offered by the client
*)
val acceptableVersion: config -> protocolVersion -> TLSInfo.random -> Tot bool
let acceptableVersion cfg pv sr =
  // we statically know that the offered versions are compatible with our config
  // (we may prove e.g. acceptableVersion pv ==> pv in offered_versions
  geqPV pv cfg.minVer && 
  geqPV cfg.maxVer pv &&
  not (isSentinelRandomValue cfg.maxVer pv sr)

(** Confirms that the ciphersuite negotiated by the server was:
  - consistent with the client config;
  - TODO: [s_cs] is supported by the protocol version (e.g. no GCM with
    TLS<1.2).
 BD: Removed that the ciphersuite is acceptable given CHELO
 given that the clientOffer is prepared with the entire list
 of valid cipher suites in the client config
*)
val acceptableCipherSuite: config -> protocolVersion -> valid_cipher_suite -> Tot bool
let acceptableCipherSuite cfg spv cs =
  List.Tot.existsb (fun x -> x = cs) cfg.ciphersuites &&
  not (isAnonCipherSuite cs) || cfg.allowAnonCipherSuite

let matching_share
  (cext:option (ce:list extension{List.Tot.length ce < 256})) (g:CommonDH.group) :
   option (g:CommonDH.group & CommonDH.share g) =
  match cext with
  | Some cext ->
    begin
    match List.Tot.find Extensions.E_key_share? cext with
    | Some (E_key_share (CommonDH.ClientKeyShare shares)) ->
      begin
      match List.Tot.find (fun share -> CommonDH.Share?.g share = g) shares with
      | Some (CommonDH.Share g gx) -> Some (|g, gx|)
      | _ -> None
      end
    | _ -> None
    end
  | None -> None

// for this kind of function, can we just rely on type inference?
val client_ServerHello: #region:rgn -> t region Client ->
  HandshakeMessages.sh ->
  St (result mode) // it needs to be computed, whether returned or not
let client_ServerHello #region ns sh =
  match MR.m_read ns.state with 
  | C_Offer offer -> 
    let spv  = sh.sh_protocol_version in
    let sr   = sh.sh_server_random in
    let cs   = sh.sh_cipher_suite in
    let sext = sh.sh_extensions in
    let ssid = sh.sh_sessionID in
    let cext = offer.ch_extensions in
    let sig  = CoreCrypto.RSASIG in
    let resume = false in
    trace ("processing server extensions "^string_of_option_extensions sext);
    if not (acceptableVersion ns.cfg spv sr) then
      Error(AD_illegal_parameter, perror __SOURCE_FILE__ __LINE__ "Protocol version negotiation")
    else if not (acceptableCipherSuite ns.cfg spv cs) then
      Error(AD_illegal_parameter, perror __SOURCE_FILE__ __LINE__ "Ciphersuite negotiation")
    else
     match Extensions.negotiateClientExtensions spv ns.cfg cext sext cs None resume with
      | Error z -> Error z
      | Correct next ->
        trace ("negotiated "^string_of_pv spv^" "^string_of_ciphersuite cs);
        match cs with
        | CipherSuite13 ae ha ->
          begin
          match spv, next.ne_keyShare with
          | TLS_1p3, Some (CommonDH.Share g gy) ->
            let server_share = (|g, gy|) in
            let client_share = matching_share cext g in
            let mode = Mode
              offer
              None // n_hrr
              spv
              sr
              None // (Some ssid)
              cs
              None // pski
              sext
              (Some server_share)
              None // n_client_cert_request
              None // n_server_cert
              client_share
             in
             MR.m_write ns.state (C_Mode mode);
             Correct mode
          | _ ->
            Error(AD_illegal_parameter, perror __SOURCE_FILE__ __LINE__ "Ciphersuite negotiation")
          end
        | CipherSuite kex sa ae ->
          let mode = Mode
            offer
            None
            spv
            sr
            None // (Some ssid)
            cs
            None // pski
            sext
            None // n_server_share; unknwon before SKE is received
            None // n_client_cert_request
            None // n_server_cert
            None // n_client_share
          in
          MR.m_write ns.state (C_Mode mode);
          Correct mode
        | _ -> Error (AD_decode_error, "ServerHello ciphersuite is not a real ciphersuite")

(* ---------------- signature stuff, to be removed from Handshake -------------------- *)

// why an option?
val to_be_signed: pv:protocolVersion -> role -> csr:option bytes{None? csr <==> pv == TLS_1p3} -> bytes -> bytes
let to_be_signed pv role csr tbs =
  match pv, csr with
  | TLS_1p3, None ->
      let pad = abytes (String.make 64 (Char.char_of_int 32)) in
      let ctx =
        match role with
        | Server -> "TLS 1.3, server CertificateVerify"
        | Client -> "TLS 1.3, client CertificateVerify"  in
      pad @| abytes ctx @| abyte 0z @| tbs
  | _, Some csr -> csr @| tbs

(** Note that in TLS < 1.2 SKE doesn't include the signature scheme *)
val signatureScheme_of_ske: bytes -> option (signatureScheme * bytes)
let signatureScheme_of_ske signature =
  if length signature > 4 then
   let sa, sigv = split signature 2 in
   match vlsplit 2 sigv with
   | Correct (sigv, eof) ->
     begin
     match length eof, parseSignatureScheme sa with
     | 0, Correct sa -> Some (sa, sigv)
     | _, _ -> None
     end
   | Error _ -> None
  else None

val client_ServerKeyExchange: #region:rgn -> t region Client ->
  serverCert: HandshakeMessages.crt ->
  HandshakeMessages.ske ->
  ocr: option HandshakeMessages.cr ->
  St (result mode)
let client_ServerKeyExchange #region ns crt ske ocr =
  match MR.m_read ns.state with
  | C_Mode mode ->
    match ske.ske_kex_s with
    | KEX_S_RSA _ ->
      Error (AD_handshake_failure, perror __SOURCE_FILE__ __LINE__ "Illegal message")
    | KEX_S_DHE gy ->
      let scert = chain_up crt.crt_chain in
      if (not ns.cfg.check_peer_certificate) ||
         Cert.validate_chain crt.crt_chain true ns.cfg.peer_name ns.cfg.ca_file
      then
        let ske_tbs = kex_s_to_bytes ske.ske_kex_s in
        match signatureScheme_of_ske ske.ske_sig with
        | None ->
          Error (AD_decode_error, perror __SOURCE_FILE__ __LINE__ "Failed to parse SKE message")
<<<<<<< HEAD
        | Some (sa', sigv) ->
          begin
          match signatureScheme_of_mode mode ns.cfg.signatureAlgorithms with
          | None -> Error (AD_handshake_failure, perror __SOURCE_FILE__ __LINE__ "Signature algorithm negotiation failed")
          | Some sa ->
            if sa <> sa' then
              Error (AD_handshake_failure, perror __SOURCE_FILE__ __LINE__ "Signature algorithm negotiation failed")
            else
              let csr = ns.nonce @| mode.n_server_random in
              let tbs = to_be_signed mode.n_protocol_version Server (Some csr) ske_tbs in
              let chain = List.Tot.map fst scert in
              let valid = verify sa chain tbs sigv in
=======
        | Some ((sa',ha'), sigv) ->
          let (a, sa, ha) = sig_algs mode ha'
            (sessionHashAlg mode.n_protocol_version mode.n_cipher_suite) in
          if (sa,ha) <> (sa',ha') then
            Error (AD_handshake_failure, perror __SOURCE_FILE__ __LINE__ "Signature algorithm negotiation failed")
          else
            let csr = ns.nonce @| mode.n_server_random in
            let tbs = to_be_signed mode.n_protocol_version Server (Some csr) ske_tbs in
            match Signature.get_chain_public_key #a (chain_down scert) with
            | None ->
              Error (AD_handshake_failure, perror __SOURCE_FILE__ __LINE__ "Failed to get public key from chain")
            | Some pk ->
              let valid = Signature.verify #a ha pk tbs sigv in
              // trace ("tbs = " ^ (Platform.Bytes.print_bytes tbs));
>>>>>>> 940bc870
              trace ("ServerKeyExchange signature: " ^ (if valid then "Valid" else "Invalid"));
              if not valid then
                Error (AD_handshake_failure, perror __SOURCE_FILE__ __LINE__ "Failed to check SKE signature")
              else
                let Mode offer hrr pv sr sid cs pski sext _ _ _ gx = mode in
                let mode = Mode offer hrr pv sr sid cs pski sext (Some gy) ocr (Some scert) gx in
                let ccert = None in // TODO
                MR.m_write ns.state (C_WaitFinished2 mode ccert);
                Correct mode
          end
       else
         Error (AD_certificate_unknown_fatal, perror __SOURCE_FILE__ __LINE__ "Certificate validation failed")


val clientComplete_13: #region:rgn -> t region Client ->
  HandshakeMessages.ee ->
  ocr: option HandshakeMessages.cr ->
  serverCert: HandshakeMessages.crt ->
  cv: HandshakeMessages.cv ->
  digest: bytes{length digest <= 32} ->
  St (result mode) // it needs to be computed, whether returned or not
let clientComplete_13 #region ns ee ocr crt cv digest =
  trace "Nego.clientComplete_13";
  match MR.m_read ns.state with
  | C_Mode mode ->
    let ccert = None in
    let scert = None in // TODO: get chain from serverCert
    let sexts = mode.n_server_extensions in // TODO: add extensions from EE
    let mode = Mode
      mode.n_offer
      mode.n_hrr
      mode.n_protocol_version
      mode.n_server_random
      mode.n_sessionID
      mode.n_cipher_suite
      mode.n_pski
      mode.n_server_extensions
      mode.n_server_share
      ocr
      scert
      mode.n_client_share
    in
    MR.m_write ns.state (C_Complete mode ccert);
    Correct mode


(* SERVER *)

type cs13 offer = 
  | PSK_EDH: j:pski offer -> oks: option share -> cs: cipherSuite ->  cs13 offer
  | JUST_EDH: oks: share -> cs: cipherSuite -> cs13 offer

// Work around #1016
private let rec compute_cs13_aux
  (i:nat) (o:offer)  pske (g_gx:option share)
  ncs (psks:list (option cipherSuite)) psk_kex : list (cs13 o) =
  if i = List.length pske then
    ( match g_gx, ncs with
      | Some x, (cs :: _) -> [JUST_EDH x cs]
      | _ -> [] )
  else
    let choices =
      match List.Tot.index psks i, psk_kex  with
      | None, _ -> []
      | Some cs, true -> [PSK_EDH i g_gx cs]  // TODO add cases
    in
    choices @ (compute_cs13_aux (i+1) o pske g_gx ncs psks psk_kex)

// returns a list of negotiable "core modes" for TLS 1.3
// the key exchange can be derived from cs13 
// (we could stop after finding the first)
val compute_cs13: 
  cfg: config ->
  o: offer ->
  psks: list (option cipherSuite) (* will be richer *) ->
  shares: list share (* pre-registered *) -> 
  result (list (cs13 o))
let compute_cs13 cfg o psks shares = 
  // pick the (potential) group to use for DHE/ECDHE
  let ng: option (g:CommonDH.group & option (CommonDH.share g)) = 
    match find_supported_groups o with 
    | None -> None
    | Some gs ->
      match List.Tot.filter (fun g -> List.Tot.mem g cfg.namedGroups) gs with
      | [] -> None
      | g::_ -> 
        let Some g = CommonDH.group_of_namedGroup g in
        let os:option (CommonDH.share g) =
          begin
          match find_key_shares o with
          | None -> None 
          | Some ks -> 
            match List.Tot.filter (fun g_s -> dfst g_s = g) ks with
            | (| g,  s |) :: _ -> Some s
            | [] -> None
            end
        in
        Some (| g, os |)
    in

  let g_gx: option share = 
    match ng with
    | Some (| g, Some s |) -> Some (|g, s|)
    | _ -> None in 
  // pick acceptable record ciphersuites
  let ncs = List.Tot.filter (fun cs -> CipherSuite13? cs && List.Tot.mem cs cfg.ciphersuites) o.ch_cipher_suites in

  // pick preferred choice for each PSK (if any) -- we could stop at the first match too
  let pske = 
    match find_pske o with 
    | Some pske -> pske 
    | None -> [] in

  assert(List.length pske = List.length psks); // precondition
  let psk_kex = true in
  Correct (compute_cs13_aux 0 o pske g_gx ncs psks psk_kex)


//17-03-30 still missing a few for servers.

// TODO ADL: incorrect as written; CS nego depends on ext nego
//   (e.g. in TLS 1.2 it's incorrect to select an EC cipher suite if
//         EC extensions are missing)
// FIXME ADL
// I have hacked nego to at least not pick a bad CS for the server's cert keytype
// but this REALLY needs to be rewritten properly from scratch by someone who has
// read all TLS RFCs
// FIXME ADL: grossly inefficient; we need to cache the server keytype at startup
(* TODO: why irreducible? *)
irreducible val computeServerMode: 
  cfg: config -> 
  co: offer -> 
  serverRandom: TLSInfo.random -> 
  serverID: option sessionID -> 
  St (result mode)
let computeServerMode cfg co serverRandom serverID = 
  // for now, we set the version before negotiating the rest; this may lead to mismatches e.g. on tickets or certificates
  match negotiate_version cfg co with
  | Error z -> Error z
  | Correct TLS_1p3 -> 
    begin
    match compute_cs13 cfg co [] [] (*TODO*)  with 
    | Error z -> Error z 
    | Correct [] -> Error(AD_handshake_failure, "ciphersuite negotiation failed") 
    | Correct (PSK_EDH j ogs cs :: _) -> Error(AD_handshake_failure, "TODO: PSK_EDH unimplemented")
    | Correct (JUST_EDH gx cs  :: _) ->
      begin
      match find_signature_algorithms co with
      | None -> 
        Error(AD_handshake_failure, "Client didn't send signature_algorithm extension")
      | Some algs ->
        begin
        match List.Tot.filter (fun alg -> List.Tot.mem alg cfg.signatureAlgorithms) algs with
        | [] -> Error(AD_handshake_failure, "signature algorithm negotiation failed")
        | alg :: _ ->
          begin
          trace ("negotiated " ^ (string_of_signatureScheme alg));
          let serverExtensions = None in // To be computed in Handshake and filled later
          let scert =
            match Cert.lookup_chain cfg.cert_chain_file with
            | Correct cert -> Some (chain_up cert)
            | Error z -> 
              trace ("*WARNING* no server certificate found: " ^ string_of_error z);
              None
          in          
          Correct (Mode
            co
            None // TODO: no HRR
            TLS_1p3
            serverRandom
            serverID
            cs
            None // No PSKs, pure (EC)DHE
            serverExtensions
            None // no server key share yet
            None // TODO: n_client_cert_request
            scert
            (Some gx))
          end
        end
      end
    end
  | Correct pv -> 
  // with TLS 1.2, we pick the first ciphersuite compatible with our credentials
  // we could be a bit stricter and record wether the client is TLS
  let nosa = fun (CipherSuite _ sa _) -> None? sa in
  let sigfilter = 
    match Cert.lookup_chain cfg.cert_chain_file with
    | Correct c  -> (
      match Cert.endpoint_keytype c with 
      | Some kt -> (fun cs ->
        match cs with
        | CipherSuite _ sa _ ->
          begin
          match sa with
          | Some sa ->
            (match sa, kt with
            | RSASIG, KeyRSA _ | RSAPSS, KeyRSA _
            | ECDSA, KeyECDSA _ | DSA, KeyDSA _ -> true
            | _ -> false)
          | _ -> false
          end
        | _ -> false)
<<<<<<< HEAD
    | _ ->
       let _ =
        if n_debug then
          IO.debug_print_string "WARNING cannot load server cert; restricting to anonymous CS...\n"
        else false in
       nosa in
  // From https://tools.ietf.org/html/rfc5246#section-7.4.2:
  // In order to negotiate correctly, the server MUST check any candidate
  // cipher suites against the "signature_algorithms" extension before selecting them
  // TODO: we're not doing this
=======
      | _ -> trace "WARNING: loaded wrong server cert"; nosa)
    | _ -> trace "WARNING: cannot load server cert"; nosa in 
>>>>>>> 940bc870
  let ccs = List.Tot.filter sigfilter co.ch_cipher_suites in
  match negotiateCipherSuite cfg pv ccs with
  | Error z -> Error z
  | Correct (kex,sa,ae,cs) ->
  // compute server extensions
  match co.ch_extensions with
  | None -> Error(AD_illegal_parameter, "Missing mandatory ClientHello extensions")
  (* omitted details: 
              | SSL_3p0 ->
                let cre =
                  if contains_TLS_EMPTY_RENEGOTIATION_INFO_SCSV (list_valid_cs_is_list_cs ccs) then
                     {ne_default with ne_secure_renegotiation = RI_Valid}
                  else ne_default
                in Correct (cre)
             | _ -> Error... )) *)
  | Some cexts ->
    let serverExtensions = None in // To be computed in Handshake and filled later
  // compression is null and non-negotiable; we just report client errors
  let correct_compression_offer = 
    if is_client13 co 
    then co.ch_compressions = [NullCompression] 
    else List.Tot.existsb (fun c -> c = NullCompression) co.ch_compressions in
  if not correct_compression_offer 
  then Error(AD_illegal_parameter, "Compression is deprecated") else 
  let scert =
    match Cert.lookup_chain cfg.cert_chain_file with
    | Correct cert -> Some (chain_up cert)
    | Error z ->
      trace ("No cert found: "^string_of_error z);
      None
  in
  Correct (Mode
    co
    None // no HRR before TLS 1.3
    pv
    serverRandom
    serverID
    cs
    None
    serverExtensions
    None // no server key share yet
    None
    scert
    None // no client key share yet for 1.2
  )


val server_ClientHello: #region:rgn -> t region Server ->
  HandshakeMessages.ch ->
  option sessionID -> 
  St (result mode)
let server_ClientHello #region ns offer sid =
  trace ("offered client extensions "^string_of_option_extensions offer.ch_extensions);
  trace (string_of_result (List.Tot.fold_left (fun s pv -> s^" "^string_of_pv pv) "offered versions")  (offered_versions TLS_1p0 offer));
  match MR.m_read ns.state with 
  | S_Init _ -> 
    match computeServerMode ns.cfg offer ns.nonce sid with
    | Error z ->
      trace ("negotiation failed: "^string_of_error z);
      Error z
    | Correct m ->
      trace ("negotiated "^string_of_pv m.n_protocol_version^" "^string_of_ciphersuite m.n_cipher_suite);
      MR.m_write ns.state (S_ClientHello m);
      Correct m


let share_of_serverKeyShare (ks:CommonDH.keyShare) : share =
  let CommonDH.ServerKeyShare (CommonDH.Share g gy) = ks in (| g, gy |)

val server_ServerShare: #region:rgn -> t region Server -> option CommonDH.keyShare -> 
  St (result mode)
let server_ServerShare #region ns ks =
  match MR.m_read ns.state with 
  | S_ClientHello mode ->
    let cexts = mode.n_offer.ch_extensions in
    trace ("processing client extensions " ^ string_of_option_extensions cexts);
    match Extensions.negotiateServerExtensions
      mode.n_protocol_version
      cexts
      mode.n_offer.ch_cipher_suites
      ns.cfg
      mode.n_cipher_suite
      None  // option (TI.cVerifyData*TI.sVerifyData) 
      ks
      false // resume?
    with
    | Error z -> Error z
    | Correct sexts -> 
      begin
      trace ("including server extensions " ^ string_of_option_extensions sexts);
      let mode = Mode
        mode.n_offer
        mode.n_hrr
        mode.n_protocol_version
        mode.n_server_random
        mode.n_sessionID
        mode.n_cipher_suite
        mode.n_pski
        sexts
        (Option.map share_of_serverKeyShare ks)
        mode.n_client_cert_request
        mode.n_server_cert
        mode.n_client_share
      in
      MR.m_write ns.state (S_Mode mode);
      Correct mode
      end


//17-03-30 where is it used?
type hs_id = {
  id_cert: Extensions.chain;
  id_sigalg: option signatureScheme;
}

//17-03-30 get rid of this wrapper?
type session = {
  session_nego: mode;
}


// represents the outcome of a successful handshake,
// providing context for the derived epoch
type handshake =
  | Fresh of session // was sessionInfo
  | Resumed of session // was abbrInfo * sessionInfo
// We use SessionInfo as unique session indexes.
// We tried using instead hs, but this creates circularities
// We'll probably need a global log to reason about them.
// We should probably do the same in the session store.<|MERGE_RESOLUTION|>--- conflicted
+++ resolved
@@ -842,7 +842,6 @@
         match signatureScheme_of_ske ske.ske_sig with
         | None ->
           Error (AD_decode_error, perror __SOURCE_FILE__ __LINE__ "Failed to parse SKE message")
-<<<<<<< HEAD
         | Some (sa', sigv) ->
           begin
           match signatureScheme_of_mode mode ns.cfg.signatureAlgorithms with
@@ -855,22 +854,6 @@
               let tbs = to_be_signed mode.n_protocol_version Server (Some csr) ske_tbs in
               let chain = List.Tot.map fst scert in
               let valid = verify sa chain tbs sigv in
-=======
-        | Some ((sa',ha'), sigv) ->
-          let (a, sa, ha) = sig_algs mode ha'
-            (sessionHashAlg mode.n_protocol_version mode.n_cipher_suite) in
-          if (sa,ha) <> (sa',ha') then
-            Error (AD_handshake_failure, perror __SOURCE_FILE__ __LINE__ "Signature algorithm negotiation failed")
-          else
-            let csr = ns.nonce @| mode.n_server_random in
-            let tbs = to_be_signed mode.n_protocol_version Server (Some csr) ske_tbs in
-            match Signature.get_chain_public_key #a (chain_down scert) with
-            | None ->
-              Error (AD_handshake_failure, perror __SOURCE_FILE__ __LINE__ "Failed to get public key from chain")
-            | Some pk ->
-              let valid = Signature.verify #a ha pk tbs sigv in
-              // trace ("tbs = " ^ (Platform.Bytes.print_bytes tbs));
->>>>>>> 940bc870
               trace ("ServerKeyExchange signature: " ^ (if valid then "Valid" else "Invalid"));
               if not valid then
                 Error (AD_handshake_failure, perror __SOURCE_FILE__ __LINE__ "Failed to check SKE signature")
@@ -1074,21 +1057,12 @@
           | _ -> false
           end
         | _ -> false)
-<<<<<<< HEAD
-    | _ ->
-       let _ =
-        if n_debug then
-          IO.debug_print_string "WARNING cannot load server cert; restricting to anonymous CS...\n"
-        else false in
-       nosa in
+      | _ -> trace "WARNING: loaded wrong server cert"; nosa)
+    | _ -> trace "WARNING: cannot load server cert"; nosa in 
   // From https://tools.ietf.org/html/rfc5246#section-7.4.2:
   // In order to negotiate correctly, the server MUST check any candidate
   // cipher suites against the "signature_algorithms" extension before selecting them
   // TODO: we're not doing this
-=======
-      | _ -> trace "WARNING: loaded wrong server cert"; nosa)
-    | _ -> trace "WARNING: cannot load server cert"; nosa in 
->>>>>>> 940bc870
   let ccs = List.Tot.filter sigfilter co.ch_cipher_suites in
   match negotiateCipherSuite cfg pv ccs with
   | Error z -> Error z
