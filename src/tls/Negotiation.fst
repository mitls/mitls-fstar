module Negotiation
module HST = FStar.HyperStack.ST //Added automatically

open FStar.Error
open FStar.Bytes

open TLSError
open TLSInfo
open TLSConstants
open HandshakeMessages


module HS = FStar.HyperStack


//16-05-31 these opens are implementation-only; overall we should open less
open Extensions
open CoreCrypto

(**
  Debugging flag.
  F* normalizer will erase debug prints at extraction when set to false.
*)
val discard: bool -> ST unit
  (requires (fun _ -> True))
  (ensures (fun h0 _ h1 -> h0 == h1))
let discard _ = ()
let print s = discard (IO.debug_print_string ("NGO| "^s^"\n"))
unfold val trace: s:string -> ST unit
  (requires (fun _ -> True))
  (ensures (fun h0 _ h1 -> h0 == h1))
unfold let trace = if Flags.debug_NGO then print else (fun _ -> ())


//17-05-01 relocate these printing functions?!
let string_of_option_extensions (o: option extensions) = match o with
  | None -> "None"
  | Some es -> "[ "^Extensions.string_of_extensions es^"]"

let string_of_ciphersuite (cs:cipherSuite) =
  match name_of_cipherSuite cs with
  | Correct TLS_NULL_WITH_NULL_NULL -> "TLS_NULL_WITH_NULL_NULL"

  | Correct TLS_AES_128_GCM_SHA256 -> "TLS_AES_128_GCM_SHA256"
  | Correct TLS_AES_256_GCM_SHA384 -> "TLS_AES_256_GCM_SHA384"
  | Correct TLS_CHACHA20_POLY1305_SHA256 -> "TLS_CHACHA20_POLY1305_SHA256"
  | Correct TLS_AES_128_CCM_SHA256 -> "TLS_AES_128_CCM_SHA256"
  | Correct TLS_AES_128_CCM_8_SHA256 -> "TLS_AES_128_CCM_8_SHA256"

  | Correct TLS_RSA_WITH_NULL_MD5 -> "TLS_RSA_WITH_NULL_MD5"
  | Correct TLS_RSA_WITH_NULL_SHA -> "TLS_RSA_WITH_NULL_SHA"
  | Correct TLS_RSA_WITH_NULL_SHA256 -> "TLS_RSA_WITH_NULL_SHA256"
  | Correct TLS_RSA_WITH_RC4_128_MD5 -> "TLS_RSA_WITH_RC4_128_MD5"
  | Correct TLS_RSA_WITH_RC4_128_SHA -> "TLS_RSA_WITH_RC4_128_SHA"
  | Correct TLS_RSA_WITH_3DES_EDE_CBC_SHA -> "TLS_RSA_WITH_3DES_EDE_CBC_SHA"
  | Correct TLS_RSA_WITH_AES_128_CBC_SHA -> "TLS_RSA_WITH_AES_128_CBC_SHA"
  | Correct TLS_RSA_WITH_AES_256_CBC_SHA -> "TLS_RSA_WITH_AES_256_CBC_SHA"
  | Correct TLS_RSA_WITH_AES_128_CBC_SHA256 -> "TLS_RSA_WITH_AES_128_CBC_SHA256"
  | Correct TLS_RSA_WITH_AES_256_CBC_SHA256 -> "TLS_RSA_WITH_AES_256_CBC_SHA256"

  | Correct TLS_DHE_DSS_WITH_3DES_EDE_CBC_SHA -> "TLS_DHE_DSS_WITH_3DES_EDE_CBC_SHA"
  | Correct TLS_DHE_RSA_WITH_3DES_EDE_CBC_SHA -> "TLS_DHE_RSA_WITH_3DES_EDE_CBC_SHA"
  | Correct TLS_DHE_DSS_WITH_AES_128_CBC_SHA -> "TLS_DHE_DSS_WITH_AES_128_CBC_SHA"
  | Correct TLS_DHE_RSA_WITH_AES_128_CBC_SHA -> "TLS_DHE_RSA_WITH_AES_128_CBC_SHA"
  | Correct TLS_DHE_DSS_WITH_AES_256_CBC_SHA -> "TLS_DHE_DSS_WITH_AES_256_CBC_SHA"
  | Correct TLS_DHE_RSA_WITH_AES_256_CBC_SHA -> "TLS_DHE_RSA_WITH_AES_256_CBC_SHA"
  | Correct TLS_DHE_DSS_WITH_AES_128_CBC_SHA256 -> "TLS_DHE_DSS_WITH_AES_128_CBC_SHA256"
  | Correct TLS_DHE_RSA_WITH_AES_128_CBC_SHA256 -> "TLS_DHE_RSA_WITH_AES_128_CBC_SHA256"
  | Correct TLS_DHE_DSS_WITH_AES_256_CBC_SHA256 -> "TLS_DHE_DSS_WITH_AES_256_CBC_SHA256"
  | Correct TLS_DHE_RSA_WITH_AES_256_CBC_SHA256 -> "TLS_DHE_RSA_WITH_AES_256_CBC_SHA256"

  | Correct TLS_ECDHE_RSA_WITH_RC4_128_SHA -> "TLS_ECDHE_RSA_WITH_RC4_128_SHA"
  | Correct TLS_ECDHE_RSA_WITH_3DES_EDE_CBC_SHA -> "TLS_ECDHE_RSA_WITH_3DES_EDE_CBC_SHA"
  | Correct TLS_ECDHE_RSA_WITH_AES_128_CBC_SHA -> "TLS_ECDHE_RSA_WITH_AES_128_CBC_SHA"
  | Correct TLS_ECDHE_RSA_WITH_AES_128_CBC_SHA256 -> "TLS_ECDHE_RSA_WITH_AES_128_CBC_SHA256"
  | Correct TLS_ECDHE_RSA_WITH_AES_256_CBC_SHA -> "TLS_ECDHE_RSA_WITH_AES_256_CBC_SHA"
  | Correct TLS_ECDHE_RSA_WITH_AES_256_CBC_SHA384 -> "TLS_ECDHE_RSA_WITH_AES_256_CBC_SHA384"

  | Correct TLS_ECDHE_ECDSA_WITH_AES_128_GCM_SHA256 -> "TLS_ECDHE_ECDSA_WITH_AES_128_GCM_SHA256"
  | Correct TLS_ECDHE_RSA_WITH_AES_128_GCM_SHA256 -> "TLS_ECDHE_RSA_WITH_AES_128_GCM_SHA256"
  | Correct TLS_ECDHE_ECDSA_WITH_AES_256_GCM_SHA384 -> "TLS_ECDHE_ECDSA_WITH_AES_256_GCM_SHA384"
  | Correct TLS_ECDHE_RSA_WITH_AES_256_GCM_SHA384 -> "TLS_ECDHE_RSA_WITH_AES_256_GCM_SHA384"

  | Correct TLS_DH_anon_WITH_RC4_128_MD5 -> "TLS_DH_anon_WITH_RC4_128_MD5"
  | Correct TLS_DH_anon_WITH_3DES_EDE_CBC_SHA -> "TLS_DH_anon_WITH_3DES_EDE_CBC_SHA"
  | Correct TLS_DH_anon_WITH_AES_128_CBC_SHA -> "TLS_DH_anon_WITH_AES_128_CBC_SHA"
  | Correct TLS_DH_anon_WITH_AES_256_CBC_SHA -> "TLS_DH_anon_WITH_AES_256_CBC_SHA"
  | Correct TLS_DH_anon_WITH_AES_128_CBC_SHA256 -> "TLS_DH_anon_WITH_AES_128_CBC_SHA256"
  | Correct TLS_DH_anon_WITH_AES_256_CBC_SHA256 -> "TLS_DH_anon_WITH_AES_256_CBC_SHA256"

  | Correct TLS_RSA_WITH_AES_128_GCM_SHA256 -> "TLS_RSA_WITH_AES_128_GCM_SHA256"
  | Correct TLS_RSA_WITH_AES_256_GCM_SHA384 -> "TLS_RSA_WITH_AES_256_GCM_SHA384"
  | Correct TLS_DHE_RSA_WITH_AES_128_GCM_SHA256 -> "TLS_DHE_RSA_WITH_AES_128_GCM_SHA256"
  | Correct TLS_DHE_RSA_WITH_AES_256_GCM_SHA384 -> "TLS_DHE_RSA_WITH_AES_256_GCM_SHA384"
  | Correct TLS_DH_RSA_WITH_AES_128_GCM_SHA256 -> "TLS_DH_RSA_WITH_AES_128_GCM_SHA256"
  | Correct TLS_DH_RSA_WITH_AES_256_GCM_SHA384 -> "TLS_DH_RSA_WITH_AES_256_GCM_SHA384"
  | Correct TLS_DHE_DSS_WITH_AES_128_GCM_SHA256 -> "TLS_DHE_DSS_WITH_AES_128_GCM_SHA256"
  | Correct TLS_DHE_DSS_WITH_AES_256_GCM_SHA384 -> "TLS_DHE_DSS_WITH_AES_256_GCM_SHA384"
  | Correct TLS_DH_DSS_WITH_AES_128_GCM_SHA256 -> "TLS_DH_DSS_WITH_AES_128_GCM_SHA256"
  | Correct TLS_DH_DSS_WITH_AES_256_GCM_SHA384 -> "TLS_DH_DSS_WITH_AES_256_GCM_SHA384"
  | Correct TLS_DH_anon_WITH_AES_128_GCM_SHA256 -> "TLS_DH_anon_WITH_AES_128_GCM_SHA256"
  | Correct TLS_DH_anon_WITH_AES_256_GCM_SHA384 -> "TLS_DH_anon_WITH_AES_256_GCM_SHA384"

  | Correct TLS_ECDHE_RSA_WITH_CHACHA20_POLY1305_SHA256 -> "TLS_ECDHE_RSA_WITH_CHACHA20_POLY1305_SHA256"
  | Correct TLS_ECDHE_ECDSA_WITH_CHACHA20_POLY1305_SHA256 -> "TLS_ECDHE_ECDSA_WITH_CHACHA20_POLY1305_SHA256"
  | Correct TLS_DHE_RSA_WITH_CHACHA20_POLY1305_SHA256 -> "TLS_DHE_RSA_WITH_CHACHA20_POLY1305_SHA256"
  | Correct TLS_PSK_WITH_CHACHA20_POLY1305_SHA256 -> "TLS_PSK_WITH_CHACHA20_POLY1305_SHA256"
  | Correct TLS_ECDHE_PSK_WITH_CHACHA20_POLY1305_SHA256 -> "TLS_ECDHE_PSK_WITH_CHACHA20_POLY1305_SHA256"
  | Correct TLS_DHE_PSK_WITH_CHACHA20_POLY1305_SHA256 -> "TLS_DHE_PSK_WITH_CHACHA20_POLY1305_SHA256"

  | Error z -> "Unknown ciphersuite"

let string_of_signatureScheme = function
  | RSA_PKCS1_SHA256       -> "RSA_PKCS1_SHA256"
  | RSA_PKCS1_SHA384       -> "RSA_PKCS1_SHA384"
  | RSA_PKCS1_SHA512       -> "RSA_PKCS1_SHA512"
  | ECDSA_SECP256R1_SHA256 -> "ECDSA_SECP256R1_SHA256"
  | ECDSA_SECP384R1_SHA384 -> "ECDSA_SECP384R1_SHA384"
  | ECDSA_SECP521R1_SHA512 -> "ECDSA_SECP521R1_SHA512"
  | RSA_PSS_SHA256         -> "RSA_PSS_SHA256"
  | RSA_PSS_SHA384         -> "RSA_PSS_SHA384"
  | RSA_PSS_SHA512         -> "RSA_PSS_SHA512"
  //| ED25519                -> "ED25519"
  //| ED448                  -> "ED448"
  | RSA_PKCS1_SHA1         -> "RSA_PKCS1_SHA1"
  | RSA_PKCS1_MD5SHA1         -> "RSA_PKCS1_MD5SHA1"
  | ECDSA_SHA1             -> "ECDSA_SHA1"
  | DSA_SHA1               -> "DSA_SHA1"
  | DSA_SHA256             -> "DSA_SHA256"
  | DSA_SHA384             -> "DSA_SHA384"
  | DSA_SHA512             -> "DSA_SHA512"
  | SIG_UNKNOWN codepoint  -> "UNKNOWN " ^ (print_bytes codepoint)

private
let accum_string_of_signatureSchemes s sa =
    s^(string_of_signatureScheme sa)^" "
let string_of_signatureSchemes sal =
  List.Tot.fold_left accum_string_of_signatureSchemes "" sal

(* Negotiation: HELLO sub-module *)
type ri = cVerifyData * sVerifyData

type resumption_offer_12 = // part of resumeInfo
  | OfferNothing
  | OfferTicket of b:bytes{ length b <> 0 }
  | OfferSid of b:bytes { length b <> 0 }
// type resumption_mode_12 (o: resumption_offer_12) = b:bool { OfferNothing? o ==> b = false }

let valid_offer ch =
  True
// There is a pure function computing a ClientHello from an offer (minus the PSK binders)
type offer = ch:HandshakeMessages.ch { valid_offer ch }

let find_client_extension filter o =
  match o.ch_extensions with
  | None -> None
  | Some es -> List.Tot.find filter es

let find_client_extension_aux env filter o =
  match o.ch_extensions with
  | None -> None
  | Some es -> TLSConstants.find_aux env filter es

let find_supported_versions o =
  match find_client_extension Extensions.E_supported_versions? o with
  | None -> None
  | Some (Extensions.E_supported_versions vs) -> Some vs

let find_signature_algorithms o : option signatureSchemeList =
  match find_client_extension Extensions.E_signature_algorithms? o with
  | None -> None
  | Some (Extensions.E_signature_algorithms algs) -> Some algs

let find_quic_parameters o: option TLSConstants.quicParameters =
  match find_client_extension Extensions.E_quic_parameters? o with
  | Some (Extensions.E_quic_parameters qp) -> Some qp
  | _ -> None

let find_cookie o =
  match find_client_extension Extensions.E_cookie? o with
  | None -> None
  | Some (Extensions.E_cookie c) -> Some c

// finding the pre-shared keys in ClientHello
let find_pske o =
  match find_client_extension Extensions.E_pre_shared_key? o with
  | Some (Extensions.E_pre_shared_key (Extensions.ClientPSK psks _)) -> Some psks
  | _ -> None

let find_sessionTicket o =
  match find_client_extension Extensions.E_session_ticket? o with
  | None -> None
  | Some (Extensions.E_session_ticket b) -> Some b

let find_clientPske o =
  match find_client_extension Extensions.E_pre_shared_key? o with
  | None -> None
  | Some (Extensions.E_pre_shared_key psk) ->
    match psk with
    | ServerPSK _ -> None
    | ClientPSK ids tlen -> Some (ids,tlen)

let find_serverPske sh =
  match sh.sh_extensions with
  | None -> None
  | Some exts ->
    match List.Tot.find E_pre_shared_key? exts with
    | Some (E_pre_shared_key (ServerPSK idx)) -> Some (UInt16.v idx)
    | _ -> None

let find_serverKeyShare sh =
  match sh.sh_extensions with
  | None -> None
  | Some exts ->
    match List.Tot.find E_key_share? exts with
    | Some (E_key_share (CommonDH.ServerKeyShare ks)) -> Some ks
    | _ -> None

// index in the list of PSKs offered by the client
type pski (o:offer) = n:nat {
  o.ch_protocol_version = TLS_1p3 /\
  (match find_clientPske o with
  | Some (ids,_) -> n < List.length ids
  | _ -> False) }

let find_supported_groups o =
  match find_client_extension Extensions.E_supported_groups? o with
  | None -> None
  | Some (Extensions.E_supported_groups gns) -> Some gns

type share = g:CommonDH.group & CommonDH.share g
type pre_share = g:CommonDH.group & CommonDH.pre_share g

let find_key_shares (o:offer)
  : Tot (option (CommonDH.clientKeyShare))
  =
  match find_client_extension Extensions.E_key_share? o with
  | Some (Extensions.E_key_share (CommonDH.ClientKeyShare ks)) -> Some ks
  | _ -> None

private let rec list_of_ClientKeyShare (ks:CommonDH.clientKeyShare)
  : Tot (list pre_share)
  =
  match ks with
  | [] -> []
  | CommonDH.Share g s :: tl -> (|g, s|) :: list_of_ClientKeyShare tl
  | CommonDH.UnknownShare _ _  :: tl -> list_of_ClientKeyShare tl

let gs_of (o:offer) : Tot (list pre_share) =
  match find_key_shares o with
  | Some ksl -> list_of_ClientKeyShare ksl
  | _ -> []

let find_early_data o =
  match find_client_extension Extensions.E_early_data? o with
  | None -> None
  | Some (Extensions.E_early_data maxl) -> Some maxl

(**
  We keep both the server's HelloRetryRequest
  and the overwritten parts of the initial offer
*)
type retryInfo (offer:offer) =
  hrr *
  list pre_share (* we should actually keep the raw client extension content *) *
  list Extensions.pskIdentity

(**
  The final negotiated outcome, including key shares and long-term identities.
  mode is the name used in the resilience paper;
  session_info is the one from TLSInfo
*)
noeq type mode =
  | Mode:
    n_offer: offer -> // negotiated client offer
    n_hrr: option (retryInfo n_offer) ->  // optional HRR roundtrip

    // more from SH (both TLS 1.2 and TLS 1.3)
    n_protocol_version: protocolVersion ->
    n_server_random: TLSInfo.random ->
    n_sessionID: sessionID ->
    n_cipher_suite: cipherSuite ->

    // redundant with the server extension response?
    n_pski: option (pski n_offer) -> // only for TLS 1.3, result of a tricky stateful computation

    // concatenating SH and EE extensions for 1.3, in wire order.
    n_server_extensions: option (se:list extension{List.Tot.length se < 256}) ->

    // more from SKE in ...ServerHelloDone (1.2) or SH (1.3)
    n_server_share: option share ->

    // more from either ...ServerHelloDone (1.2) or ServerFinished (1.3)
    n_client_cert_request: option HandshakeMessages.cr ->
    n_server_cert: option (Cert.chain13 * signatureScheme) ->

    // more from either CH+SH (1.3) or CKE (1.2)
    n_client_share: option share ->
    // { both shares are in the same negotiated group }
    mode

let find_server_extension filter m =
  match m.n_server_extensions with
  | None -> None
  | Some es -> List.Tot.find filter es

let find_server_quic_parameters m =
  match find_server_extension Extensions.E_quic_parameters? m with
  | Some (Extensions.E_quic_parameters qp) -> Some qp
  | _ -> None

<<<<<<< HEAD
(* this equality check is not compiled currently - jroesch*)
private let mode_sessionID_eq_ch_sessionID (m : mode) : bool =
match m.n_sessionID, m.n_offer.ch_sessionID with
| None, _ -> false
| (Some id1), id2 -> id1 = id2
=======
let is_resumption12 m =
  m.n_protocol_version <> TLS_1p3  && m.n_sessionID = m.n_offer.ch_sessionID
>>>>>>> f8b39598

let is_resumption12 m =
  not (is_pv_13 m.n_protocol_version)  &&
  mode_sessionID_eq_ch_sessionID m
 
let is_cacheable12 m =
<<<<<<< HEAD
  not (is_pv_13 m.n_protocol_version)  &&
  ( let Some sid = m.n_sessionID in
=======
  m.n_protocol_version <> TLS_1p3  &&
  ( let sid = m.n_sessionID in
>>>>>>> f8b39598
    sid <> m.n_offer.ch_sessionID &&
    sid <> empty_bytes)

type certNego = option (FFICallbacks.callbacks * signatureScheme)

noeq type negotiationState (r:role) (cfg:config) (resume:resumeInfo r) : Type0 =
  // Have C_Offer_13 and C_Offer? Shares aren't available in C_Offer yet
  | C_Init:     n_client_random: TLSInfo.random ->
                negotiationState r cfg resume

  | C_Offer:    n_offer: offer ->
                negotiationState r cfg resume

  | C_HRR:      n_offer: offer ->
                n_hrr: retryInfo n_offer ->
                negotiationState r cfg resume

  | C_WaitFinished1:
                n_partialmode: mode ->
                negotiationState r cfg resume

  | C_Mode:     n_mode: mode -> // In 1.2, used for resumption and full handshakes
                negotiationState r cfg resume

  | C_WaitFinished2: // Only 1.2
                n_mode: mode ->
                n_client_certificate: option Cert.chain13 ->
                negotiationState r cfg resume

  | C_Complete: n_mode: mode ->
                n_client_certificate: option Cert.chain13 ->
                negotiationState r cfg resume

  | S_Init:     n_server_random: TLSInfo.random ->
                negotiationState r cfg resume

  // Waiting for ClientHello2
  | S_HRR:      n_offer: offer ->
                n_hrr: hrr ->
                negotiationState r cfg resume

  | S_ClientHello: // Transitional state to allow Handshake to call KS and generate a share
                n_mode: mode -> // n_server_share and n_server_extensions are None
                // We ask for a certificate from the PKI library - this is just a handle
                // If a certificate is actually used, it appears in network format in mode.n_server_cert
                n_selected_cert: certNego ->
                negotiationState r cfg resume

  // This state is used to wait for both Finished1 and Finished2
  | S_Mode:     n_mode: mode -> // If 1.2, then client_share is None
                n_selected_cert: certNego ->
                negotiationState r cfg resume

  | S_Complete: n_mode: mode ->
                n_client_certificate: option Cert.chain13 ->
                negotiationState r cfg resume

let ns_step (#r:role) (#cfg:config) (#resume:resumeInfo r)
  (ns:negotiationState r cfg resume) (ns':negotiationState r cfg resume) =
  match ns, ns' with
  | C_Init nonce, C_Offer offer -> nonce == offer.ch_client_random
  | C_Offer offer, C_Mode mode -> mode.n_offer == offer
  | C_Offer _, C_Complete _ _ -> True
  | C_Mode _, C_WaitFinished2 _ _ -> True
  | C_Mode _, C_Complete _ _ -> True
  | S_Init _, S_ClientHello _ _ -> True
  | S_ClientHello _ _, S_Mode _ _ -> True
  | _, _ -> ns == ns'

let ns_rel (#r:role) (#cfg:config) (#resume:resumeInfo r)
  (ns:negotiationState r cfg resume) (ns':negotiationState r cfg resume) =
  ns_step ns ns' \/
  (exists ns0. ns_step ns ns0 /\ ns_step ns0 ns')

assume val ns_rel_monotonic: #r:role -> #cfg:config -> #resume:resumeInfo r ->
  Lemma (Preorder.preorder_rel (ns_rel #r #cfg #resume))

noeq type t (region:rgn) (role:TLSConstants.role) : Type0 =
  | NS:
    cfg: config -> // local configuration
    resume: TLSInfo.resumeInfo role ->
    nonce: TLSInfo.random ->
    state: HST.m_rref region (negotiationState role cfg resume) ns_rel ->
    t region role

#set-options "--lax"
val computeOffer: r:role -> cfg:config -> resume:TLSInfo.resumeInfo r -> nonce:TLSInfo.random
  -> ks:option CommonDH.keyShare -> list (PSK.pskid * PSK.pskInfo)
  -> Tot offer
let computeOffer r cfg resume nonce ks pskinfo =
  let ticket12, sid =
    match resume, cfg.enable_tickets, cfg.min_version with
    | _, _, TLS_1p3 -> None, empty_bytes // Don't bother sending session_ticket
    // Similar to what OpenSSL does, when we offer a 1.2 ticket
    // we send the hash of the ticket as SID to disambiguate the state machine
    | (Some t, _), true, _ ->
      // FIXME Cannot compute hash in Tot
      //let sid = Hashing.compute Hashing.Spec.SHA256 t
      let sid = if length t <= 32 then t else fst (split t 32ul) in
      Some t, sid
    | (None, _), true, _ -> Some (empty_bytes), empty_bytes
    | _ -> None, empty_bytes in
  // Don't offer EDI if there is no PSK or first PSK doesn't have ED enabled
  let compatible_psk =
    match pskinfo with
    | (_, i) :: _ -> i.allow_early_data // Must be the first PSK
    | _ -> false in
  let qp =
    match cfg.quic_parameters with
    | Some (qv::_, qp) -> Some (QuicParametersClient qv qp)
    | _ -> None in
  let extensions =
    Extensions.prepareExtensions
      cfg.min_version
      cfg.max_version
      cfg.cipher_suites
      cfg.peer_name
      cfg.alpn
      qp
      cfg.extended_master_secret
      cfg.safe_renegotiation
      (compatible_psk && Some? cfg.max_early_data)
      ticket12
      cfg.signature_algorithms
      cfg.named_groups
      None // : option (cVerifyData * sVerifyData)
      ks
      pskinfo
  in
  {
    ch_protocol_version = minPV TLS_1p2 cfg.max_version; // legacy for 1.3
    ch_client_random = nonce;
    ch_sessionID = sid;
    ch_cipher_suites = cfg.cipher_suites;
    // This file is reconstructed from ch_cipher_suites in HandshakeMessages.clientHelloBytes;
    ch_compressions = [NullCompression];
    ch_extensions = Some extensions
  }

val create:
  region:rgn -> r:role -> cfg:config -> resume:TLSInfo.resumeInfo r -> TLSInfo.random ->
  St (t region r)
let create region r cfg resume nonce =
  match r with
  | Client ->
    let state = HST.ralloc region (C_Init nonce) in
    NS cfg resume nonce state
  | Server ->
    let state = HST.ralloc region (S_Init nonce) in
    NS cfg resume nonce state

// For QUIC: we need a different signal when returning HRR (special packet type)
let is_server_hrr (#region:rgn) (#role:TLSConstants.role) (ns:t region role) =
  match HST.op_Bang ns.state with
  | S_HRR _ _ -> true
  | _ -> false

// a bit too restrictive: use a single Hash in any given offer
val hashAlg: mode -> Hashing.Spec.alg
let hashAlg m =
  verifyDataHashAlg_of_ciphersuite m.n_cipher_suite

val kexAlg: mode -> TLSConstants.kexAlg
let kexAlg m =
  if is_pv_13 m.n_protocol_version then
    (match m.n_pski with
    | None -> Kex_ECDHE
    | Some _ ->
      if Some? m.n_server_share then Kex_PSK_ECDHE
      else Kex_PSK)
  else
    let CipherSuite kex _ _ = m.n_cipher_suite in
    kex

val aeAlg:
  m:mode{CipherSuite? m.n_cipher_suite \/ CipherSuite13? m.n_cipher_suite} ->
  TLSConstants.aeAlg
let aeAlg m =
  TLSConstants.get_aeAlg m.n_cipher_suite

val emsFlag: mode -> bool
let emsFlag mode =
  if is_pv_13 mode.n_protocol_version then
    true
  else
    match mode.n_offer.ch_extensions with
    | None -> false
    | Some cexts ->
      List.Tot.mem Extensions.E_extended_ms cexts &&
      (match mode.n_server_extensions with
       // called from server_ClientHello
       | None -> true
       // called from client_ServerHelloDone
       | Some sexts -> List.Tot.mem Extensions.E_extended_ms sexts)

// used only for TLS 1.2. FIXME: properly negotiate
val chosenGroup: mode -> option CommonDH.group
let chosenGroup mode =
  match kexAlg mode with
  | Kex_PSK_DHE
  | Kex_DHE -> CommonDH.group_of_namedGroup (FFDHE FFDHE2048)
  | Kex_PSK_ECDHE
  | Kex_ECDHE -> CommonDH.group_of_namedGroup (SEC CoreCrypto.ECC_P256)

val zeroRTToffer: offer -> bool
let zeroRTToffer o = Some? (find_early_data o)

val zeroRTT: mode -> bool
let zeroRTT mode =
  zeroRTToffer mode.n_offer &&
  Some? mode.n_pski &&
  Some? mode.n_server_extensions &&
  List.Tot.existsb E_early_data? (Some?.v mode.n_server_extensions)

val sendticket_12: mode -> bool
let sendticket_12 mode =
  Some? mode.n_server_extensions &&
  List.Tot.existsb E_session_ticket? (Some?.v mode.n_server_extensions)

val resume_12: mode -> bool
let resume_12 mode =
  is_pv_13 mode.n_protocol_version &&
  Some? (find_sessionTicket mode.n_offer) &&
  length mode.n_offer.ch_sessionID > 0 &&
<<<<<<< HEAD
  Some? mode.n_sessionID &&
  Some?.v mode.n_sessionID = mode.n_offer.ch_sessionID
=======
  equalBytes mode.n_sessionID mode.n_offer.ch_sessionID
>>>>>>> f8b39598

val local_config: #region:rgn -> #role:TLSConstants.role -> t region role -> config
let local_config #region #role ns =
  ns.cfg

val nonce: #region:rgn -> #role:TLSConstants.role -> t region role -> Tot TLSInfo.random
let nonce #region #role ns =
  ns.nonce

val resume: #region:rgn -> #role:TLSConstants.role -> t region role -> TLSInfo.resumeInfo role
let resume #region #role ns =
  ns.resume

val getMode: #region:rgn -> #role:TLSConstants.role -> t region role ->
  ST mode
  (requires (fun _ -> True))
  (ensures (fun h0 _ h1 -> h0 == h1))
let getMode #region #role ns =
  match HST.op_Bang ns.state with
  | C_Mode mode
  | C_WaitFinished2 mode _
  | C_Complete mode _
  | S_ClientHello mode _
  | S_Mode mode _
  | S_Complete mode _ ->
  mode

(** Returns cfg.max_versionsion or the negotiated version, when known *)
val version: #region:rgn -> #role:TLSConstants.role -> t region role ->
  ST protocolVersion
  (requires (fun _ -> True))
  (ensures (fun h0 _ h1 -> h0 == h1))
let version #region #role ns =
  match HST.op_Bang ns.state with
  | C_Init _ -> ns.cfg.max_version
  | C_Offer _ -> ns.cfg.max_version
  | C_HRR o _ -> ns.cfg.max_version
  | C_WaitFinished1 _ -> ns.cfg.max_version
  | C_Mode mode
  | C_WaitFinished2 mode _
  | C_Complete mode _ -> mode.n_protocol_version
  | S_Init _ -> ns.cfg.max_version
  | S_HRR o _ -> ns.cfg.max_version
  | S_ClientHello mode _
  | S_Mode mode _
  | S_Complete mode _ -> mode.n_protocol_version

(** Returns cfg.max_versionsion or the negotiated version, when known *)
val is_hrr: #region:rgn -> #role:TLSConstants.role -> t region role ->
  ST bool
  (requires (fun _ -> True))
  (ensures (fun h0 _ h1 -> h0 == h1))
let is_hrr #region #role ns =
  C_HRR? (MR.m_read ns.state)

(*
val getSigningKey: #a:Signature.alg -> #region:rgn -> #role:TLSConstants.role -> t region role ->
  ST (option (Signature.skey a))
  (requires (fun _ -> True))
  (ensures (fun h0 _ h1 -> h0 == h1))
let getSigningKey #a #region #role ns =
  Signature.lookup_key #a ns.cfg.private_key_file
*)

val sign: #region:rgn -> #role:TLSConstants.role -> t region role -> bytes ->
  ST (result HandshakeMessages.signature)
  (requires (fun h -> True))
  (ensures (fun h0 _ h1 -> True))
private
let const_true _ = true

let sign #region #role ns tbs =
  // TODO(adl) make the pattern below a static pre-condition
  let S_Mode mode (Some (cert, sa)) = HST.op_Bang ns.state in
  match cert_sign_cb ns.cfg cert sa tbs with
  | None -> Error (AD_no_certificate, perror __SOURCE_FILE__ __LINE__ "Failed to sign with selected certificate.")
  | Some sigv ->
    let alg = if mode.n_protocol_version `geqPV` TLS_1p2 then Some sa else None in
    Correct ({sig_algorithm = alg; sig_signature = sigv})

(* CLIENT *)

effect ST0 (a:Type) = ST a (fun _ -> True) (fun h0 _ h1 -> modifies_none h0 h1)
val map_ST: ('a -> ST0 'b) -> list 'a -> ST0 (list 'b)
let rec map_ST f x = match x with
  | [] -> []
  | a::tl -> f a :: map_ST f tl

let i_psk_info i = (i, PSK.psk_info i)

val client_ClientHello: #region:rgn -> t region Client
  -> option CommonDH.clientKeyShare
  -> St offer
let client_ClientHello #region ns oks =
  //17-04-22 fix this in the definition of offer?
  let oks' =
    match oks with
    | Some ks -> Some (CommonDH.ClientKeyShare ks)
    | None -> None in
  let _, pskid = ns.resume in
  let pskinfo = map_ST i_psk_info pskid in
  match HST.op_Bang ns.state with
  | C_Init _ ->
      trace(if
    (match pskinfo with
    | (_, i) :: _ -> i.allow_early_data // Must be the first PSK
    | _ -> false)
      then "compatible" else "");
      trace(if Some? ns.cfg.max_early_data then "enabled" else "");
      let offer = computeOffer Client ns.cfg ns.resume ns.nonce oks' pskinfo in
      trace ("offering client extensions "^string_of_option_extensions offer.ch_extensions);
      HST.op_Colon_Equals ns.state (C_Offer offer);
      offer

let group_of_hrr hrr : option CommonDH.group =
  match List.Tot.find (Extensions.E_key_share?) hrr.hrr_extensions with
  | Some (Extensions.E_key_share (CommonDH.HRRKeyShare ng)) ->
    CommonDH.group_of_namedGroup ng
  | _ -> None

<<<<<<< HEAD
private let choose_extension (kse: CommonDH.keyShareEntry)
                             (e:Extensions.extension) =
       if Extensions.E_key_share? e
       then Some (Extensions.E_key_share (CommonDH.ClientKeyShare [kse]))
       else if Extensions.E_early_data? e 
       then None
       else Some e // TODO filter PSK

let client_HelloRetryRequest #region (ns:t region Client) hrr (s:share) =
  let { hrr_protocol_version = pv;
        hrr_cipher_suite = cs;
        hrr_extensions = el } = hrr in
  match HST.op_Bang ns.state with
=======
let client_HelloRetryRequest #region (ns:t region Client) hrr (s:option share) =
  let { hrr_sessionID = sid; hrr_cipher_suite = cs; hrr_extensions = el } = hrr in
  trace ("Got HRR, extensions: ["^(Extensions.string_of_extensions el)^"]");
  match MR.m_read ns.state with
>>>>>>> f8b39598
  | C_Offer offer ->
    let old_shares = gs_of offer in
    let old_psk =
      match find_pske offer with
      | None -> []
      | Some pskl -> pskl in

<<<<<<< HEAD
    (match group_of_hrr hrr, find_supported_groups offer with
    | Some g', Some ngl ->
      if g = g' && List.Tot.mem (Some?.v (CommonDH.namedGroup_of_group g')) ngl then
       begin
        // TODO early data not recorded in retryInfo
        let ext' = TLSConstants.choose_aux (CommonDH.Share g gx) choose_extension (Some?.v offer.ch_extensions) in

        // Echo the cookie for QUIC stateless retry
        let ext' = match List.Tot.find Extensions.E_cookie? el with
          | Some cookie -> cookie :: ext'
          | None -> ext' in

        let offer' = {offer with ch_extensions = Some ext'} in
        let ri = (hrr, old_shares, old_psk) in
        HST.op_Colon_Equals ns.state (C_HRR offer' ri);
        Correct(offer')
       end
      else
        Error(AD_illegal_parameter, "server asked for an invalid group in HRR")
    | _ ->
      Error(AD_illegal_parameter, "only keyShare-based HRR is supported on client"))
=======
    // TODO early data not recorded in retryInfo
    let ext' = List.Tot.choose (fun (e:Extensions.extension) ->
      match e with
      | Extensions.E_key_share (CommonDH.ClientKeyShare sl) ->
        (match s with
        | Some (| g, gx |) -> Some (Extensions.E_key_share
           (CommonDH.ClientKeyShare [CommonDH.Share g gx]))
        | _ -> Some e)
      | Extensions.E_early_data _ -> None
      | e -> Some e) (Some?.v offer.ch_extensions) in

    // Echo the cookie for QUIC stateless retry
    let ext' = match List.Tot.find Extensions.E_cookie? el with
      | Some cookie -> cookie :: ext'
      | None -> ext' in

    if sid <> offer.ch_sessionID then
      Error(AD_illegal_parameter, "mismatched session ID in HelloRetryRequest")
    else if None? (group_of_hrr hrr) && None? ns.cfg.quic_parameters then
      Error(AD_illegal_parameter, "only keyShare-based HRR is supported on client")
    else
     begin
      let offer' = {offer with ch_extensions = Some ext'} in
      let ri = (hrr, old_shares, old_psk) in
      MR.m_write ns.state (C_HRR offer' ri);
      Correct(offer')
     end
>>>>>>> f8b39598

(**
  Checks that the protocol version in ClientHello is
  within the range of versions supported by the server configuration
  and outputs the negotiated version if true
*)

// usable on both sides; following https://tlswg.github.io/tls13-spec/#rfc.section.4.2.1
let offered_versions min_pv (o: offer): result (l: list protocolVersion {l <> []}) =
  match find_supported_versions o with
  | Some (ServerPV _)
  | Some (Extensions.ClientPV []) ->
    Error(AD_protocol_version, "protocol version negotiation: empty proposal")
  | Some (ClientPV vs) -> Correct vs  // might check no proposal is below min_pv
  | None -> // use legacy offer
      match o.ch_protocol_version, min_pv with
      | TLS_1p0, TLS_1p0 -> Correct [TLS_1p0]
      | TLS_1p1, TLS_1p0 -> Correct [TLS_1p2; TLS_1p1]
      | TLS_1p1, TLS_1p1 -> Correct [TLS_1p1]
      | TLS_1p2, TLS_1p0 -> Correct [TLS_1p2; TLS_1p1; TLS_1p0]
      | TLS_1p2, TLS_1p1 -> Correct [TLS_1p2; TLS_1p1]
      | TLS_1p2, TLS_1p2 -> Correct [TLS_1p2]
      | _, _ -> Error(AD_protocol_version, "protocol version negotation: bad legacy proposal")

let is_client13 (o:offer) =
  match offered_versions TLS_1p3 o with
  | Correct vs -> List.Tot.existsb is_pv_13 vs
  | Error _ -> false

private let version_within cfg v = geqPV cfg.max_version v && geqPV v cfg.min_version

let negotiate_version cfg offer =
  //17-04-26 TODO pass outer packet PV instead of TLS_1p0
  match offered_versions TLS_1p0 offer with
  | Error z -> Error z
  | Correct vs ->
    match TLSConstants.find_aux cfg version_within vs with
    | Some v -> Correct v
    | None -> Error(AD_protocol_version, "protocol version negotiation: mismatch")

(**
  For use in negotiating the ciphersuite, takes two lists and
  outputs the first ciphersuite in list2 that also is in list
  one and is a valid ciphersuite, or [None]
*)
private
let is_cs_in_l (l1, sa) s = CipherSuite? s && List.Tot.mem s l1 && CipherSuite?._1 s = Some sa
val negotiate: l1:list valid_cipher_suite -> list valid_cipher_suite -> sigAlg
 -> Tot (option (c:valid_cipher_suite{CipherSuite? c && List.Tot.mem c l1}))
let negotiate l1 l2 sa =
  TLSConstants.find_aux (l1, sa) is_cs_in_l l2

(**
  For use in ensuring the result from negotiate is a Correct
  ciphersuite with associated kex, sig and ae algorithms,
  and throws an error if No ciphersuites were supported in both lists
*)
val negotiateCipherSuite: cfg:config -> pv:protocolVersion -> ccs:valid_cipher_suites -> sa:sigAlg -> Tot (result (TLSConstants.kexAlg * option TLSConstants.sigAlg * TLSConstants.aeAlg * valid_cipher_suite))
let negotiateCipherSuite cfg pv ccs sa =
  match negotiate ccs cfg.cipher_suites sa with
  | Some(CipherSuite kex sa ae) -> Correct(kex,sa,ae,CipherSuite kex sa ae)
  | None -> Error(AD_internal_error, perror __SOURCE_FILE__ __LINE__ "Cipher suite negotiation failed")

(*
val negotiateGroupKeyShare13
  config ->
  list extension ->
  Tot (result (option (kexAlg * namedGroup * option share))
let rec negotiateGroupKeyShare cfg pv exts =
  // first fetch the two relevant extensions
  let supported, keyshares =
    match o.ch_extensions with
    | None -> None, None
    | Some es ->
      ( match List.Tot.find Extensions.E_supported_groups? es with
        | None -> None
        | Some (Extensions.E_supported_groups gs) -> Some gs)
      ( match List.Tot.find Extensions.E_key_share? es with
        | None -> None
        | Some (Extensions.E_key_share (CommonDH.ClientKeyShare gl)) ->
            let filter (g, gx) =
              List.Tot.mem g cfg.named_groups &&
              ( (SEC? g && (kex = Kex_ECDHE || kex = Kex_PSK_ECDHE)) ||
                (FFDHE? g && (kex = Kex_DHE || kex = Kex_PSK_DHE)) ) in
            Some(match List.Tot.filter filter gl)) in

  if pv = TLS_1p3 then
    match keyshares with
    | None -> Error(AD_decode_error, "no supported group or key share extension found")
    | Some [] -> Error(AD_decode_error, "no shared group between client and server config")
    | Some (share::_) -> Correct (Some share)
    // todo support HRR depending on supported_groups

  else if kex = Kex_ECDHE && Some? supported then
    let filter g = SEC? g && List.Tot.mem g cfg.named_groups in
    let gs = List.Tot.filter

    Correct(Some (match List.Tot.filter filter gs), None)

    match supported with

    | Some
  List.Tot.existsb E_supported_groups? exts


  | Some exts when (kex = Kex_ECDHE && List.Tot.existsb E_supported_groups? exts) ->
    let Some (E_supported_groups gl) = List.Tot.find E_supported_groups? exts in

    let filter g =
    (match List.Tot.filter filter gl with
    | gn :: _ -> Correct (Some gn, None)
    | [] -> Error(AD_decode_error, "no shared curve configured"))
  | _ ->
    let filter x =
      (match kex with | Kex_DHE -> FFDHE? x | Kex_ECDHE -> SEC? x | _ -> false) in
    if kex = Kex_DHE || kex = Kex_ECDHE then
      (match List.Tot.filter filter cfg.named_groups with
      | gn :: _ -> Correct (Some gn, None)
      | [] -> Error(AD_decode_error, "no valid group is configured for the selected cipher suite"))
    else Correct(None, None)
*)

(**
  Determines if the server random value contains a downgrade flag
  AND if there has been a downgrade
  The downgrade flag is a random value set by RFC (6.3.1.1)
*)
val isSentinelRandomValue: protocolVersion -> protocolVersion -> TLSInfo.random -> Tot bool
let isSentinelRandomValue c_pv s_pv s_random =
  geqPV c_pv TLS_1p3 && geqPV TLS_1p2 s_pv && bytes_of_string "DOWNGRD\x01" = s_random ||
  geqPV c_pv TLS_1p2 && geqPV TLS_1p1 s_pv && bytes_of_string "DOWNGRD\x00" = s_random


(** Confirms that the version negotiated by the server was:
  - within the range specified by client config AND
  - is not an unnecessary downgrade AND
  - is not a newer version than offered by the client
*)
val acceptableVersion: config -> protocolVersion -> TLSInfo.random -> Tot bool
let acceptableVersion cfg pv sr =
  // we statically know that the offered versions are compatible with our config
  // (we may prove e.g. acceptableVersion pv ==> pv in offered_versions
  geqPV pv cfg.min_version &&
  geqPV cfg.max_version pv &&
  not (isSentinelRandomValue cfg.max_version pv sr)

(** Confirms that the ciphersuite negotiated by the server was:
  - consistent with the client config;
  - TODO: [s_cs] is supported by the protocol version (e.g. no GCM with
    TLS<1.2).
 BD: Removed that the ciphersuite is acceptable given CHELO
 given that the clientOffer is prepared with the entire list
 of valid cipher suites in the client config
*)
val acceptableCipherSuite: config -> protocolVersion -> valid_cipher_suite -> Tot bool
let is_cs (cs:valid_cipher_suite) x = x = cs
let acceptableCipherSuite cfg spv cs =
  TLSConstants.exists_b_aux cs is_cs cfg.cipher_suites

let is_share_eq (g:CommonDH.group) share = CommonDH.Share?.g share = g

let matching_share
  (cext:option (ce:list extension{List.Tot.length ce < 256})) (g:CommonDH.group) :
   option (g:CommonDH.group & CommonDH.share g) =
  match cext with
  | Some cext ->
    begin
    match List.Tot.find Extensions.E_key_share? cext with
    | Some (E_key_share (CommonDH.ClientKeyShare shares)) ->
      begin
      match TLSConstants.find_aux g is_share_eq shares with
      | Some (CommonDH.Share g gx) -> Some (|g, gx|)
      | _ -> None
      end
    | _ -> None
    end
  | None -> None

// for this kind of function, can we just rely on type inference?
val client_ServerHello: #region:rgn -> t region Client ->
  HandshakeMessages.sh ->
  St (result mode) // it needs to be computed, whether returned or not
let client_ServerHello #region ns sh =
  match HST.op_Bang ns.state with
  | C_HRR offer _ // -> FIXME validation
  //  .....
  | C_Offer offer ->
    let spv  = sh.sh_protocol_version in
    let sr   = sh.sh_server_random in
    let cs   = sh.sh_cipher_suite in
    let sext = sh.sh_extensions in
    let ssid = sh.sh_sessionID in
    let cext = offer.ch_extensions in
    let sig  = CoreCrypto.RSASIG in
    let resume = ssid = offer.ch_sessionID && length offer.ch_sessionID > 0 in
    trace ("processing server extensions "^string_of_option_extensions sext);
    (match Extensions.negotiateClientExtensions spv ns.cfg cext sext cs None resume with
    | Error z -> Error z
    | Correct spv ->
      if not (acceptableVersion ns.cfg spv sr) then
        Error(AD_illegal_parameter, perror __SOURCE_FILE__ __LINE__ "Protocol version negotiation")
      else if not (acceptableCipherSuite ns.cfg spv cs) then
        Error(AD_illegal_parameter, perror __SOURCE_FILE__ __LINE__ "Ciphersuite negotiation")
      else (
        trace ("negotiated "^string_of_pv spv^" "^string_of_ciphersuite cs);
        match cs with
        | CipherSuite13 ae ha ->
          begin
          let pski =
            match find_clientPske offer, find_serverPske sh with
            | Some (ids,_), Some idx ->
              if idx < List.Tot.length ids then
                Correct (Some idx) // REMARK: we can't check yet consistency with early_data in EE
              else
                Error(AD_illegal_parameter, perror __SOURCE_FILE__ __LINE__ "PSK out of bounds")
            | None, Some _ ->
              Error(AD_illegal_parameter, perror __SOURCE_FILE__ __LINE__ "PSK not offered")
            | _, _ -> Correct None
          in
          match pski with
          | Error z -> Error z
          | Correct pski ->
            begin
            match spv, find_serverKeyShare sh with
            | TLS_1p3, Some (CommonDH.Share g gy) ->
              let server_share = (|g, gy|) in
              let client_share = matching_share cext g in
              let mode = Mode
                offer
                None // n_hrr
                spv
                sr
                ssid
                cs
                pski
                sext
                (Some server_share)
                None // n_client_cert_request
                None // n_server_cert
                client_share
               in
               HST.op_Colon_Equals ns.state (C_Mode mode);
               Correct mode
            | _ -> // TODO: pure PSK mode
              Error(AD_illegal_parameter, perror __SOURCE_FILE__ __LINE__ "Ciphersuite negotiation")
            end
          end
        | CipherSuite kex sa ae ->
          let mode = Mode
            offer
            None
            spv
            sr
            ssid
            cs
            None // pski
            sext
            None // n_server_share; unknwon before SKE is received
            None // n_client_cert_request
            None // n_server_cert
            None // n_client_share
          in
          HST.op_Colon_Equals ns.state (C_Mode mode);
          Correct mode
        | _ -> Error (AD_decode_error, "ServerHello ciphersuite is not a real ciphersuite")))

(* ---------------- signature stuff, to be removed from Handshake -------------------- *)

// why an option?
val to_be_signed: pv:protocolVersion -> role -> csr:option bytes{None? csr <==> pv == TLS_1p3} -> bytes -> bytes
let to_be_signed pv role csr tbs =
  match pv, csr with
  | TLS_1p3, None ->
      let pad = Bytes.create_ 64 32uy in
      let ctx =
        match role with
        | Server -> "TLS 1.3, server CertificateVerify"
        | Client -> "TLS 1.3, client CertificateVerify"  in
      pad @| bytes_of_string ctx @| abyte 0z @| tbs
  | TLS_1p2, Some csr -> csr @| tbs
  | _, Some csr -> csr @| tbs

private let matches_sigHashAlg_of_signatureScheme sa alg =
      let (sa',_) = sigHashAlg_of_signatureScheme alg in
      sa' = sa

// Used for clients to verify the server's signature scheme
let supported_signatureSchemes_12 mode =
  let ha0 = sessionHashAlg mode.n_protocol_version mode.n_cipher_suite in
  let sa = sigAlg_of_ciphersuite mode.n_cipher_suite in
  match mode.n_protocol_version with
  | TLS_1p0 | TLS_1p1 | SSL_3p0 -> [signatureScheme_of_sigHashAlg sa ha0]
  | TLS_1p2 ->
    match find_signature_algorithms mode.n_offer with
    | None -> [signatureScheme_of_sigHashAlg sa ha0]
    | Some algs -> TLSConstants.filter_aux sa matches_sigHashAlg_of_signatureScheme algs

// TLS 1.2 only
val client_ServerKeyExchange: #region:rgn -> t region Client ->
  serverCert:HandshakeMessages.crt ->
  HandshakeMessages.ske ->
  ocr:option HandshakeMessages.cr ->
  St (result mode)
let client_ServerKeyExchange #region ns crt ske ocr =
  let mode = getMode ns in
  match ske.ske_kex_s with
  | KEX_S_RSA _ ->
    Error (AD_handshake_failure, perror __SOURCE_FILE__ __LINE__ "Illegal message")
  | KEX_S_DHE gy ->
    let ske_tbs = kex_s_to_bytes ske.ske_kex_s in
    let salgs = supported_signatureSchemes_12 mode in
    let salgs =
      match ske.ske_signed_params.sig_algorithm with
      | None -> salgs
      | Some sa' -> TLSConstants.filter_aux sa' op_Equality salgs in
    match salgs with
    | [] ->
      Error (AD_handshake_failure, perror __SOURCE_FILE__ __LINE__ "Signature algorithm negotiation failed")
    | sa::_ ->
      let csr = ns.nonce @| mode.n_server_random in
      let tbs = to_be_signed mode.n_protocol_version Server (Some csr) ske_tbs in
      let valid = cert_verify_cb ns.cfg crt.crt_chain sa tbs ske.ske_signed_params.sig_signature in
      trace ("ServerKeyExchange signature: " ^ (if valid then "Valid" else "Invalid"));
      if not valid then
        Error (AD_handshake_failure, perror __SOURCE_FILE__ __LINE__ "Failed to check SKE signature")
      else
        let Mode offer hrr pv sr sid cs pski sext _ _ _ gx = mode in
        let scert = Some (Cert.chain_up crt.crt_chain, sa) in
        let mode = Mode offer hrr pv sr sid cs pski sext (Some gy) ocr scert gx in
        let ccert = None in // TODO
        HST.op_Colon_Equals ns.state (C_WaitFinished2 mode ccert);
        Correct mode

val clientComplete_13: #region:rgn -> t region Client ->
  HandshakeMessages.ee ->
  optCertRequest: option HandshakeMessages.cr13 ->
  optServerCert: option Cert.chain13 -> // Not sent with PSK
  optCertVerify: option HandshakeMessages.cv -> // Not sent with PSK
  digest: option (b:bytes{length b <= 32}) ->
  St (result mode) // it needs to be computed, whether returned or not
let clientComplete_13 #region ns ee optCertRequest optServerCert optCertVerify digest =
  trace "Nego.clientComplete_13";
  match HST.op_Bang ns.state with
  | C_Mode mode ->
    let ccert = None in
    trace ("EE: "^(Extensions.string_of_extensions ee));
    let sexts =
      match mode.n_server_extensions, ee with
      | Some el, ee -> Some (List.Tot.append el ee)
      | None, [] -> None
      | None, ee -> Some ee
      in
    let validSig, schain =
      match kexAlg mode, optServerCert, optCertVerify, digest with
      | Kex_DHE, Some c, Some cv, Some digest
      | Kex_ECDHE, Some c, Some cv, Some digest ->
        // TODO ensure that valid_offer mandates signature extensions for 1.3
        let Some sal = find_signature_algorithms mode.n_offer in
        let sa = Some?.v cv.sig_algorithm in
        let chain = Some (c, sa) in
        if List.Tot.mem sa sal then
          let tbs = to_be_signed mode.n_protocol_version Server None digest in
          cert_verify_cb ns.cfg (Cert.chain_down c) sa tbs cv.sig_signature, chain
        else false, None // The server signed with an algorithm we did not offer
      | Kex_PSK_ECDHE, None, None, None
      | Kex_PSK, None, None, None -> true, None // FIXME recall chain from PSK
      | _ -> false, None
      in
    trace ("Certificate & signature 1.3 callback result: " ^ (if validSig then "valid" else "invalid"));
    if validSig then
      let mode = Mode
        mode.n_offer
        mode.n_hrr
        mode.n_protocol_version
        mode.n_server_random
        mode.n_sessionID
        mode.n_cipher_suite
        mode.n_pski
        sexts
        mode.n_server_share
        optCertRequest
        schain
        mode.n_client_share
      in
      HST.op_Colon_Equals ns.state (C_Complete mode ccert);
      Correct mode
    else
      Error(AD_bad_certificate_fatal, "Failed to validate signature or certificate")

(* SERVER *)

type cs13 offer =
  | PSK_EDH: j:pski offer -> oks: option share -> cs: cipherSuite -> cs13 offer
  | JUST_EDH: oks: share -> cs: cipherSuite -> cs13 offer

private
let rec just_edh_x (o:offer) (oks:share) (l:list cipherSuite) : list (cs13 o) =
  match l with
  | [] -> []
  | hd::tl -> JUST_EDH oks hd :: just_edh_x o oks tl

// Work around #1016
private let rec compute_cs13_aux (i:nat) (o:offer)
  (psks:list (PSK.pskid * PSK.pskInfo))
  (g_gx:option share) ncs psk_kex server_cert : list (cs13 o) =
  if i = List.length psks then
    match g_gx, server_cert with
    | Some x, true -> just_edh_x o x ncs
    | _ -> []
  else
    let choices =
      match List.Tot.index psks i with
      | (id, info) ->
        let cs = CipherSuite13 info.early_ae info.early_hash in
        if List.Tot.mem cs ncs then
          let r =
            if List.Tot.mem Extensions.PSK_KE psk_kex then
              [PSK_EDH i None cs]
            else [] in
          let r =
            if List.Tot.mem Extensions.PSK_DHE_KE psk_kex then
              (PSK_EDH i g_gx cs) :: r
            else r in
          r
        else []
      | _ -> []
    in
    choices @ (compute_cs13_aux (i+1) o psks g_gx ncs psk_kex server_cert)

private 
let is_cs13_in_cfg cfg cs =
  CipherSuite13? cs && List.Tot.mem cs cfg.cipher_suites

private 
let is_in_cfg_named_groups cfg g =
  List.Tot.mem g cfg.named_groups
  
private
let group_of_named_group (x:_{Some? (CommonDH.group_of_namedGroup x)}) =
  Some?.v (CommonDH.group_of_namedGroup x)
  
private 
let share_in_named_group gl (x :share) =
    let (| g, _ |) = x in
    List.Tot.mem g gl
  
// returns a list of negotiable "core modes" for TLS 1.3
// and an optional group and ciphersuite suitable for HRR
// the key exchange can be derived from cs13
// (we could stop after finding the first)
val compute_cs13:
  cfg: config ->
  o: offer ->
  psks: list (PSK.pskid * PSK.pskInfo) ->
  shares: list share (* pre-registered *) ->
  server_cert: bool (* is a certificate available for signing? *) ->
  result (list (cs13 o) * option (namedGroup * cs:cipherSuite))
let compute_cs13 cfg o psks shares server_cert =
  // pick acceptable record ciphersuites
  let ncs =  TLSConstants.filter_aux cfg is_cs13_in_cfg o.ch_cipher_suites in
  // pick the (potential) group to use for DHE/ECDHE
  // also remember if there is a supported group with no share provided
  // in case we want to to a HRR
  let g_gx, g_hrr =
    match find_supported_groups o with
    | None -> None, None // No offered group, only PSK
    | Some gs ->
      match TLSConstants.filter_aux cfg is_in_cfg_named_groups gs with
      | [] -> None, None // No common group, only PSK
      | gl ->
        let csg = match ncs with | [] -> None | cs :: _ -> Some (List.Tot.hd gl, cs) in
        let gl' = List.Tot.map group_of_named_group gl in
        let s = TLSConstants.find_aux gl' share_in_named_group shares in
        s, (if server_cert then csg else None) // Can't do HRR without a certificate
    in
  let psk_kex =
    match find_client_extension Extensions.E_psk_key_exchange_modes? o with
    | Some (Extensions.E_psk_key_exchange_modes l) -> l
    | _ -> []
    in
  Correct (compute_cs13_aux 0 o psks g_gx ncs psk_kex server_cert, g_hrr)

// Registration and filtering of PSK identities
let rec filter_psk (l:list Extensions.pskIdentity)
  : St (list (PSK.pskid * PSK.pskInfo))
  =
  match l with
  | [] -> []
  | (id, _) :: t ->
    let u_id = iutf8_opt id in
    //TODO bytes ... audit ... NS 09/27
    if None? u_id
    then (trace ("WARNING: the PSK <"^(print_bytes id)^"> has been filtered because it was not decodable");
          filter_psk t)
    else let id = utf8_encode (Some?.v u_id) in // FIXME FStar.Bytes
         match Ticket.check_ticket13 id with
         | Some info -> (id, info) :: (filter_psk t)
         | None ->
           match PSK.psk_lookup id with
           | Some info -> (id, info) :: (filter_psk t)
           | None -> trace ("WARNING: the PSK <"^(print_bytes id)^"> has been filtered"); filter_psk t

// Registration of DH shares
let rec register_shares (l:list pre_share)
  : St (list share) =
  match l with
  | [] -> []
  | (| g, gx |) :: t -> (| g, CommonDH.register #g gx |) :: (register_shares t)

//17-03-30 still missing a few for servers.
type serverMode =
  | ServerHelloRetryRequest: hrr -> serverMode
  | ServerMode: mode -> certNego -> serverMode

let get_sni (o:offer) : bytes =
  match find_client_extension Extensions.E_server_name? o with
  | Some (Extensions.E_server_name ((SNI_DNS sni)::_)) -> sni
  | _ -> empty_bytes

irreducible val computeServerMode:
  cfg: config ->
  co: offer ->
  serverRandom: TLSInfo.random ->
  St (result serverMode)
let computeServerMode cfg co serverRandom =
  match negotiate_version cfg co with
  | Error z -> Error z
  | Correct TLS_1p3 ->
    begin
    let pske = // Filter and register offered PSKs
      match find_clientPske co with
      | Some (pske,_) -> filter_psk pske
      | None -> [] in
    let shares = register_shares (gs_of co) in
    let scert =
      match find_signature_algorithms co with
      | None -> None
<<<<<<< HEAD
      | Some sigalgs -> 
        cert_select_cb cfg (get_sni co) sigalgs
=======
      | Some sigalgs ->
        let sigalgs = List.Tot.filter (fun x -> List.Tot.mem x cfg.signature_algorithms) sigalgs in
        if sigalgs = [] then None
        else cfg.cert_callbacks.cert_select_cb (get_sni co) sigalgs
>>>>>>> f8b39598
      in
    match compute_cs13 cfg co pske shares (Some? scert) with
    | Error z -> Error z
    | Correct ([], None) -> Error(AD_handshake_failure, "ciphersuite negotiation failed")
    | Correct ([], Some (ng, cs)) ->
      let hrr = {
        hrr_sessionID = co.ch_sessionID;
        hrr_cipher_suite = cs;
        hrr_extensions = [
          Extensions.E_supported_versions (Extensions.ServerPV TLS_1p3);
          Extensions.E_key_share (CommonDH.HRRKeyShare ng);
          Extensions.E_cookie (CoreCrypto.random 32)
        ]; } in
      Correct(ServerHelloRetryRequest hrr)
    | Correct ((PSK_EDH j ogx cs)::_, _) ->
      (trace "Negotiated PSK_EDH key exchange";
      Correct (ServerMode (Mode
        co
        None
        TLS_1p3
        serverRandom
        co.ch_sessionID
        cs
        (Some j)
        None // Extensions will be filled in next pass
        None // no server key share yet
        None // TODO: n_client_cert_request
        None
        ogx)
      None)) // No cert
    | Correct ((JUST_EDH gx cs) :: _, _) ->
      (trace "Negotiated Pure EDH key exchange";
      let Some (cert, sa) = scert in
      let schain = cert_format_cb cfg cert in
      trace ("Negotiated " ^ (string_of_signatureScheme sa));
      Correct
        (ServerMode
          (Mode
          co
          None
          TLS_1p3
          serverRandom
          co.ch_sessionID
          cs
          None // No PSKs, pure (EC)DHE
          None // Extensions will be filled in next pass
          None // no server key share yet
          None // TODO: n_client_cert_request
          (Some (Cert.chain_up schain, sa))
          (Some gx))
        scert))
    end
  | Correct pv ->
    let valid_ticket =
      match find_sessionTicket co with
      | None -> None
      | Some t ->
        // No tickets if client desn't send an SID (too messy)
        if length co.ch_sessionID = 0 then None
        else Ticket.check_ticket12 t
      in
    (match valid_ticket with
    | Some (pv, cs, ems, _, _) ->
      Correct (ServerMode (Mode
        co
        None // TODO: no HRR
        pv
        serverRandom
        co.ch_sessionID
        cs
        None
        None // Extensions
        None
        None
        None
        None) None)
    | _ ->
      // Make sure NullCompression is offered
      if not (List.Tot.mem NullCompression co.ch_compressions)
      then Error(AD_illegal_parameter, "Compression is deprecated") else
      let salgs =
        match find_signature_algorithms co with
        | None -> [SIG_UNKNOWN (twobytes (0xFFz, 0xFFz)); ECDSA_SHA1]
        | Some sigalgs -> TLSConstants.filter_aux cfg.signature_algorithms TLSConstants.mem_rev sigalgs
        in
      match cert_select_cb cfg (get_sni co) salgs with
      | None -> Error(AD_no_certificate, perror __SOURCE_FILE__ __LINE__ "No compatible certificate can be selected")
      | Some (cert, sa) ->
        let schain = cert_format_cb cfg cert in
        let sig, _ = sigHashAlg_of_signatureScheme sa in
        match negotiateCipherSuite cfg pv co.ch_cipher_suites sig with
        | Error z -> Error z
        | Correct (kex, _, ae, cs) ->
          Correct (
            ServerMode
              (Mode
                co
                None // no HRR before TLS 1.3
                pv
                serverRandom
                (CoreCrypto.random 32)
                cs
                None
                None // Extensions will be filled later
                None // no server key share yet
                None
                (Some (Cert.chain_up schain, sa))
                None) // no client key share yet for 1.2
              (Some(cert, sa))
            ))

private
let accum_string_of_ciphersuite s cs =
    s ^ "; " ^ string_of_ciphersuite cs
  
let string_of_ciphersuites csl =
  List.Tot.fold_left accum_string_of_ciphersuite "" csl

private
let accum_string_of_pv s pv = s ^ " " ^ string_of_pv pv

private
let aux_extension_ok (o1, ng) (e:Extensions.extension) =
     match e with
     | Extensions.E_key_share (CommonDH.ClientKeyShare ecl) ->
          (match ecl with
          | [CommonDH.Share g _] -> CommonDH.namedGroup_of_group g = Some ng
          | _ -> (IO.debug_print_string "Bad key_share\n") && false)
     | Extensions.E_early_data _ -> false // Forbidden
     | Extensions.E_cookie c -> true // FIXME we will send cookie
        // If we add cookie support we need to treat this case separately
        // | Extensions.E_cookie c -> c = S_HRR?.cookie ns.state
     | e ->
         (match find_client_extension_aux e Extensions.sameExt o1 with
          | None -> (IO.debug_print_string "Extra extension\n") && false
          // This allows the client to send less extensions,
          // but the ones that are sent must be exactly the same
          | Some e' ->
            //FIXME: Extensions.E_pre_shared_key "may be updated" 4.1.2
            true) // FIXME
            //equalBytes (extensionBytes e) (extensionBytes e'))
        
val server_ClientHello: #region:rgn -> t region Server ->
  HandshakeMessages.ch ->
  St (result serverMode)
let server_ClientHello #region ns offer =
  trace ("offered client extensions "^string_of_option_extensions offer.ch_extensions);
  trace ("offered cipher suites "^(string_of_ciphersuites offer.ch_cipher_suites));
  trace (string_of_result (List.Tot.fold_left accum_string_of_pv "offered versions")  (offered_versions TLS_1p0 offer));
  match HST.op_Bang ns.state with
  | S_HRR o1 hrr ->
    let o2 = offer in
    if
      o1.ch_protocol_version = o2.ch_protocol_version &&
      o1.ch_client_random = o2.ch_client_random &&
      o1.ch_sessionID = o2.ch_sessionID &&
      o1.ch_sessionID = hrr.hrr_sessionID &&
      List.Tot.mem hrr.hrr_cipher_suite o2.ch_cipher_suites &&
      o1.ch_compressions = o2.ch_compressions &&
      Some? o2.ch_extensions && Some? o1.ch_extensions &&
<<<<<<< HEAD
      TLSConstants.forall_aux (o1, ng) aux_extension_ok (Some?.v o2.ch_extensions)
=======
      List.Tot.for_all (fun (e:Extensions.extension) ->
        match e with
        | Extensions.E_key_share (CommonDH.ClientKeyShare ecl) ->
          (match ecl, group_of_hrr hrr with
          | [CommonDH.Share g _], Some g' -> g = g'
          | _, None ->
            let shares1 = find_key_shares o1 in
            Some? shares1 &&
            CommonDH.clientKeyShareBytes (Some?.v shares1) = CommonDH.clientKeyShareBytes ecl
          | _ -> false)
        | Extensions.E_early_data _ -> false // Forbidden
        | Extensions.E_cookie c -> true // FIXME we will send cookie
        // If we add cookie support we need to treat this case separately
        // | Extensions.E_cookie c -> c = S_HRR?.cookie ns.state
        | e ->
          (match find_client_extension (Extensions.sameExt e) o1 with
          | None -> (IO.debug_print_string "Extra extension\n") && false
          // This allows the client to send less extensions,
          // but the ones that are sent must be exactly the same
          | Some e' ->
            //FIXME: Extensions.E_pre_shared_key "may be updated" 4.1.2
            true) // FIXME
            //equalBytes (extensionBytes e) (extensionBytes e'))
        ) (Some?.v o2.ch_extensions)
>>>>>>> f8b39598
    then
      let sm = computeServerMode ns.cfg offer ns.nonce in
      match sm with
      | Error z ->
        trace ("negotiation failed: "^string_of_error z);
        Error z
      | Correct (ServerHelloRetryRequest hrr) ->
        Error(AD_illegal_parameter, "client sent the same hello in response to hello retry")
      | Correct(ServerMode m cert) ->
        trace ("negotiated after HRR "^string_of_pv m.n_protocol_version^" "^string_of_ciphersuite m.n_cipher_suite);
        HST.op_Colon_Equals ns.state (S_ClientHello m cert);
        sm
    else
      Error(AD_illegal_parameter, "Inconsistant parameters between first and second client hello")
  | S_Init _ ->
    let sm = computeServerMode ns.cfg offer ns.nonce in
    match sm with
    | Error z ->
      trace ("negotiation failed: "^string_of_error z);
      Error z
    | Correct (ServerHelloRetryRequest hrr) ->
      // record the initial offer and return the HRR to HS
      HST.op_Colon_Equals ns.state (S_HRR offer hrr);
      sm
    | Correct (ServerMode m cert) ->
<<<<<<< HEAD
      trace ("negotiated "^string_of_pv m.n_protocol_version^" "^string_of_ciphersuite m.n_cipher_suite);
      HST.op_Colon_Equals ns.state (S_ClientHello m cert);
      sm

=======
      // Forcing HRR for source address validation
      if ns.cfg.offer_shares = [] then
        let hrr = ({
          hrr_sessionID = offer.ch_sessionID;
          hrr_cipher_suite = m.n_cipher_suite;
          hrr_extensions = [
            Extensions.E_supported_versions (Extensions.ServerPV TLS_1p3);
            Extensions.E_cookie (CoreCrypto.random 32)
          ]}) in
        MR.m_write ns.state (S_HRR offer hrr);
        Correct (ServerHelloRetryRequest hrr)
      else
       begin
        trace ("negotiated "^string_of_pv m.n_protocol_version^" "^string_of_ciphersuite m.n_cipher_suite);
        MR.m_write ns.state (S_ClientHello m cert);
        sm
       end
>>>>>>> f8b39598

let share_of_serverKeyShare (ks:CommonDH.serverKeyShare) : share =
  let CommonDH.Share g gy = ks in (| g, gy |)

val server_ServerShare: #region:rgn -> t region Server -> option CommonDH.serverKeyShare  ->
  St (result mode)
let server_ServerShare #region ns ks =
  match HST.op_Bang ns.state with
  | S_ClientHello mode cert ->
    let cexts = mode.n_offer.ch_extensions in
    trace ("processing client extensions " ^ string_of_option_extensions cexts);
<<<<<<< HEAD
    let scrut = Extensions.negotiateServerExtensions
        mode.n_protocol_version
        cexts
        mode.n_offer.ch_cipher_suites
        ns.cfg
        mode.n_cipher_suite
        None  // option (TI.cVerifyData*TI.sVerifyData)
        mode.n_pski
        (Option.mapTot CommonDH.ServerKeyShare ks)
        (mode_sessionID_eq_ch_sessionID mode) in
    match scrut with
=======
    match Extensions.negotiateServerExtensions
      mode.n_protocol_version
      cexts
      mode.n_offer.ch_cipher_suites
      ns.cfg
      mode.n_cipher_suite
      None  // option (TI.cVerifyData*TI.sVerifyData)
      mode.n_pski
      (Option.map CommonDH.ServerKeyShare ks)
      (mode.n_sessionID = mode.n_offer.ch_sessionID)
    with
>>>>>>> f8b39598
    | Error z -> Error z
    | Correct sexts ->
      begin
      trace ("including server extensions (SH + EE) " ^ string_of_option_extensions sexts);
      let mode = Mode
        mode.n_offer
        mode.n_hrr
        mode.n_protocol_version
        mode.n_server_random
        mode.n_sessionID
        mode.n_cipher_suite
        mode.n_pski
        sexts
        (Option.mapTot share_of_serverKeyShare ks)
        mode.n_client_cert_request
        mode.n_server_cert
        mode.n_client_share
      in
      HST.op_Colon_Equals ns.state (S_Mode mode cert);
      Correct mode
      end

//17-03-30 where is it used?
type hs_id = {
  id_cert: Cert.chain;
  id_sigalg: option signatureScheme;
}

//17-03-30 get rid of this wrapper?
type session = {
  session_nego: option mode;
}

// represents the outcome of a successful handshake,
// providing context for the derived epoch
type handshake =
  | Fresh of session // was sessionInfo
  | Resumed of session // was abbrInfo * sessionInfo
// We use SessionInfo as unique session indexes.
// We tried using instead hs, but this creates circularities
// We'll probably need a global log to reason about them.
// We should probably do the same in the session store.<|MERGE_RESOLUTION|>--- conflicted
+++ resolved
@@ -309,29 +309,13 @@
   | Some (Extensions.E_quic_parameters qp) -> Some qp
   | _ -> None
 
-<<<<<<< HEAD
-(* this equality check is not compiled currently - jroesch*)
-private let mode_sessionID_eq_ch_sessionID (m : mode) : bool =
-match m.n_sessionID, m.n_offer.ch_sessionID with
-| None, _ -> false
-| (Some id1), id2 -> id1 = id2
-=======
-let is_resumption12 m =
-  m.n_protocol_version <> TLS_1p3  && m.n_sessionID = m.n_offer.ch_sessionID
->>>>>>> f8b39598
-
 let is_resumption12 m =
   not (is_pv_13 m.n_protocol_version)  &&
-  mode_sessionID_eq_ch_sessionID m
- 
+  m.n_sessionID = m.n_offer.ch_sessionID
+
 let is_cacheable12 m =
-<<<<<<< HEAD
   not (is_pv_13 m.n_protocol_version)  &&
-  ( let Some sid = m.n_sessionID in
-=======
-  m.n_protocol_version <> TLS_1p3  &&
   ( let sid = m.n_sessionID in
->>>>>>> f8b39598
     sid <> m.n_offer.ch_sessionID &&
     sid <> empty_bytes)
 
@@ -556,12 +540,7 @@
   is_pv_13 mode.n_protocol_version &&
   Some? (find_sessionTicket mode.n_offer) &&
   length mode.n_offer.ch_sessionID > 0 &&
-<<<<<<< HEAD
-  Some? mode.n_sessionID &&
-  Some?.v mode.n_sessionID = mode.n_offer.ch_sessionID
-=======
-  equalBytes mode.n_sessionID mode.n_offer.ch_sessionID
->>>>>>> f8b39598
+  mode.n_sessionID = mode.n_offer.ch_sessionID
 
 val local_config: #region:rgn -> #role:TLSConstants.role -> t region role -> config
 let local_config #region #role ns =
@@ -615,7 +594,7 @@
   (requires (fun _ -> True))
   (ensures (fun h0 _ h1 -> h0 == h1))
 let is_hrr #region #role ns =
-  C_HRR? (MR.m_read ns.state)
+  C_HRR? (!ns.state)
 
 (*
 val getSigningKey: #a:Signature.alg -> #region:rgn -> #role:TLSConstants.role -> t region role ->
@@ -682,66 +661,33 @@
     CommonDH.group_of_namedGroup ng
   | _ -> None
 
-<<<<<<< HEAD
-private let choose_extension (kse: CommonDH.keyShareEntry)
-                             (e:Extensions.extension) =
-       if Extensions.E_key_share? e
-       then Some (Extensions.E_key_share (CommonDH.ClientKeyShare [kse]))
-       else if Extensions.E_early_data? e 
-       then None
-       else Some e // TODO filter PSK
-
-let client_HelloRetryRequest #region (ns:t region Client) hrr (s:share) =
-  let { hrr_protocol_version = pv;
+private 
+let choose_extension (s:option share)
+                     (e:Extensions.extension) =
+      match e with
+      | Extensions.E_key_share (CommonDH.ClientKeyShare sl) ->
+        (match s with
+         | Some (| g, gx |) ->
+           Some (Extensions.E_key_share (CommonDH.ClientKeyShare [CommonDH.Share g gx]))
+         | _ -> Some e)
+      | Extensions.E_early_data _ ->
+        None
+      | e -> Some e
+      
+let client_HelloRetryRequest #region (ns:t region Client) hrr (s:option share) =
+  let { hrr_sessionID = sid;
         hrr_cipher_suite = cs;
         hrr_extensions = el } = hrr in
-  match HST.op_Bang ns.state with
-=======
-let client_HelloRetryRequest #region (ns:t region Client) hrr (s:option share) =
-  let { hrr_sessionID = sid; hrr_cipher_suite = cs; hrr_extensions = el } = hrr in
   trace ("Got HRR, extensions: ["^(Extensions.string_of_extensions el)^"]");
-  match MR.m_read ns.state with
->>>>>>> f8b39598
+  match ! ns.state with
   | C_Offer offer ->
     let old_shares = gs_of offer in
     let old_psk =
       match find_pske offer with
       | None -> []
       | Some pskl -> pskl in
-
-<<<<<<< HEAD
-    (match group_of_hrr hrr, find_supported_groups offer with
-    | Some g', Some ngl ->
-      if g = g' && List.Tot.mem (Some?.v (CommonDH.namedGroup_of_group g')) ngl then
-       begin
-        // TODO early data not recorded in retryInfo
-        let ext' = TLSConstants.choose_aux (CommonDH.Share g gx) choose_extension (Some?.v offer.ch_extensions) in
-
-        // Echo the cookie for QUIC stateless retry
-        let ext' = match List.Tot.find Extensions.E_cookie? el with
-          | Some cookie -> cookie :: ext'
-          | None -> ext' in
-
-        let offer' = {offer with ch_extensions = Some ext'} in
-        let ri = (hrr, old_shares, old_psk) in
-        HST.op_Colon_Equals ns.state (C_HRR offer' ri);
-        Correct(offer')
-       end
-      else
-        Error(AD_illegal_parameter, "server asked for an invalid group in HRR")
-    | _ ->
-      Error(AD_illegal_parameter, "only keyShare-based HRR is supported on client"))
-=======
     // TODO early data not recorded in retryInfo
-    let ext' = List.Tot.choose (fun (e:Extensions.extension) ->
-      match e with
-      | Extensions.E_key_share (CommonDH.ClientKeyShare sl) ->
-        (match s with
-        | Some (| g, gx |) -> Some (Extensions.E_key_share
-           (CommonDH.ClientKeyShare [CommonDH.Share g gx]))
-        | _ -> Some e)
-      | Extensions.E_early_data _ -> None
-      | e -> Some e) (Some?.v offer.ch_extensions) in
+    let ext' = TLSConstants.choose_aux s choose_extension (Some?.v offer.ch_extensions) in
 
     // Echo the cookie for QUIC stateless retry
     let ext' = match List.Tot.find Extensions.E_cookie? el with
@@ -756,10 +702,9 @@
      begin
       let offer' = {offer with ch_extensions = Some ext'} in
       let ri = (hrr, old_shares, old_psk) in
-      MR.m_write ns.state (C_HRR offer' ri);
+      ns.state := (C_HRR offer' ri);
       Correct(offer')
      end
->>>>>>> f8b39598
 
 (**
   Checks that the protocol version in ClientHello is
@@ -1297,15 +1242,12 @@
     let scert =
       match find_signature_algorithms co with
       | None -> None
-<<<<<<< HEAD
-      | Some sigalgs -> 
-        cert_select_cb cfg (get_sni co) sigalgs
-=======
       | Some sigalgs ->
-        let sigalgs = List.Tot.filter (fun x -> List.Tot.mem x cfg.signature_algorithms) sigalgs in
+        let sigalgs =
+          TLSConstants.filter_aux cfg.signature_algorithms TLSConstants.mem_rev sigalgs
+        in
         if sigalgs = [] then None
-        else cfg.cert_callbacks.cert_select_cb (get_sni co) sigalgs
->>>>>>> f8b39598
+        else cert_select_cb cfg (get_sni co) sigalgs
       in
     match compute_cs13 cfg co pske shares (Some? scert) with
     | Error z -> Error z
@@ -1428,25 +1370,29 @@
 let accum_string_of_pv s pv = s ^ " " ^ string_of_pv pv
 
 private
-let aux_extension_ok (o1, ng) (e:Extensions.extension) =
-     match e with
-     | Extensions.E_key_share (CommonDH.ClientKeyShare ecl) ->
-          (match ecl with
-          | [CommonDH.Share g _] -> CommonDH.namedGroup_of_group g = Some ng
-          | _ -> (IO.debug_print_string "Bad key_share\n") && false)
-     | Extensions.E_early_data _ -> false // Forbidden
-     | Extensions.E_cookie c -> true // FIXME we will send cookie
+let aux_extension_ok (o1, hrr) (e:Extensions.extension) =
+    match e with
+    | Extensions.E_key_share (CommonDH.ClientKeyShare ecl) ->
+          (match ecl, group_of_hrr hrr with
+          | [CommonDH.Share g _], Some g' -> g = g'
+          | _, None ->
+            let shares1 = find_key_shares o1 in
+            Some? shares1 &&
+            CommonDH.clientKeyShareBytes (Some?.v shares1) = CommonDH.clientKeyShareBytes ecl
+          | _ -> false)
+    | Extensions.E_early_data _ -> false // Forbidden
+    | Extensions.E_cookie c -> true // FIXME we will send cookie
         // If we add cookie support we need to treat this case separately
         // | Extensions.E_cookie c -> c = S_HRR?.cookie ns.state
-     | e ->
-         (match find_client_extension_aux e Extensions.sameExt o1 with
+    | e ->
+          (match find_client_extension_aux e Extensions.sameExt o1 with
           | None -> (IO.debug_print_string "Extra extension\n") && false
           // This allows the client to send less extensions,
           // but the ones that are sent must be exactly the same
           | Some e' ->
             //FIXME: Extensions.E_pre_shared_key "may be updated" 4.1.2
             true) // FIXME
-            //equalBytes (extensionBytes e) (extensionBytes e'))
+            //(extensionBytes e) = (extensionBytes e'))
         
 val server_ClientHello: #region:rgn -> t region Server ->
   HandshakeMessages.ch ->
@@ -1466,34 +1412,7 @@
       List.Tot.mem hrr.hrr_cipher_suite o2.ch_cipher_suites &&
       o1.ch_compressions = o2.ch_compressions &&
       Some? o2.ch_extensions && Some? o1.ch_extensions &&
-<<<<<<< HEAD
-      TLSConstants.forall_aux (o1, ng) aux_extension_ok (Some?.v o2.ch_extensions)
-=======
-      List.Tot.for_all (fun (e:Extensions.extension) ->
-        match e with
-        | Extensions.E_key_share (CommonDH.ClientKeyShare ecl) ->
-          (match ecl, group_of_hrr hrr with
-          | [CommonDH.Share g _], Some g' -> g = g'
-          | _, None ->
-            let shares1 = find_key_shares o1 in
-            Some? shares1 &&
-            CommonDH.clientKeyShareBytes (Some?.v shares1) = CommonDH.clientKeyShareBytes ecl
-          | _ -> false)
-        | Extensions.E_early_data _ -> false // Forbidden
-        | Extensions.E_cookie c -> true // FIXME we will send cookie
-        // If we add cookie support we need to treat this case separately
-        // | Extensions.E_cookie c -> c = S_HRR?.cookie ns.state
-        | e ->
-          (match find_client_extension (Extensions.sameExt e) o1 with
-          | None -> (IO.debug_print_string "Extra extension\n") && false
-          // This allows the client to send less extensions,
-          // but the ones that are sent must be exactly the same
-          | Some e' ->
-            //FIXME: Extensions.E_pre_shared_key "may be updated" 4.1.2
-            true) // FIXME
-            //equalBytes (extensionBytes e) (extensionBytes e'))
-        ) (Some?.v o2.ch_extensions)
->>>>>>> f8b39598
+      TLSConstants.forall_aux (o1, hrr) aux_extension_ok (Some?.v o2.ch_extensions)
     then
       let sm = computeServerMode ns.cfg offer ns.nonce in
       match sm with
@@ -1519,12 +1438,6 @@
       HST.op_Colon_Equals ns.state (S_HRR offer hrr);
       sm
     | Correct (ServerMode m cert) ->
-<<<<<<< HEAD
-      trace ("negotiated "^string_of_pv m.n_protocol_version^" "^string_of_ciphersuite m.n_cipher_suite);
-      HST.op_Colon_Equals ns.state (S_ClientHello m cert);
-      sm
-
-=======
       // Forcing HRR for source address validation
       if ns.cfg.offer_shares = [] then
         let hrr = ({
@@ -1534,15 +1447,14 @@
             Extensions.E_supported_versions (Extensions.ServerPV TLS_1p3);
             Extensions.E_cookie (CoreCrypto.random 32)
           ]}) in
-        MR.m_write ns.state (S_HRR offer hrr);
+        ns.state := (S_HRR offer hrr);
         Correct (ServerHelloRetryRequest hrr)
       else
        begin
         trace ("negotiated "^string_of_pv m.n_protocol_version^" "^string_of_ciphersuite m.n_cipher_suite);
-        MR.m_write ns.state (S_ClientHello m cert);
+        ns.state := (S_ClientHello m cert);
         sm
        end
->>>>>>> f8b39598
 
 let share_of_serverKeyShare (ks:CommonDH.serverKeyShare) : share =
   let CommonDH.Share g gy = ks in (| g, gy |)
@@ -1554,19 +1466,6 @@
   | S_ClientHello mode cert ->
     let cexts = mode.n_offer.ch_extensions in
     trace ("processing client extensions " ^ string_of_option_extensions cexts);
-<<<<<<< HEAD
-    let scrut = Extensions.negotiateServerExtensions
-        mode.n_protocol_version
-        cexts
-        mode.n_offer.ch_cipher_suites
-        ns.cfg
-        mode.n_cipher_suite
-        None  // option (TI.cVerifyData*TI.sVerifyData)
-        mode.n_pski
-        (Option.mapTot CommonDH.ServerKeyShare ks)
-        (mode_sessionID_eq_ch_sessionID mode) in
-    match scrut with
-=======
     match Extensions.negotiateServerExtensions
       mode.n_protocol_version
       cexts
@@ -1575,10 +1474,9 @@
       mode.n_cipher_suite
       None  // option (TI.cVerifyData*TI.sVerifyData)
       mode.n_pski
-      (Option.map CommonDH.ServerKeyShare ks)
+      (Option.mapTot CommonDH.ServerKeyShare ks)
       (mode.n_sessionID = mode.n_offer.ch_sessionID)
     with
->>>>>>> f8b39598
     | Error z -> Error z
     | Correct sexts ->
       begin
