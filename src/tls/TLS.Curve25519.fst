module TLS.Curve25519

open FStar.Bytes
open FStar.Error

open FStar.HyperStack.ST

type scalar = lbytes 32
type point = lbytes 32
type keyshare = point * scalar

let pubshare (k:keyshare) : Tot point = fst k

<<<<<<< HEAD
=======
//NS: 2/2 See issue #21 and #14
// Test files replace the rand function with a deterministic variant.
// let rand: ref (n:nat -> ST (lbytes n) (requires fun h->True) (ensures fun h0 _ h1 -> modifies_none h0 h1)) =
//   ralloc root CoreCrypto.random

>>>>>>> f4bef518
let scalarmult (secret:Bytes.lbytes 32) (point:Bytes.lbytes 32)
  : ST (lbytes 32)
       (requires (fun h -> True))
       (ensures (fun h0 _ h1 -> modifies_none h0 h1)) =
  HaclProvider.crypto_scalarmult secret point

let keygen () : ST keyshare
  (requires (fun h0 -> True))
  (ensures (fun h0 _ h1 -> modifies_none h0 h1))
  =
  let s : lbytes 32 = CoreCrypto.random 32 in
<<<<<<< HEAD
  let base_point = Bytes.create  1ul 9uy @| Bytes.create 31ul 0uy in
=======
  let base_point =
    Bytes.bytes_of_hex
      "0900000000000000000000000000000000000000000000000000000000000000" in
  assume (Bytes.length base_point == 32);
>>>>>>> f4bef518
  scalarmult s base_point, s

let mul (k:scalar) (p:point) : ST point
  (requires (fun h0 -> True))
  (ensures (fun h0 _ h1 -> modifies_none h0 h1))
  = scalarmult k p<|MERGE_RESOLUTION|>--- conflicted
+++ resolved
@@ -11,14 +11,6 @@
 
 let pubshare (k:keyshare) : Tot point = fst k
 
-<<<<<<< HEAD
-=======
-//NS: 2/2 See issue #21 and #14
-// Test files replace the rand function with a deterministic variant.
-// let rand: ref (n:nat -> ST (lbytes n) (requires fun h->True) (ensures fun h0 _ h1 -> modifies_none h0 h1)) =
-//   ralloc root CoreCrypto.random
-
->>>>>>> f4bef518
 let scalarmult (secret:Bytes.lbytes 32) (point:Bytes.lbytes 32)
   : ST (lbytes 32)
        (requires (fun h -> True))
@@ -30,14 +22,7 @@
   (ensures (fun h0 _ h1 -> modifies_none h0 h1))
   =
   let s : lbytes 32 = CoreCrypto.random 32 in
-<<<<<<< HEAD
-  let base_point = Bytes.create  1ul 9uy @| Bytes.create 31ul 0uy in
-=======
-  let base_point =
-    Bytes.bytes_of_hex
-      "0900000000000000000000000000000000000000000000000000000000000000" in
-  assume (Bytes.length base_point == 32);
->>>>>>> f4bef518
+  let base_point = Bytes.create 1ul 9uy @| Bytes.create 31ul 0uy in
   scalarmult s base_point, s
 
 let mul (k:scalar) (p:point) : ST point
