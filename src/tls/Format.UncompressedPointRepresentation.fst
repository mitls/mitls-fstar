module Format.UncompressedPointRepresentation

open Format.Constants

module B = FStar.Bytes
module U32 = FStar.UInt32
module LP = LowParse.SLow

unfold type is_injective (#a:Type) (#b:Type) (f:a -> b) 
  = forall x y . f x == f y ==> x == y
 
unfold type is_injective_2 (#a:Type) (#b:Type) (f:a -> b) (x:a) (y:a)
  = f x == f y ==> x == y

(* Types *)

private unfold
type lbytes_pair (coordinate_length:coordinate_length_type) 
  = B.lbytes32 coordinate_length * B.lbytes32 coordinate_length
  // = (p:(B.lbytes32 coordinate_length * B.lbytes32 coordinate_length)
  //       {U32.(coordinate_length +^ coordinate_length <^ 512ul) /\
  //       U32.v coordinate_length + U32.v coordinate_length < 512 /\
  //       B.length (fst p) + B.length (snd p) < pow2 32 /\
  //       UInt.fits (B.length (fst p) + B.length (snd p)) 32})


(* Parsers *)

private
inline_for_extraction
let lbytes_pair_parser_kind (coordinate_length:coordinate_length_type)
  : LP.parser_kind
  = let l = (UInt32.v coordinate_length) in
    LP.and_then_kind 
      (LP.total_constant_size_parser_kind l)
      (LP.total_constant_size_parser_kind l)

private
inline_for_extraction
let lbytes_pair_parser (coordinate_length:coordinate_length_type)
  : LP.parser (lbytes_pair_parser_kind coordinate_length) (lbytes_pair coordinate_length)
  = let l = U32.v coordinate_length in
    LP.nondep_then
      (LP.parse_flbytes l)
      (LP.parse_flbytes l)

#reset-options "--using_facts_from '* -FStar.Reflection -FStar.Tactics' --max_fuel 16 --initial_fuel 16 --max_ifuel 16 --initial_ifuel 16"
private
inline_for_extraction
let lbytes_pair_parser32 (coordinate_length:coordinate_length_type)
  : LP.parser32 (lbytes_pair_parser coordinate_length) 
  = [@inline_let]
    let l = UInt32.v coordinate_length in
    LP.parse32_nondep_then
      (LP.parse32_flbytes l coordinate_length)
      (LP.parse32_flbytes l coordinate_length)
#reset-options

inline_for_extraction
let uncompressedPointRepresentation_parser_kind (coordinate_length:coordinate_length_type) 
  = LP.and_then_kind
      constantByte_parser_kind
      (lbytes_pair_parser_kind coordinate_length)

private
inline_for_extraction
let ucp_of_uv (#n:coordinate_length_type) (p:(B.lbytes32 n) * (B.lbytes32 n))
  : uncompressedPointRepresentation n
  = { legacy_form = 4uy; x = (fst p); y = (snd p) }

private
inline_for_extraction
let uv_of_ucp (#n:coordinate_length_type) (x:uncompressedPointRepresentation n)
  : Tot (B.lbytes32 n * B.lbytes32  n)
  = (x.x, x.y)

#reset-options "--using_facts_from '* -LowParse -FStar.Reflection -FStar.Tactics' --max_fuel 16 --initial_fuel 16 --max_ifuel 16 --initial_ifuel 16"
let lemma_ucp_of_uv_is_injective #l
  : Lemma (is_injective (ucp_of_uv #l))
  = ()

let lemma_ucp_of_uv_of_ucp #l 
  : Lemma (forall x . ucp_of_uv #l (uv_of_ucp #l x) == x)
  = lemma_ucp_of_uv_is_injective #l
#reset-options

let ucp_of_cuv #l (cuv:constantByte 4uy * lbytes_pair l): Tot (ucp:uncompressedPointRepresentation l) = let c, uv = cuv in ucp_of_uv uv
let cuv_of_ucp #l (ucp:uncompressedPointRepresentation l): Tot (cuv:constantByte 4uy * lbytes_pair l) = 4uy, (ucp.x, ucp.y)

#reset-options "--using_facts_from '* -LowParse -FStar.Reflection -FStar.Tactics' --max_fuel 16 --initial_fuel 16 --max_ifuel 16 --initial_ifuel 16"
let lemma_ucp_of_cuv_is_injective #l
  : Lemma (is_injective (ucp_of_cuv #l))
  = ()

let lemma_ucp_of_cuv_of_ucp #l 
  : Lemma (forall x . ucp_of_cuv #l (cuv_of_ucp #l x) == x)
  = lemma_ucp_of_cuv_is_injective #l
#reset-options


let uncompressedPointRepresentation_parser (coordinate_length:coordinate_length_type)
  : LP.parser (uncompressedPointRepresentation_parser_kind coordinate_length) (uncompressedPointRepresentation coordinate_length) 
  = LP.parse_synth
      (LP.nondep_then (constantByte_parser 4uy) (lbytes_pair_parser coordinate_length))
      ucp_of_cuv

inline_for_extraction
let uncompressedPointRepresentation_parser32 (coordinate_length:coordinate_length_type)
  : LP.parser32 (uncompressedPointRepresentation_parser coordinate_length)
  = LP.parse32_synth
      (LP.nondep_then (constantByte_parser 4uy) (lbytes_pair_parser coordinate_length))
      ucp_of_cuv
      (fun x -> ucp_of_cuv x)
      (LP.parse32_nondep_then (constantByte_parser32 4uy) (lbytes_pair_parser32 coordinate_length))
      ()


(* Serializers *)

#reset-options "--using_facts_from '* -FStar.Reflection -FStar.Tactics' --max_fuel 16 --initial_fuel 16 --max_ifuel 16 --initial_ifuel 16 --z3rlimit 10"
private
let lbytes_pair_serializer (coordinate_length:coordinate_length_type)
  : LP.serializer (lbytes_pair_parser coordinate_length) 
  = let l = U32.v coordinate_length in
    let s = LP.serialize_flbytes l in
    LP.serialize_nondep_then s s

#reset-options "--using_facts_from '* -FStar.Reflection -FStar.Tactics' --max_fuel 16 --initial_fuel 16 --max_ifuel 16 --initial_ifuel 16 --z3rlimit 10"
private
inline_for_extraction
let lbytes_pair_serializer32 (coordinate_length:coordinate_length_type)
  : LP.serializer32 (lbytes_pair_serializer coordinate_length) 
  = [@inline_let]
    let l = U32.v coordinate_length in
<<<<<<< HEAD
    [@inline_let] let s32 = LP.serialize32_flbytes l in
    s32 `LP.serialize32_nondep_then` s32
=======
    LP.serialize32_nondep_then
      (LP.serialize32_flbytes l)
      (LP.serialize32_flbytes l)
>>>>>>> 25512ffd
#reset-options

#reset-options "--using_facts_from '* -FStar.Reflection -FStar.Tactics'"
let uncompressedPointRepresentation_serializer (coordinate_length:coordinate_length_type) 
  : LP.serializer (uncompressedPointRepresentation_parser coordinate_length)
  = let l = coordinate_length in
    lemma_ucp_of_cuv_is_injective #l;
    lemma_ucp_of_cuv_of_ucp #l;
    LP.serialize_synth
      (LP.nondep_then (constantByte_parser 4uy) (lbytes_pair_parser l))
      ucp_of_cuv
      (LP.serialize_nondep_then 
        (constantByte_serializer 4uy) 
        (lbytes_pair_serializer l))
      cuv_of_ucp
      ()

inline_for_extraction
let uncompressedPointRepresentation_serializer32 (coordinate_length:coordinate_length_type) 
  : LP.serializer32 (uncompressedPointRepresentation_serializer coordinate_length)
  = [@inline_let]
    let l = coordinate_length in
    lemma_ucp_of_cuv_is_injective #l;
    lemma_ucp_of_cuv_of_ucp #l;
    LP.serialize32_synth 
      (LP.nondep_then (constantByte_parser 4uy) (lbytes_pair_parser l))      
      ucp_of_cuv
      (LP.serialize_nondep_then (constantByte_serializer 4uy)
                                (lbytes_pair_serializer l))
      (LP.serialize32_nondep_then (constantByte_serializer32 4uy)
                                  (lbytes_pair_serializer32 l))
      cuv_of_ucp
      (fun x -> cuv_of_ucp x)
      ()
#reset-options<|MERGE_RESOLUTION|>--- conflicted
+++ resolved
@@ -132,14 +132,9 @@
   : LP.serializer32 (lbytes_pair_serializer coordinate_length) 
   = [@inline_let]
     let l = U32.v coordinate_length in
-<<<<<<< HEAD
-    [@inline_let] let s32 = LP.serialize32_flbytes l in
-    s32 `LP.serialize32_nondep_then` s32
-=======
     LP.serialize32_nondep_then
       (LP.serialize32_flbytes l)
       (LP.serialize32_flbytes l)
->>>>>>> 25512ffd
 #reset-options
 
 #reset-options "--using_facts_from '* -FStar.Reflection -FStar.Tactics'"
