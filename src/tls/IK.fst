--- conflicted
+++ resolved
@@ -264,17 +264,10 @@
 
 // use instances of the same package for both? 
 
-<<<<<<< HEAD
 let saltp1 (ip:ipkg) (u:usage info ip): pkg ip = Pkg 
   info 
   (salt ip u)
   secret_len
-=======
-/// MK: the following two functions are the same
-let saltp1 (expu:usage) (ip:ipkg): pkg ip = Pkg 
-  (salt expu ip)
-  (fun _ -> 16ul) 
->>>>>>> 0597fd0f
   create_salt 
   coerce_salt
 
@@ -334,36 +327,9 @@
 assume val extract2: 
   #u: usage info ii ->
   #i: id ->
-<<<<<<< HEAD
   #a: info ->
   s: salt ii u i a -> 
   secret ii u (Extract2 i) a
-=======
-  s: salt expu ii i -> 
-  secret expu ii (Extract2 i)
-
-
-/// module Raw
-/// a default functionality (no idealization);
-/// for modelling, we could also provide a "leak" function
-type raw  (#ip: ipkg) (i: Idx?.t ip) = list nat
-let create_raw (#ip: ipkg) (i: Idx?.t ip): raw  i  = [1;2;3] // should sample instead
-let coerce_raw (#ip: ipkg) (i: Idx?.t ip) _ : raw i  = [1;2;3] // should sample instead MK: should not sample
-let rp (ip:ipkg): pkg ip = Pkg raw (fun _ -> 16ul) create_raw coerce_raw
-
-
-/// module AEAD
-/// Some other sample functionality,
-/// with a different concrete key representation
-assume new type key (#ip: ipkg) (i: Idx?.t ip) // abstraction required for indexing
-assume val coerce_key: #ip: ipkg -> i: Idx?.t ip -> lbytes 20ul -> key i
-assume val dummy: lbytes 20ul
-let create_key (#ip: ipkg) (i: Idx?.t ip) : key i = coerce_key i dummy (* strange bug with coerce, MK: how does one trigger the bug?  *)
-let mp (ip:ipkg): pkg ip = Pkg key (fun _ -> 20ul) create_key coerce_key
-
-val encrypt: #ip:ipkg -> #i:Idx?.t ip -> k: key i -> nat -> nat 
-let encrypt #ip #i k v = v + 1
->>>>>>> 0597fd0f
 
 
 /// module KeySchedule
