﻿(* Copyright (C) 2012--2018 Microsoft Research and INRIA *)
module Cert

open FStar.Bytes

open TLS.Result
open TLSConstants
open Parse
 
<<<<<<< HEAD
(* The chain format changes between TLS 1.2 and TLS 1.3; we separate
then in messages, but at least for now, we merge the two in
Negotiation and in the main TLS API (with no extensions when using TLS
1.2 *)

include Parsers.Certificate13
include Parsers.CertificateEntry13
include Parsers.Certificate13_certificate_list

include Parsers.Certificate12
include Parsers.ASN1Cert

type cert = aSN1Cert
type certes = certificateEntry13

type chain = certificate12
type chain13 = certificate13_certificate_list

// we may use these types to keep track of un-extended chains,
// e.g. to prove that their formatting is injective
let is_classic_chain_aux (ces:certes) = List.Tot.isEmpty (ces.extensions)
let is_classic_chain (l:chain13): bool =
  List.Tot.for_all #certes is_classic_chain_aux l
type chain12 = l:chain13 {is_classic_chain l}

// 2018.03.10 SZ: The types in Extensions.fsti are too weak to prove the refinement in [certes]
#set-options "--admit_smt_queries true"
let chain_up_aux (c:cert) : certes = {cert_data = c; extensions=[]}
let chain_up (l:chain) : chain13 = List.Tot.map #cert #certes chain_up_aux l
let chain_down_aux (c:certes) : cert = c.cert_data
let chain_down (l:chain13): chain = List.Tot.map #certes #cert chain_down_aux l
#reset-options

(* ------------------------------------------------------------------------ *)

abstract val certificateListBytes: chain -> Tot bytes
let certificateListBytes c = certificate12_serializer32 c

abstract val certificateListBytes13: chain13 -> Tot bytes
let certificateListBytes13 c = certificate13_certificate_list_serializer32 c

val certificateListBytes_is_injective: c1:chain -> c2:chain ->
  Lemma (Bytes.equal (certificateListBytes c1) (certificateListBytes c2) ==> c1 == c2)

#set-options "--admit_smt_queries true"
let rec certificateListBytes_is_injective c1 c2 = admit() // LowParserWrappers
#reset-options

val certificateListBytes13_is_injective: c1:chain13 -> c2:chain13 ->
  Lemma (Bytes.equal (certificateListBytes13 c1) (certificateListBytes13 c2) ==> c1 == c2)
let rec certificateListBytes13_is_injective c1 c2 = admit()

abstract val parseCertificateList: b:bytes -> Tot (result chain) (decreases (length b))
let parseCertificateList b =
  [@inline_let] let _ = assume (FStar.Bytes.repr_bytes (FStar.Bytes.length b) <= 3) in
  let err = perror __SOURCE_FILE__ __LINE__ "bad certificate 1.2 chain" in
  LowParseWrappers.wrap_parser32 certificate12_parser32 err (vlbytes 3 b)

abstract val parseCertificateList13: b:bytes -> Tot (result chain13) (decreases (length b))
let parseCertificateList13 b =
  let err = perror __SOURCE_FILE__ __LINE__ "bad certificate 1.3 chain" in
  LowParseWrappers.wrap_parser32 certificate13_certificate_list_parser32 err b
  
val lemma_parseCertificateList_length: b:bytes ->
  Lemma (ensures (match parseCertificateList b with
      | Correct ces -> length (certificateListBytes ces) == length b
      | _ -> True))
  (decreases (length b))
let rec lemma_parseCertificateList_length b = admit()
=======
let rec certificateListBytes = function
  | [] -> empty_bytes
  | crt :: rest ->
    lemma_repr_bytes_values (length crt);
    // 2018.03.10 SZ: Can't prove this without refinining [chain]
    assume (UInt.size (3 + length crt + length (certificateListBytes rest)) UInt32.n);
    vlbytes 3 crt @| certificateListBytes rest

let rec certificateListBytes13 = function
  | [] -> empty_bytes
  | (crt, exts) :: rest ->
    lemma_repr_bytes_values (length crt);
    // 2018.03.10 SZ: Can't prove this without refinining [chain13]
    assume (UInt.size (3 + length crt + length (extensionsBytes exts) + length (certificateListBytes13 rest)) UInt32.n);
    vlbytes 3 crt @| extensionsBytes exts @| certificateListBytes13 rest

let rec parseCertificateList b =
  if length b = 0 then Correct [] else
  
  if length b < 3 then fatal Bad_certificate "not enough bytes (certificate length)" else
  match vlsplit 3 b with
  | Error _ -> fatal Bad_certificate "not enough bytes (certificate)"
  | Correct (x) -> (
    let c, r = x in
    match parseCertificateList r with
    | Error z -> Error z
    | Correct cs -> lemma_repr_bytes_values (length c); Correct (c::cs) )

#set-options "--z3rlimit 50" 
let rec parseCertificateList13 b =
  if length b = 0 then Correct [] else
  if length b < 3 then fatal Bad_certificate "not enough bytes (certificate length)" else
  match vlsplit 3 b with
  | Error _ -> fatal Bad_certificate "not enough bytes (certificate)"
  | Correct (x) -> (
    let c, r = x in 
    if length r < 2 then fatal Bad_certificate "not enough bytes (extension length" else
    match vlsplit 2 r with
    | Error _ -> fatal Bad_certificate "not enough bytes (extension list)"
    | Correct (x) -> (
      let e, r = x in
      match parseExtensions EM_Certificate (vlbytes 2 e) with
      | Error z -> Error z
      | Correct (exts,_) -> (
        match parseCertificateList13 r with
        | Error z -> Error z
        | Correct x ->
          if bindersLen exts = 0 then
          begin
            lemma_repr_bytes_values (length c);
            lemma_repr_bytes_values (length (extensionListBytes exts));
            Correct ((c,exts) :: x)
          end
          else fatal Bad_certificate "unexpected extension" )))

#set-options "--z3rlimit 100 --max_ifuel 4"

let rec lemma_parseCertificateList_length b =
  if length b < 3 then ()
  else
    match parseCertificateList b with
    | Correct (hd::tl) ->
      begin
      match vlsplit 3 b with
      | Correct (x) -> 
        let c, r = x in
        lemma_parseCertificateList_length r
      | _ -> ()
      end
    | _ -> ()
>>>>>>> 649d8b86
<|MERGE_RESOLUTION|>--- conflicted
+++ resolved
@@ -6,146 +6,22 @@
 open TLS.Result
 open TLSConstants
 open Parse
- 
-<<<<<<< HEAD
-(* The chain format changes between TLS 1.2 and TLS 1.3; we separate
-then in messages, but at least for now, we merge the two in
-Negotiation and in the main TLS API (with no extensions when using TLS
-1.2 *)
 
-include Parsers.Certificate13
-include Parsers.CertificateEntry13
-include Parsers.Certificate13_certificate_list
-
-include Parsers.Certificate12
-include Parsers.ASN1Cert
-
-type cert = aSN1Cert
-type certes = certificateEntry13
-
-type chain = certificate12
-type chain13 = certificate13_certificate_list
-
-// we may use these types to keep track of un-extended chains,
-// e.g. to prove that their formatting is injective
-let is_classic_chain_aux (ces:certes) = List.Tot.isEmpty (ces.extensions)
-let is_classic_chain (l:chain13): bool =
-  List.Tot.for_all #certes is_classic_chain_aux l
-type chain12 = l:chain13 {is_classic_chain l}
-
-// 2018.03.10 SZ: The types in Extensions.fsti are too weak to prove the refinement in [certes]
-#set-options "--admit_smt_queries true"
-let chain_up_aux (c:cert) : certes = {cert_data = c; extensions=[]}
-let chain_up (l:chain) : chain13 = List.Tot.map #cert #certes chain_up_aux l
-let chain_down_aux (c:certes) : cert = c.cert_data
-let chain_down (l:chain13): chain = List.Tot.map #certes #cert chain_down_aux l
-#reset-options
-
-(* ------------------------------------------------------------------------ *)
-
-abstract val certificateListBytes: chain -> Tot bytes
 let certificateListBytes c = certificate12_serializer32 c
 
-abstract val certificateListBytes13: chain13 -> Tot bytes
 let certificateListBytes13 c = certificate13_certificate_list_serializer32 c
 
-val certificateListBytes_is_injective: c1:chain -> c2:chain ->
-  Lemma (Bytes.equal (certificateListBytes c1) (certificateListBytes c2) ==> c1 == c2)
+let certificateListBytes_is_injective c1 c2 = admit() // LowParserWrappers
 
-#set-options "--admit_smt_queries true"
-let rec certificateListBytes_is_injective c1 c2 = admit() // LowParserWrappers
-#reset-options
+let certificateListBytes13_is_injective c1 c2 = admit()
 
-val certificateListBytes13_is_injective: c1:chain13 -> c2:chain13 ->
-  Lemma (Bytes.equal (certificateListBytes13 c1) (certificateListBytes13 c2) ==> c1 == c2)
-let rec certificateListBytes13_is_injective c1 c2 = admit()
-
-abstract val parseCertificateList: b:bytes -> Tot (result chain) (decreases (length b))
 let parseCertificateList b =
   [@inline_let] let _ = assume (FStar.Bytes.repr_bytes (FStar.Bytes.length b) <= 3) in
   let err = perror __SOURCE_FILE__ __LINE__ "bad certificate 1.2 chain" in
   LowParseWrappers.wrap_parser32 certificate12_parser32 err (vlbytes 3 b)
 
-abstract val parseCertificateList13: b:bytes -> Tot (result chain13) (decreases (length b))
 let parseCertificateList13 b =
   let err = perror __SOURCE_FILE__ __LINE__ "bad certificate 1.3 chain" in
   LowParseWrappers.wrap_parser32 certificate13_certificate_list_parser32 err b
   
-val lemma_parseCertificateList_length: b:bytes ->
-  Lemma (ensures (match parseCertificateList b with
-      | Correct ces -> length (certificateListBytes ces) == length b
-      | _ -> True))
-  (decreases (length b))
-let rec lemma_parseCertificateList_length b = admit()
-=======
-let rec certificateListBytes = function
-  | [] -> empty_bytes
-  | crt :: rest ->
-    lemma_repr_bytes_values (length crt);
-    // 2018.03.10 SZ: Can't prove this without refinining [chain]
-    assume (UInt.size (3 + length crt + length (certificateListBytes rest)) UInt32.n);
-    vlbytes 3 crt @| certificateListBytes rest
-
-let rec certificateListBytes13 = function
-  | [] -> empty_bytes
-  | (crt, exts) :: rest ->
-    lemma_repr_bytes_values (length crt);
-    // 2018.03.10 SZ: Can't prove this without refinining [chain13]
-    assume (UInt.size (3 + length crt + length (extensionsBytes exts) + length (certificateListBytes13 rest)) UInt32.n);
-    vlbytes 3 crt @| extensionsBytes exts @| certificateListBytes13 rest
-
-let rec parseCertificateList b =
-  if length b = 0 then Correct [] else
-  
-  if length b < 3 then fatal Bad_certificate "not enough bytes (certificate length)" else
-  match vlsplit 3 b with
-  | Error _ -> fatal Bad_certificate "not enough bytes (certificate)"
-  | Correct (x) -> (
-    let c, r = x in
-    match parseCertificateList r with
-    | Error z -> Error z
-    | Correct cs -> lemma_repr_bytes_values (length c); Correct (c::cs) )
-
-#set-options "--z3rlimit 50" 
-let rec parseCertificateList13 b =
-  if length b = 0 then Correct [] else
-  if length b < 3 then fatal Bad_certificate "not enough bytes (certificate length)" else
-  match vlsplit 3 b with
-  | Error _ -> fatal Bad_certificate "not enough bytes (certificate)"
-  | Correct (x) -> (
-    let c, r = x in 
-    if length r < 2 then fatal Bad_certificate "not enough bytes (extension length" else
-    match vlsplit 2 r with
-    | Error _ -> fatal Bad_certificate "not enough bytes (extension list)"
-    | Correct (x) -> (
-      let e, r = x in
-      match parseExtensions EM_Certificate (vlbytes 2 e) with
-      | Error z -> Error z
-      | Correct (exts,_) -> (
-        match parseCertificateList13 r with
-        | Error z -> Error z
-        | Correct x ->
-          if bindersLen exts = 0 then
-          begin
-            lemma_repr_bytes_values (length c);
-            lemma_repr_bytes_values (length (extensionListBytes exts));
-            Correct ((c,exts) :: x)
-          end
-          else fatal Bad_certificate "unexpected extension" )))
-
-#set-options "--z3rlimit 100 --max_ifuel 4"
-
-let rec lemma_parseCertificateList_length b =
-  if length b < 3 then ()
-  else
-    match parseCertificateList b with
-    | Correct (hd::tl) ->
-      begin
-      match vlsplit 3 b with
-      | Correct (x) -> 
-        let c, r = x in
-        lemma_parseCertificateList_length r
-      | _ -> ()
-      end
-    | _ -> ()
->>>>>>> 649d8b86
+let lemma_parseCertificateList_length b = admit()