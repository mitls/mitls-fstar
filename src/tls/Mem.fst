--- conflicted
+++ resolved
@@ -40,20 +40,15 @@
 
 #set-options "--z3rlimit 40 --max_fuel 0  --max_ifuel 0"
 
-inline_for_extraction
+inline_for_extraction noextract
 let model = Flags.model
 
 let fresh_loc (l:loc) (h0 h1:mem) = loc_not_in l h0 /\ loc_in l h1
 
-<<<<<<< HEAD
-inline_for_extraction noextract
-let model = Flags.model 
-=======
 val fresh_is_disjoint (old_loc:loc) (new_loc:loc) (h0 h1:mem) : Lemma
   (requires fresh_loc new_loc h0 h1 /\ old_loc `loc_in` h0)
   (ensures  loc_disjoint old_loc new_loc)
 let fresh_is_disjoint old_loc new_loc h0 h1 = ()
->>>>>>> 51d7ddec
 
 (** Used for defining one-shot PRFs and authenticators (could me moved to FStar.Preorder) *)
 val ssa: #a:Type0 -> Preorder.preorder (option a)
