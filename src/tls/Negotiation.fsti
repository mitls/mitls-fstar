--- conflicted
+++ resolved
@@ -23,12 +23,9 @@
 
 module HS = FStar.HyperStack
 module HST = FStar.HyperStack.ST
-<<<<<<< HEAD
 module HSM = HandshakeMessages
 module CH = Parsers.ClientHello
 module SH = Parsers.ServerHello
-=======
-
 module LP = LowParse.Low.Base
 module U32 = FStar.UInt32
 module HST = FStar.HyperStack.ST
@@ -41,8 +38,6 @@
 : HST.Stack unit
   (requires (fun h -> LP.valid Parsers.NamedGroupList.namedGroupList_parser h sl pos))
   (ensures (fun h _ h' -> B.modifies B.loc_none h h'))
-
->>>>>>> d427f5b4
 
 type pre_share = g:CommonDH.group & CommonDH.pre_share g
 type share = g:CommonDH.group & CommonDH.share g
