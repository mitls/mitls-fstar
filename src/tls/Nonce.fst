--- conflicted
+++ resolved
@@ -11,79 +11,7 @@
 module MDM = FStar.Monotonic.DependentMap
 module HST = FStar.HyperStack.ST
 
-<<<<<<< HEAD
-type random = lbytes 32
-
-inline_for_extraction noextract
-let ideal = Flags.ideal_Nonce // controls idealization of random sample: collision-avoidance.
-
-val timestamp: unit -> ST (lbytes 4)
-  (requires (fun h0 -> True))
-  (ensures (fun h0 _ h1 -> HS.modifies Set.empty h0 h1))
-let timestamp () =
-  let time = FStar.Date.secondsFromDawn () in
-  lemma_repr_bytes_values time;
-  //assume(Platform.Bytes.repr_bytes time = FStar.Bytes.repr_bytes time);// temporary
-  bytes_of_int 4 time
-
-// ex_rid: The type of a region id that is known
-//         to exist in the current heap and in every future one
-//2018.03.09 SZ: Excluded the case r = root
-type ex_rid = r:HST.ex_rid{r <> root}
-
-// MDM.map provide a dependent map type;
-// In this case, we don't need the dependencey
-// The n_rid type has a trivial depdendence on (n:random)
-let n_rid = fun (n:random) -> ex_rid
-
-// A partial map from nonces to rid is injective,
-// if it maps distinct nonces to distinct rids
-let injective (n:MDM.partial_dependent_map random n_rid) =
-  forall n1 n2. n1=!=n2 ==> (match DM.sel n n1, DM.sel n n2 with
-        | Some r1, Some r2 -> r1 <> r2
-        | _ -> True)
-
-//nonce_rid_table:
-//  A monotone, injective partial map in the tls_tables_region, from random to rid
-//  Essentially: m:(r:random  -> Tot (n_rid r)) {injective m}
-//  Equivalently m:(random  -> Tot rid) {injective m}
-//We could conditionally allocate this table based on the ideal flag
-//See the style, e.g., in StreamAE
-//However, in this case, we have just a single global table and the additional
-//allocation seems rather mild. Still, would be nice to do remove this allocation someday.
-let nonce_rid_table : MDM.t tls_tables_region random n_rid injective =
-  MDM.alloc ()
-
-//A nonce n is fresh in h if the nonce_rid_table doesn't contain it
-let fresh (n:random) (h:HS.mem) = MDM.sel (HS.sel h nonce_rid_table) n = None
-
-//A region is fresh if no nonce is associated with it
-let fresh_region (r:ex_rid) (h:HS.mem) =
-  forall n. Some r <> MDM.sel (HS.sel h nonce_rid_table) n
-
-//A nonce n is registered to region r, if the table contains n -> Some r;
-//This mapping is stable (that's what the HST.witnessed means)
-let registered (n:random) (r:ex_rid) =
-  HST.witnessed (HST.region_contains_pred r) /\
-  HST.witnessed (MDM.contains nonce_rid_table n r)
-
-let testify (n:random) (r:ex_rid)
-  : ST unit (requires (fun h -> registered n r))
-      (ensures (fun h0 _ h1 ->
-     h0==h1 /\
-           registered n r /\
-     MDM.contains nonce_rid_table n r h1))
-  = HST.testify (MDM.contains nonce_rid_table n r)
-
-//Although the table only maps nonces to rids, externally, we also
-//want to associate the nonce with a role. Within this module
-//what counts is the stable association of nonce to rid
-//So, we define role_nonce as an abstract predicate to capture the
-//"event" that mkHelloRandom was called for particular triple of values
-abstract let role_nonce (cs:role) (n:random) (r:ex_rid) = registered n r
-=======
 let role_nonce cs n r = registered n r
->>>>>>> 649d8b86
 
 #reset-options "--initial_fuel 1 --max_fuel 1 --initial_ifuel 1 --max_ifuel 1 --z3rlimit 10"
 
