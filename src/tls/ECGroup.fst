--- conflicted
+++ resolved
@@ -103,15 +103,10 @@
   let x = CoreCrypto.ec_point_serialize e in
   vlbytes 1 x
 *)
-<<<<<<< HEAD
 let op_Star = op_Multiply
 
-let parse_point (p:ec_params) (b:bytes) : option point  =
-=======
-
 val parse_point: ec_params -> bytes -> Tot (option point)
-let parse_point (p:ec_params) (b:bytes) =
->>>>>>> 214a82d5
+let parse_point p b =
     let clen = bytelen p in 
     if length b = 2*clen + 1 then
         let (et, r) = split b 1 in
