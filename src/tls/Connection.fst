--- conflicted
+++ resolved
@@ -40,13 +40,8 @@
 type connection = | C:
   #region: c_rgn ->
   hs:      hs {extends (HS.region hs) region /\ is_hs_rgn (HS.region hs)} (* providing role, config, and uid *) ->
-<<<<<<< HEAD
-  tcp:     networkStream ->
-  state:   rref region tlsState ->
-=======
   tcp:     Transport.t ->
   state:   rref region tlsState -> 
->>>>>>> b09f3348
   connection
 
 let c_role c   = c.hs.r
