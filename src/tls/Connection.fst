module Connection

// Connections are top-level instances of TLS clients and servers

open FStar.Heap
open FStar.HyperStack
// JP: please stop using opening so much stuff in scope srsly
open FStar.Seq
<<<<<<< HEAD
=======
 // for e.g. found
//open FStar.Set

>>>>>>> 1127efc0
open FStar.Bytes
open FStar.Error

open Mem
open TLSError
open TLSConstants
open TLSInfo

<<<<<<< HEAD
module Range = Range
=======
>>>>>>> 1127efc0
open Range

module HS = FStar.HyperStack

module Epochs = Old.Epochs
module Handshake = Old.Handshake

#set-options "--admit_smt_queries true"

// using also Range, DataStream, TLSFragment, Record

(*
type tlsState =
//| Early       // TLS 1.3 0RTT in
//| KeyUpdate   // TLS 1.3 after sending first KeyUpdate
//| Regeno      // TLS old after sending CCS
//| FalseStart  // TLS old client, between finished.
  | BC          // Before Completion of handshake
  | AD          // Application Data (duplex), once the connection is established
  | Half of rw  // the other direction is closed (reachable from BC?)
  | Close
// translation:
// BC ~ Ctrl Ctrl
// AD ~ Open Open
// Half Read ~ Open Closed
// Close ~ Closed Closed
*)

type halfState =
  | Ctrl
  | Open
  | Closed
type tlsState = halfState * halfState // reader/writer

let string_of_halfState = function
  | Ctrl -> "Ctrl"
  | Open -> "Open"
  | Closed -> "Closed"
let string_of_state (r,w) =
  string_of_halfState r^"/"^string_of_halfState w

<<<<<<< HEAD
type c_rgn = r:rgn { HS.disjoint r tls_region }
=======
type c_rgn = r:TLSConstants.rgn { HS.disjoint r TLSConstants.tls_region }
>>>>>>> 1127efc0

(*
 * AR: changing the type of state from rref to ref, with region captured in the refinement.
 *)
noeq type connection = | C:
  #region: c_rgn ->
<<<<<<< HEAD
  hs     : Handshake.hs {extends (Handshake.region_of hs) region /\ is_hs_rgn (Handshake.region_of hs)} (* providing role, config, and uid *) ->
  tcp    : Transport.t ->
  recv   : Record.input_state -> //TODO {HS.frameOf recv = region} -> // added for buffering non-blocking reads
  state  : ref tlsState {HS.frameOf state = region} -> connection
=======
  hs:      hs {extends (region_of hs) region /\ is_hs_rgn (region_of hs)} (* providing role, config, and uid *) ->
  tcp:     Transport.t ->
  recv: Record.input_state -> //TODO {HS.frameOf recv = region} -> // added for buffering non-blocking reads
  state:   ref tlsState {HS.frameOf state = region} ->
  connection
>>>>>>> 1127efc0

// 17-04-08 helpful or not?
let c_role c = Handshake.role_of c.hs
let c_nonce c = Handshake.random_of c.hs
let c_cfg c = Handshake.config_of c.hs
let c_log c = Handshake.epochs_of c.hs

(* val reader_epoch: #region:rgn -> #nonce:_ -> e:epoch region nonce -> Tot (StAE.reader (peerId(hsId e.h))) *)
(* let reader_epoch #region #peer e = Epoch?.r e *)

(* val writer_epoch: #region:rgn -> #nonce:_ -> e:epoch region nonce -> Tot (StAE.writer (hsId e.h)) *)
(* let writer_epoch #region #peer e = Handshake.writer_epoch e *)

#set-options "--initial_fuel 0 --initial_ifuel 0 --max_fuel 0 --max_ifuel 0"
type st_inv c h = Handshake.hs_inv (C?.hs c) h

//TODO: we will get the property that at most the current epochs' logs are extended, by making them monotonic in HS
val epochs : c:connection -> h:HS.mem -> GTot (es:seq (Epochs.epoch (Handshake.region_of c.hs) (Handshake.random_of c.hs)){
  Epochs.epochs_inv es /\ es == Handshake.logT c.hs h
})
let epochs c h = Handshake.logT c.hs h


// //16-05-30 unused?
// //NS: 18-01-30: commenting out
// val frame_epochs: c:connection -> h0:HS.mem -> h1:HS.mem -> Lemma
//   (requires (
//     HS.live_region h0 (region_of c.hs) /\
//     equal_on (Set.singleton (region_of c.hs)) ( h0) ( h1)))
//   (ensures (epochs c h0 == epochs c h1))
// let frame_epochs c h0 h1 = ()

let epoch_i c h i = Seq.index (epochs c h) i

(** should go to Handshake *)

(*
   Aiming to prove that sending a message preserves the
   invariant for all the epochs in a connection.

   A connection c encapsulates the state machine of a connection.
   It contains within an hs, the handshake state machine.

   The hs.log field is a ref to a seq of epochs all residing in
   regions with the same parent region.

   Each epoch is an (h, r, w) triple,
     where the r:StatefulLHAE.reader
               w:StatefulLHAE.writer
     are each one end of a key pair (their peers are in a some other connection).

     The h field is the state of the handshake state machine and is
     irrelevant for this framing lemma.

   In the lemma below, we modify the writer of epoch j
   and aim to show that the invariant of some arbitrary k is preserved.

   Later, we generalize over k, using the ghost_lemma combinator to introduce the quantifier.
*)

val equal_on_disjoint:
  s1:Set.set rid ->
  s2:Set.set rid{disjoint_regions s1 s2} ->
  r:rid{Set.mem r s1} ->
  h0:HS.mem -> h1:HS.mem{modifies (Set.singleton r) h0 h1} -> Lemma (HS.(equal_on s2 h0.h h1.h))
let equal_on_disjoint s1 s2 r h0 h1 = ()<|MERGE_RESOLUTION|>--- conflicted
+++ resolved
@@ -6,12 +6,6 @@
 open FStar.HyperStack
 // JP: please stop using opening so much stuff in scope srsly
 open FStar.Seq
-<<<<<<< HEAD
-=======
- // for e.g. found
-//open FStar.Set
-
->>>>>>> 1127efc0
 open FStar.Bytes
 open FStar.Error
 
@@ -20,10 +14,7 @@
 open TLSConstants
 open TLSInfo
 
-<<<<<<< HEAD
 module Range = Range
-=======
->>>>>>> 1127efc0
 open Range
 
 module HS = FStar.HyperStack
@@ -65,29 +56,18 @@
 let string_of_state (r,w) =
   string_of_halfState r^"/"^string_of_halfState w
 
-<<<<<<< HEAD
 type c_rgn = r:rgn { HS.disjoint r tls_region }
-=======
-type c_rgn = r:TLSConstants.rgn { HS.disjoint r TLSConstants.tls_region }
->>>>>>> 1127efc0
 
 (*
  * AR: changing the type of state from rref to ref, with region captured in the refinement.
  *)
 noeq type connection = | C:
   #region: c_rgn ->
-<<<<<<< HEAD
   hs     : Handshake.hs {extends (Handshake.region_of hs) region /\ is_hs_rgn (Handshake.region_of hs)} (* providing role, config, and uid *) ->
   tcp    : Transport.t ->
   recv   : Record.input_state -> //TODO {HS.frameOf recv = region} -> // added for buffering non-blocking reads
-  state  : ref tlsState {HS.frameOf state = region} -> connection
-=======
-  hs:      hs {extends (region_of hs) region /\ is_hs_rgn (region_of hs)} (* providing role, config, and uid *) ->
-  tcp:     Transport.t ->
-  recv: Record.input_state -> //TODO {HS.frameOf recv = region} -> // added for buffering non-blocking reads
-  state:   ref tlsState {HS.frameOf state = region} ->
+  state  : ref tlsState {HS.frameOf state = region} -> 
   connection
->>>>>>> 1127efc0
 
 // 17-04-08 helpful or not?
 let c_role c = Handshake.role_of c.hs
