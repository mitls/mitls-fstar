--- conflicted
+++ resolved
@@ -4,9 +4,6 @@
 KREMLIN_HOME    ?= ../../../kremlin
 MLCRYPTO_HOME   ?= ../../../MLCrypto
 EVERCRYPT_HOME	?= $(HACL_HOME)/providers
-<<<<<<< HEAD
-FLAVOR          ?= Kremlin
-=======
 ifndef LOWPARSE_HOME
   ifdef QD_HOME
     LOWPARSE_HOME=$(QD_HOME)/src/lowparse
@@ -14,8 +11,7 @@
     LOWPARSE_HOME=../../../quackyducky/src/lowparse
   endif
 endif
-FLAVOR          ?= Model
->>>>>>> 2163ad88
+FLAVOR          ?= Kremlin
 
 SHELL=/bin/bash
 
