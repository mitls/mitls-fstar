module AEAD_GCM

// AEAD-GCM mode for the TLS record layer, as specified in RFC 5288.
// We support both AES_128_GCM and AES_256_GCM, differing only in their key sizes

open FStar.Heap
open FStar.HyperHeap
open FStar.HyperStack
open FStar.Seq
open FStar.SeqProperties
open Platform.Bytes
open CoreCrypto

open TLSConstants
open TLSInfo
open LHAEPlain

open Range
open FStar.Monotonic.Seq
open FStar.Monotonic.RRef

module AEAD = AEADProvider

<<<<<<< HEAD
type id = i:id{ is_ID12 i /\ is_AEAD (aeAlg_of_id i) }
=======
type id = i:id{ ID12? i /\ AEAD? (aeAlg_of_id i) }
>>>>>>> 3f9d4e5d
let alg (i:id) = let AEAD ae _ = aeAlg_of_id i in ae

type cipher (i:id) = c:bytes{ valid_clen i (length c) }

type key (i:id) = AEAD.key i
type iv  (i:id) = AEAD.salt i

irreducible let max_ctr (a:aeadAlg) : Tot (n:nat{n = 18446744073709551615}) = 
  assert_norm (pow2 64 - 1 = 18446744073709551615);
  pow2 64 - 1
  
// this is the same as a sequence number and in bytes, GCMNonce.nonce_explicit[8]
type counter a = c:nat{c <= max_ctr a} 

type dplain (i:id) (ad:adata i) (c:cipher i) =
  plain i ad (cipherRangeClass i (length c))
 
type entry (i:id) = // records that c is an encryption of p with ad
  | Entry: c:cipher i -> ad:adata i -> p:dplain i ad c -> entry i

let ideal_log (r:rid) (i:id) = log_t r (entry i)

let log_ref (r:rid) (i:id) : Tot Type0 =
  if authId i then ideal_log r i else unit

let ilog (#r:rid) (#i:id) (l:log_ref r i{authId i}) : Tot (ideal_log r i) =
  l

(** we have a counter, that's increasing, at most to the min(length log, 2^64-1) *)
let ideal_ctr (#l:rid) (r:rid) (i:id) (log:ideal_log l i) : Tot Type0 =
  FStar.Monotonic.Seq.seqn r log (max_ctr (alg i))

let concrete_ctr (r:rid) (i:id) : Tot Type0 =
  m_rref r (counter (alg i)) increases

let ctr_ref (#l:rid) (r:rid) (i:id) (log:log_ref l i) : Tot Type0 =
  if authId i
  then ideal_ctr r i (ilog log)
  else m_rref r (counter (alg i)) increases

let ctr (#l:rid) (#r:rid) (#i:id) (#log:log_ref l i) (c:ctr_ref r i log)
  : Tot (m_rref r (if authId i
		   then seqn_val #l #(entry i) r log (max_ctr (alg i))
		   else counter (alg i))
		increases) =
  c

// kept concrete for log and counter, but the key and iv should be private.
noeq type state (i:id) (rw:rw) =
  | State: #region: rgn
         -> #log_region: rgn{if rw = Writer then region = log_region else HyperHeap.disjoint region log_region}
         -> aead: AEAD.state i rw
         -> log: log_ref log_region i // ghost subject to cryptographic assumption
         -> counter: ctr_ref region i log // types are sufficient to anti-alias log and counter
         -> state i rw
	 // Some invariants:
// - the writer counter is the length of the log; the reader counter is lower or equal
// - gen is called at most once for each (i:id), generating distinct refs for each (i:id)
// - the log is monotonic

type writer i = s:state i Writer
type reader i = s:state i Reader

(*
type matching (#i:id) (r:reader i) (w:writer i) =
  r.region = w.peer_region
  /\ w.region = r.peer_region
  /\ r.log == w.log
  /\ disjoint (parent r.region) (parent w.region)
*)

let genPost (#i:id) parent h0 (w:writer i) h1 =
  modifies Set.empty h0 h1 /\
  extends w.region parent /\
  stronger_fresh_region w.region h0 h1 /\
  color w.region = color parent /\
  (authId i ==> (m_contains (ilog w.log) h1 /\ m_sel h1 (ilog w.log) == createEmpty)) /\
  m_contains (ctr w.counter) h1 /\
  m_sel h1 (ctr w.counter) === 0

// Generate a fresh instance with index i in a fresh sub-region of r0
// (we can drop this spec, since F* will infer something at least as precise,
// but we keep it for documentation)
val gen: parent:rid -> i:id -> ST (writer i)
  (requires (fun h0 -> True))
  (ensures  (genPost parent))

(*
 * AR: had to add implicits for etcr.
 *)
let gen parent i =
  let writer_r = new_region parent in
  let aead = AEAD.gen i writer_r in
  if authId i then
    let log : ideal_log writer_r i = alloc_mref_seq writer_r Seq.createEmpty in
    let ectr: ideal_ctr #writer_r writer_r i log = new_seqn #writer_r #(entry i) #(max_ctr (alg i)) writer_r 0 log in
    State #i #Writer #writer_r #writer_r aead log ectr
  else
    let ectr: concrete_ctr writer_r i = m_alloc writer_r 0 in
    State #i #Writer #writer_r #writer_r aead () ectr

val genReader: parent:rid -> #i:id -> w:writer i -> ST (reader i)
  (requires (fun h0 -> HyperHeap.disjoint parent w.region)) //16-04-25  we may need w.region's parent instead
  (ensures  (fun h0 (r:reader i) h1 ->
               modifies Set.empty h0 h1 /\
               r.log_region = w.region /\
               extends r.region parent /\
	       color r.region = color parent /\
               stronger_fresh_region r.region h0 h1 /\
               eq2 #(log_ref w.region i) w.log r.log /\
	       m_contains (ctr r.counter) h1 /\
	       m_sel h1 (ctr r.counter) === 0))
let genReader parent #i w =
  let reader_r = new_region parent in
<<<<<<< HEAD
  let raead = AEAD.genReader w.aead in
=======
  let raead = AEAD.genReader parent w.aead in
>>>>>>> 3f9d4e5d
  if authId i then
    let log : ideal_log w.region i = w.log in
    let dctr: ideal_ctr reader_r i log = new_seqn reader_r 0 log in
    State #i #Reader #reader_r #w.region raead w.log dctr
  else
    let dctr: concrete_ctr reader_r i = m_alloc reader_r 0 in
    State #i #Reader #reader_r #w.region raead () dctr


// Coerce an instance with index i in a fresh sub-region of parent
// (coerced readers can then be obtained by calling genReader)
val coerce: parent:rid -> i:id{~(authId i)} -> kv:key i -> iv:iv i -> ST (writer i)
  (requires (fun h0 -> True))
  (ensures  (genPost parent))
let coerce parent i kv iv =
  let writer_r = new_region parent in
  let ectr: concrete_ctr writer_r i = m_alloc writer_r 0 in
  let aead = AEAD.coerce i writer_r kv iv in
  State #i #Writer #writer_r #writer_r aead () ectr


val leak: #i:id{~(authId i)} -> #role:rw -> state i role -> ST (key i * iv i)
  (requires (fun h0 -> True))
  (ensures  (fun h0 r h1 -> modifies Set.empty h0 h1))
let leak #i #role s =
<<<<<<< HEAD
  AEAD.leak (State.aead s)
=======
  AEAD.leak (State?.aead s)
>>>>>>> 3f9d4e5d


// Encryption of plaintexts; safe instances are idealized
// Returns (nonce_explicit @| cipher @| tag)
// Note that result doesn't include the implicit IV (salt)
// We primarily model the ideal functionality, the concrete code that actually
// runs on the network is what remains after dead code elimination when
// safeId i is fixed to false and after removal of the cryptographic ghost log,
// i.e. all idealization is turned off
val encrypt: #i:id -> e:writer i -> ad:adata i
  -> r:range{fst r = snd r /\ snd r <= max_TLSPlaintext_fragment_length} 
  -> p:plain i ad r 
  -> ST (cipher i)
       (requires (fun h0 -> m_sel h0 (ctr e.counter) < max_ctr (alg i)))
       (ensures  (fun h0 c h1 ->
           modifies_one e.region h0 h1
  	 /\ m_contains (ctr e.counter) h1
  	 /\ m_sel h1 (ctr e.counter) === m_sel h0 (ctr e.counter) + 1
  	 /\ length c = Range.targetLength i r
      	 /\ (authId i ==>
  	     (let log = ilog e.log in
  	      let ent = Entry c ad p in
  	      let n   = Seq.length (m_sel h0 log) in
  	      m_contains log h1 /\
              witnessed (at_least n ent log) /\
  	      m_sel h1 log == snoc (m_sel h0 log) ent)
  	   )
  ))

#set-options "--z3rlimit 100 --max_ifuel 0 --initial_ifuel 0 --max_fuel 0 --initial_fuel 0"

let encrypt #i e ad rg p =
  let ctr = ctr e.counter in
  m_recall ctr;
<<<<<<< HEAD
  let text = if safeId i then createBytes (fst rg) 0z else repr i ad rg p in  
=======
  let l = fst rg in
  let text = if safeId i then createBytes l 0z else repr i ad rg p in  
>>>>>>> 3f9d4e5d
  let n = m_read ctr in
  lemma_repr_bytes_values n;
  let nb = bytes_of_int (AEAD.noncelen i) n in
  let nonce_explicit, _ = split nb (AEAD.explicit_iv_length i) in
  let iv = AEAD.create_nonce e.aead nb in
  lemma_repr_bytes_values (length text);
  let ad' = ad @| bytes_of_int 2 (length text) in
  let tlen = targetLength i rg in   
  targetLength_converges i rg;
  cut (within (length text) (cipherRangeClass i tlen));
  targetLength_at_most_max_TLSCiphertext_fragment_length i (cipherRangeClass i tlen);
<<<<<<< HEAD
  let c = nonce_explicit @| AEAD.encrypt i e.aead iv ad' text in  
=======
  let c = nonce_explicit @| AEAD.encrypt #i #l e.aead iv ad' text in  
>>>>>>> 3f9d4e5d
  cut (length c == targetLength i rg); 
  if authId i then
    begin
    let log = ilog e.log in
    m_recall log;
    let ictr: ideal_ctr e.region i log = e.counter in
    testify_seqn ictr;
    write_at_end log (Entry c ad p);
    m_recall ictr;
    increment_seqn ictr;
    m_recall ictr
    end
  else
    m_write ctr (n + 1);
  c

val matches: #i:id -> c:cipher i -> adata i -> entry i -> Tot bool
let matches #i c ad (Entry c' ad' _) = c = c' && ad = ad'

// decryption, idealized as a lookup of (c,ad) in the log for safe instances
val decrypt: #i:id -> d:reader i -> ad:adata i -> c:cipher i
  -> ST (option (dplain i ad c))
  (requires (fun h0 -> m_sel h0 (ctr d.counter) + 1 <= max_ctr (alg i)))
  (ensures  (fun h0 res h1 ->
     let ctr_counter_as_hsref = as_hsref (ctr d.counter) in
     let j = m_sel h0 (ctr d.counter) in
     (authId i ==>
       (let log = m_sel h0 (ilog d.log) in
       if j < Seq.length log && matches c ad (Seq.index log j)
       then res = Some (Entry?.p (Seq.index log j))
       else res = None))
    /\ (match res with
       | None -> modifies Set.empty h0 h1
       | _    -> modifies_one d.region h0 h1
                /\ modifies_rref d.region !{as_ref ctr_counter_as_hsref} h0.h h1.h
	        /\ m_sel h1 (ctr d.counter) === j + 1)))

#set-options "--z3rlimit 100 --max_fuel 0 --initial_fuel 0 --initial_ifuel 0 --max_ifuel 0"

let decrypt #i d ad c =
  let ctr = ctr d.counter in
  m_recall ctr;
  if authId i then
    let j = m_read ctr in
    let ilog = ilog d.log in
    let log = m_read ilog in
    let ictr: ideal_ctr d.region i ilog = d.counter in
    let _ = testify_seqn ictr in // now we know j <= Seq.length log
    if j < Seq.length log && matches c ad (Seq.index log j) then
      begin
      increment_seqn ictr;
      m_recall ctr;
      Some (Entry?.p (Seq.index log j))
      end
    else None
  else // Concrete
    // We discard the explicit nonce and use the internal sequence number
    // (ChaCha20 doesn't use the explicit nonce)
    let nb, c' = split c (AEAD.explicit_iv_length i) in
    let j : counter (alg i) = m_read ctr in
    lemma_repr_bytes_values j;
    let nonce =
      match AEAD.alg i with
      | CHACHA20_POLY1305 -> bytes_of_int (AEAD.noncelen i) j
      | _ -> nb in
    let iv = AEAD.create_nonce d.aead nonce in
    let len = length c' - aeadTagSize (alg i) in
    lemma_repr_bytes_values len;
    let ad' = ad @| bytes_of_int 2 len in
<<<<<<< HEAD
    let p = AEAD.decrypt i d.aead iv ad' c' in
=======
    let p = AEAD.decrypt #i #len d.aead iv ad' c' in
>>>>>>> 3f9d4e5d
    match p with
    | None -> None
    | Some text -> 
      let clen = length c in
      let r = cipherRangeClass i clen in
      cipherRangeClass_width i clen;
      // Decryption is probably doing more than it should in checking the content of
      // CCS and Alert fragments
      // TODO: This should be done by StatefulPlain.mk_plain
      if StatefulPlain.parseAD i (LHAEPlain.parseAD ad) = Content.Change_cipher_spec && text <> Content.ccsBytes then
        None
      else if StatefulPlain.parseAD i (LHAEPlain.parseAD ad) = Content.Alert && (length text <> 2 || Platform.Error.Error? (Alert.parse text)) then
        None
      else
	begin
	m_write ctr (j + 1);
	assert (Range.within (Platform.Bytes.length text) r);
	let plain = mk_plain i ad r text in
        Some plain
	end

(* TODO
- Check that decrypt indeed must use authId and not safeId (like in the F7 code)
*)<|MERGE_RESOLUTION|>--- conflicted
+++ resolved
@@ -21,11 +21,7 @@
 
 module AEAD = AEADProvider
 
-<<<<<<< HEAD
-type id = i:id{ is_ID12 i /\ is_AEAD (aeAlg_of_id i) }
-=======
 type id = i:id{ ID12? i /\ AEAD? (aeAlg_of_id i) }
->>>>>>> 3f9d4e5d
 let alg (i:id) = let AEAD ae _ = aeAlg_of_id i in ae
 
 type cipher (i:id) = c:bytes{ valid_clen i (length c) }
@@ -140,11 +136,7 @@
 	       m_sel h1 (ctr r.counter) === 0))
 let genReader parent #i w =
   let reader_r = new_region parent in
-<<<<<<< HEAD
-  let raead = AEAD.genReader w.aead in
-=======
   let raead = AEAD.genReader parent w.aead in
->>>>>>> 3f9d4e5d
   if authId i then
     let log : ideal_log w.region i = w.log in
     let dctr: ideal_ctr reader_r i log = new_seqn reader_r 0 log in
@@ -170,11 +162,7 @@
   (requires (fun h0 -> True))
   (ensures  (fun h0 r h1 -> modifies Set.empty h0 h1))
 let leak #i #role s =
-<<<<<<< HEAD
-  AEAD.leak (State.aead s)
-=======
   AEAD.leak (State?.aead s)
->>>>>>> 3f9d4e5d
 
 
 // Encryption of plaintexts; safe instances are idealized
@@ -209,12 +197,8 @@
 let encrypt #i e ad rg p =
   let ctr = ctr e.counter in
   m_recall ctr;
-<<<<<<< HEAD
-  let text = if safeId i then createBytes (fst rg) 0z else repr i ad rg p in  
-=======
   let l = fst rg in
   let text = if safeId i then createBytes l 0z else repr i ad rg p in  
->>>>>>> 3f9d4e5d
   let n = m_read ctr in
   lemma_repr_bytes_values n;
   let nb = bytes_of_int (AEAD.noncelen i) n in
@@ -226,11 +210,7 @@
   targetLength_converges i rg;
   cut (within (length text) (cipherRangeClass i tlen));
   targetLength_at_most_max_TLSCiphertext_fragment_length i (cipherRangeClass i tlen);
-<<<<<<< HEAD
-  let c = nonce_explicit @| AEAD.encrypt i e.aead iv ad' text in  
-=======
   let c = nonce_explicit @| AEAD.encrypt #i #l e.aead iv ad' text in  
->>>>>>> 3f9d4e5d
   cut (length c == targetLength i rg); 
   if authId i then
     begin
@@ -300,11 +280,7 @@
     let len = length c' - aeadTagSize (alg i) in
     lemma_repr_bytes_values len;
     let ad' = ad @| bytes_of_int 2 len in
-<<<<<<< HEAD
-    let p = AEAD.decrypt i d.aead iv ad' c' in
-=======
     let p = AEAD.decrypt #i #len d.aead iv ad' c' in
->>>>>>> 3f9d4e5d
     match p with
     | None -> None
     | Some text -> 
