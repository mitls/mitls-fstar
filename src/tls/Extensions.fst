--- conflicted
+++ resolved
@@ -13,14 +13,9 @@
 
 module TI = TLSInfo
 
-<<<<<<< HEAD
-
-(** RFC 4.2 'Extension' Table *)
-=======
 (*************************************************
  Define extension. 
  *************************************************)
->>>>>>> 5b6a0d32
 
 (** RFC 4.2 'Extension' Table's type definition. *)
 noeq type preEarlyDataIndication : Type0 =
@@ -291,31 +286,11 @@
 	  (match parseserverName role data with
 	  | Correct(snis) -> Correct (E_server_name snis)
 	  | Error(z) -> Error(z))	
-<<<<<<< HEAD
-	| (0x00z, 0x0Az) -> // supported_groups
-=======
 	| (0x00z, 0x0Az) -> // supported groups
->>>>>>> 5b6a0d32
 	  if length data >= 2 && length data < 65538 then
 	  (match Format.parseNamedGroups (data) with
 	  | Correct(groups) -> Correct (E_supported_groups(groups))
 	  | Error(z) -> Error(z))
-<<<<<<< HEAD
-	  else Error (AD_decode_error, perror __SOURCE_FILE__ __LINE__ "Got inappropriate bytes named groups")
-	| (0x00z, 0x0Dz) -> // signature_algorithms
-	  if length data >= 2 && length data < 65538 then (
-	  (match TLSConstants.parseSigHashAlgs (data) with
-	  | Correct(algs) -> Correct (E_signature_algorithms algs)
-	  | Error(z) -> Error(z))
-	  ) else Error (AD_decode_error, perror __SOURCE_FILE__ __LINE__ "Got inappropriate bytes for signature & hash algorithms")
-(* CommonDH.parseKeyShare commented-out right now	  
-	| (0x00z, 0x28z) -> // head TBD, key share
-	  (let is_client = (match role with | Client -> true | Server -> false) in
-	  match CommonDH.parseKeyShare is_client data with
-	  | Correct (ks) -> Correct (E_key_share ks)
-	  | Error(z) -> Error(z))
-*)	  
-=======
 	  else Error (AD_decode_error, perror __SOURCE_FILE__ __LINE__ (err_msg "named groups"))
 
 	| (0x00z, 0x0Dz) -> // sighashalgs
@@ -328,7 +303,7 @@
 	| (0x00z, 0x28z) -> // head TBD, key share
 (* SI: commented-out in CommonDH right now? 	
 	  (let is_client = (match role with | Client -> true | Server -> false) in
-	  match parseKeyShare is_client data with
+	  match CommonDH.parseKeyShare is_client data with
 	  | Correct (ks) -> Correct (E_key_share(ks))
 	  | Error(z) -> Error(z))
 *)
@@ -352,7 +327,6 @@
 	  
         | (0xffz, 0x2bz) -> // supported_versions
           Error (AD_decode_error, perror __SOURCE_FILE__ __LINE__ "supported_verions unimplemented")
->>>>>>> 5b6a0d32
 
 (*
         | (0xffz, 0x02z) -> // TLS 1.3 draft version
@@ -362,10 +336,7 @@
 	  (match parseRenegotiationInfo data with
 	  | Correct(ri) -> Correct (E_renegotiation_info(ri))
 	  | Error(z) -> Error(z)
-<<<<<<< HEAD
-=======
 	 
->>>>>>> 5b6a0d32
 	| (0x00z, 0x0Bz) -> // ec point format
 	  if length data < 256 && length data >= 1 then
 	  (lemma_repr_bytes_values (length data);
@@ -382,22 +353,7 @@
 	| (0xBBz, 0x8Fz) -> // extended padding
 	  if length data = 0 then Correct (E_extended_padding)
 	  else Error (AD_decode_error, perror __SOURCE_FILE__ __LINE__ "Got inappropriate bytes for extended padding extension")
-<<<<<<< HEAD
-	| (0x00z, 0x2az) -> // head TBD, early data
-	  (match parseEarlyDataIndication role data with
-	  | Correct (edi) -> Correct (E_earlyData(edi))
-	  | Error(z) -> Error(z))
-	| (0x00z, 0x29z) -> // head TBD, pre shared key
-	  if length data >= 2 then
-	  (match parsePreSharedKey data with
-	  | Correct(psk) -> Correct (E_preSharedKey(psk))
-	  | Error(z) -> Error(z))
-	  else Error (AD_decode_error, perror __SOURCE_FILE__ __LINE__ "Got inappropriate bytes for pre shared key")
-	  *)
-=======
-
  *)
->>>>>>> 5b6a0d32
 	| _ -> // Unknown extension
 	  Correct(E_unknown_extension(head,data)))
     | Error(z) -> Error(AD_decode_error, perror __SOURCE_FILE__ __LINE__ "Failed to parse extension length 1")
