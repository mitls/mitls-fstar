(* Copyright (C) 2012--2017 Microsoft Research and INRIA *)
(**
This modules defines TLS 1.3 Extensions.

- An AST, and it's associated parsing and formatting functions.
- Nego calls prepareExtensions : config -> list extensions.

@summary: TLS 1.3 Extensions.
*)
module Extensions

open FStar.Bytes
open FStar.Error
open TLSError
open TLSConstants

//NS: hoisting a convenient function to avoid a closure conversion
let rec existsb2 (f: 'a -> 'b -> bool) (x:'a) (y:list 'b) : bool =
  match y with
  | [] -> false
  | hd::tl -> f x hd || existsb2 f x tl

(*************************************************
 Define extension.
 *************************************************)

let error s = Error (AD_decode_error, ("Extensions parsing: "^s))

//17-05-01 deprecated---use TLSError.result instead?
// SI: seems to be only used internally by parseServerName. Remove.
(** local, failed-to-parse exc. *)
private type canFail (a:Type) =
| ExFail of alertDescription * string
| ExOK of list a

(* PRE-SHARED KEYS AND KEY EXCHANGES *)

val pskiBytes: PSK.psk_identifier * PSK.obfuscated_ticket_age -> bytes

let pskiBytes (i,ot) =
  lemma_repr_bytes_values (UInt32.v ot);
  (vlbytes2 i @| bytes_of_int32 ot)

private
let pskiListBytes_aux acc pski = acc @| pskiBytes pski
let pskiListBytes ids =
  List.Tot.fold_left pskiListBytes_aux empty_bytes ids

let rec binderListBytes_aux (bl:list binder)
    : Tot (b:bytes{length b <= op_Multiply (List.Tot.length bl) 256}) =
    match bl with
    | [] -> empty_bytes
    | b::t ->
      let bt = binderListBytes_aux t in
      assert(length bt <= op_Multiply (List.Tot.length bl - 1) 256);
      let b0 = Parse.vlbytes1 b in
      assert(length b0 <= 256);
      b0 @| binderListBytes_aux t

val binderListBytes: binders -> Pure (b:bytes)
  (requires True)
  (ensures fun b -> length b >= 33 /\ length b <= 65535)
let binderListBytes bs =
  match bs with
  | h::t ->
    let b = binderListBytes_aux t in
    let b0 = Parse.vlbytes1 h in
    assert(length b0 >= 33);
    b0 @| b

let bindersBytes bs =
  let b = binderListBytes bs in
  Parse.vlbytes2 b

let rec parseBinderList_aux (b:bytes) (binders:list binder)
  : Tot (result (list binder)) (decreases (length b)) =
    if length b > 0 then
      if length b >= 5 then
        match vlsplit 1 b with
        | Error z -> error "parseBinderList failed to parse a binder"
        | Correct (binder, bytes) ->
          if length binder < 32 then error "parseBinderList: binder too short"
            else (assume (length bytes < length b);
                  parseBinderList_aux bytes (binders @ [binder]))
      else error "parseBinderList: too few bytes"
    else Correct binders

let parseBinderList (b:bytes{2 <= length b}) : result binders =
  if length b < 2 then
    error "pskBinderList not enough bytes to read length header"
  else
    match vlparse 2 b with
    | Correct b ->
      begin
      match parseBinderList_aux b [] with
      | Correct bs ->
        let len = List.Tot.length bs in
        if 0 < len && len < 255 then
          Correct bs
        else
          error "none or too many binders"
      | Error z -> Error z
      end
    | Error z -> error "parseBinderList"

(** REMARK: we don't serialize the binders length; we do it when serializing Binders *)
val pskBytes: psk -> bytes
let pskBytes = function
  | ClientPSK ids len ->
    vlbytes2 (pskiListBytes ids)
  | ServerPSK sid ->
    lemma_repr_bytes_values (UInt16.v sid);
    bytes_of_int 2 (UInt16.v sid)

val parsePskIdentity: b:bytes -> result pskIdentity
let parsePskIdentity b =
  if length b < 2 then
    error "not enough bytes to parse the length of the identity field of PskIdentity"
  else
    match vlsplit 2 b with
    | Error z -> error "malformed PskIdentity"
    | Correct (id, ota) ->
      if length ota = 4 then
        let ota = uint32_of_bytes ota in
        lemma_repr_bytes_values (length id);
        Correct (id, ota)
      else error "malformed PskIdentity"

let rec parsePskIdentities_aux : b:bytes -> list pskIdentity -> Tot (result (list pskIdentity)) (decreases (length b))
  = fun b psks ->
    if length b > 0 then
      if length b >= 2 then
        match vlsplit 2 b with
        | Error z -> error "parsePskIdentities failed to parse id"
        | Correct (id,bytes) ->
          lemma_repr_bytes_values (length id);
          if length bytes >= 4 then
            let ot, bytes = split bytes 4ul in
            match parsePskIdentity (vlbytes2 id @| ot) with
            | Correct pski -> parsePskIdentities_aux bytes (psks @ [pski])
            | Error z -> Error z
          else error "parsePSKIdentities too few bytes"
      else error "parsePSKIdentities too few bytes"
    else Correct psks

val parsePskIdentities: b:bytes{length b >= 2} -> result (list pskIdentity)
let parsePskIdentities b =
  match vlparse 2 b with
  | Correct b ->
    if length b >= 7 then parsePskIdentities_aux b []
    else error "parsePskIdentities: too short"
  | Error z -> error "parsePskIdentities: failed to parse"

#set-options "--lax"
val client_psk_parse : bytes -> result (psk * option binders)
let client_psk_parse b =
  match vlsplit 2 b with
  | Error z -> error "client_psk_parse failed to parse"
  | Correct(ids,binders_bytes) -> (
    // SI: add ids header back.
    match parsePskIdentities (vlbytes2 ids) with
    | Correct ids -> (
    	match parseBinderList binders_bytes with
    	| Correct bl -> Correct (ClientPSK ids (length binders_bytes), Some bl)
    	| Error z -> error "client_psk_parse_binders")
    | Error z -> error "client_psk_parse_ids")

val server_psk_parse : lbytes 2 -> psk
let server_psk_parse b = ServerPSK (UInt16.uint_to_t (int_of_bytes b))

val parse_psk: ext_msg -> bytes -> result (psk * option binders)
let parse_psk mt b =
  match mt with
  | EM_ClientHello -> client_psk_parse b
  | EM_ServerHello ->
    if length b = 2 then Correct (server_psk_parse b, None)
    else error "Invalid format of server PSK"
  | _ -> error "PSK extension cannot appear in this message type"
#reset-options

// https://tlswg.github.io/tls13-spec/#rfc.section.4.2.8
// restricting both proposed PSKs and future ones sent by the server
// will also be used in the PSK table, and possibly in the configs

val psk_kex_bytes: psk_kex -> Tot (lbytes 1)
let psk_kex_bytes = function
  | PSK_KE -> abyte 0z
  | PSK_DHE_KE -> abyte 1z
let parse_psk_kex: pinverse_t psk_kex_bytes = fun b -> match b.[0ul] with
  | 0z -> Correct PSK_KE
  | 1z -> Correct PSK_DHE_KE
  | _ -> error  "psk_key"

let client_psk_kexes_bytes (ckxs: client_psk_kexes): b:bytes {length b <= 3} =
  let content: b:bytes {length b = 1 || length b = 2} =
    match ckxs with
    | [x] -> psk_kex_bytes x
    | [x;y] -> psk_kex_bytes x @| psk_kex_bytes y in
  lemma_repr_bytes_values (length content);
  vlbytes 1 content

#set-options "--lax"
let parse_client_psk_kexes: pinverse_t client_psk_kexes_bytes = fun b ->
  if b = client_psk_kexes_bytes [PSK_KE] then Correct [PSK_KE] else
  if b = client_psk_kexes_bytes [PSK_DHE_KE] then Correct [PSK_DHE_KE] else
  if b = client_psk_kexes_bytes [PSK_KE; PSK_DHE_KE] then Correct [PSK_KE; PSK_DHE_KE]  else
  if b = client_psk_kexes_bytes [PSK_DHE_KE; PSK_KE] then Correct [PSK_DHE_KE; PSK_KE]
  else error "PSK KEX payload"
  // redundants lists yield an immediate decoding error.
#reset-options

(* EARLY DATA INDICATION *)

val earlyDataIndicationBytes: edi:earlyDataIndication -> Tot bytes
let earlyDataIndicationBytes = function
  | None -> empty_bytes // ClientHello, EncryptedExtensions
  | Some max_early_data_size -> // NewSessionTicket
    FStar.Bytes.bytes_of_int32 max_early_data_size // avoids overflow in QUIC

val parseEarlyDataIndication: bytes -> result earlyDataIndication
let parseEarlyDataIndication data =
  match length data with
  | 0 -> Correct None
  | 4 ->
      let n = int_of_bytes data in
      lemma_repr_bytes_values n;
      assert_norm (pow2 32 == 4294967296);
      Correct (Some (UInt32.uint_to_t n))
  | _ -> error "early data indication"

(* EC POINT FORMATS *)

let rec ecpfListBytes_aux: list point_format -> bytes = function
  | [] -> empty_bytes
  | ECP_UNCOMPRESSED :: r -> abyte 0z @| ecpfListBytes_aux r
  | ECP_UNKNOWN t :: r -> bytes_of_int 1 t @| ecpfListBytes_aux r

val ecpfListBytes: l:list point_format{length (ecpfListBytes_aux l) < 256} -> Tot bytes
let ecpfListBytes l =
  let al = ecpfListBytes_aux l in
  lemma_repr_bytes_values (length al);
  let bl:bytes = vlbytes 1 al in
  bl

(* ALPN *)

let rec alpnBytes_aux: l:alpn -> Tot (b:bytes{length b <= op_Multiply 256 (List.Tot.length l)})
  = function
  | [] -> empty_bytes
  | protocol :: r ->
    lemma_repr_bytes_values (length protocol);
    vlbytes 1 protocol @| alpnBytes_aux r

let alpnBytes a =
  let r = alpnBytes_aux a in
  lemma_repr_bytes_values (length r);
  vlbytes 2 r

let rec parseAlpn_aux (al:alpn) (b:bytes) : Tot (result alpn) (decreases (length b)) =
  if length b = 0 then Correct(al)
  else
    if List.Tot.length al < 255 then
      match vlsplit 1 b with
      | Correct(cur, r) ->
        if length cur > 0 then
          begin
          List.Tot.append_length al [cur];
          parseAlpn_aux (al @ [cur]) r
          end
        else
          error "illegal empty protocol name in ALPN extension"
      | Error z -> Error z
    else error "too many entries in protocol_name_list in ALPN extension"

let parseAlpn : pinverse_t alpnBytes = fun b ->
  if length b >= 2 then
    match vlparse 2 b with
    | Correct l -> parseAlpn_aux [] l
    | Error(z) -> Error z
  else error "parseAlpn: extension is too short"

let parse_uint16 (b:bytes) : result UInt16.t =
  if length b = 2 then
    Correct (uint16_of_bytes b)
  else error "invalid uint16 encoding"

let parse_uint32 (b:bytes) : result UInt32.t =
  if length b = 4 then Correct (uint32_of_bytes b)
  else error "invalid uint32 encoding"

(* PROTOCOL VERSIONS *)

#set-options "--lax"
// SI: dead code?
private let protocol_versions_bytes_aux acc v = acc @| TLSConstants.versionBytes_draft v

val protocol_versions_bytes: protocol_versions -> b:bytes {length b <= 255}
let protocol_versions_bytes = function
  | ServerPV pv -> versionBytes_draft pv
  | ClientPV vs ->  vlbytes 1 (List.Tot.fold_left protocol_versions_bytes_aux empty_bytes vs)
  // todo length bound; do we need an ad hoc variant of fold?
#reset-options

//17-05-01 added a refinement to control the list length; this function verifies.
//17-05-01 should we use generic code to parse such bounded lists?
//REMARK: This is not tail recursive, contrary to most of our parsing functions
val parseVersions:
  b:bytes ->
  Tot (result (l:list TLSConstants.protocolVersion {FStar.Mul.( length b == 2 * List.Tot.length l)})) (decreases (length b))
let rec parseVersions b =
  match length b with
  | 0 -> let r = [] in assert_norm (List.Tot.length r == 0); Correct r
  | 1 -> Error (AD_decode_error, "malformed version list")
  | _ ->
    let b2, b' = split b 2ul in
    match TLSConstants.parseVersion_draft b2 with
    | Error z -> Error z
    | Correct v ->
      match parseVersions b' with
      | Error z -> Error z
      | Correct vs -> (
          let r = v::vs in
          assert_norm (List.Tot.length (v::vs) == 1 + List.Tot.length vs);
          Correct r)

val parseSupportedVersions: b:bytes{2 <= length b /\ length b < 256} -> result protocol_versions
let parseSupportedVersions b =
  if length b = 2 then
    (match parseVersion_draft b with
    | Error z -> Error z
    | Correct pv -> Correct (ServerPV pv))
  else
    (match vlparse 1 b with
    | Error z -> error "protocol versions"
    | Correct b ->
      begin
      match parseVersions b with
      | Error z -> Error z
      | Correct vs ->
        let n = List.Tot.length vs in
        if 1 <= n && n <= 127
        then Correct (ClientPV vs)
        else error "too many or too few protocol versions"
      end)

(* SERVER NAME INDICATION *)

private val serverNameBytes: list serverName -> Tot bytes
let rec serverNameBytes = function
  | [] -> empty_bytes
  | SNI_DNS x :: r -> abyte 0z @| bytes_of_int 2 (length x) @| x @| serverNameBytes r
  | SNI_UNKNOWN(t, x) :: r -> bytes_of_int 1 t @| bytes_of_int 2 (length x) @| x @| serverNameBytes r

private
let snidup: serverName -> serverName -> Tot bool
    = fun cur x ->
        match x,cur with
        | SNI_DNS _, SNI_DNS _ -> true
      	| SNI_UNKNOWN(a,_), SNI_UNKNOWN(b,_) -> a = b
      	| _ -> false

private let rec parseServerName_aux
  : b:bytes -> Tot (canFail serverName) (decreases (length b))
  = fun b ->
    if b = empty_bytes then ExOK []
    else if length b >= 3 then
      let ty,v = split b 1ul in
      begin
      match vlsplit 2 v with
      | Error(x,y) ->
	      ExFail(x, "Failed to parse SNI length: "^ (FStar.Bytes.print_bytes b))
      | Correct(cur, next) ->
      	begin
      	match parseServerName_aux next with
      	| ExFail(x,y) -> ExFail(x,y)
      	| ExOK l ->
      	  let cur =
      	    begin
      	    match ty.[0ul] with
      	    | 0z -> SNI_DNS(cur)
      	    | v  -> SNI_UNKNOWN(int_of_bytes ty, cur)
      	    end
      	  in
      	  if existsb2 snidup cur l then
      	    ExFail(AD_unrecognized_name, perror __SOURCE_FILE__ __LINE__ "Duplicate SNI type")
      	  else ExOK(cur :: l)
      	end
      end
    else ExFail(AD_decode_error, "Failed to parse SNI (list header)")

private val parseServerName: r:ext_msg -> b:bytes -> Tot (result (list serverName))
let parseServerName mt b =
  match mt with
  | EM_EncryptedExtensions
  | EM_ServerHello ->
    if length b = 0 then correct []
    else
    	let msg = "Failed to parse SNI list: should be empty in ServerHello, has size " ^ string_of_int (length b) in
    	Error(AD_decode_error, perror __SOURCE_FILE__ __LINE__ msg)
  | EM_ClientHello ->
    if length b >= 2 then
    	begin
    	match vlparse 2 b with
    	| Error z -> Error(AD_decode_error, perror __SOURCE_FILE__ __LINE__ "Failed to parse SNI list")
    	| Correct b ->
      	(match parseServerName_aux b with
      	| ExFail(x,y) -> Error(x,y)
      	| ExOK [] -> Error(AD_unrecognized_name, perror __SOURCE_FILE__ __LINE__ "Empty SNI extension")
      	| ExOK l -> correct l)
    	end
    else
      Error(AD_decode_error, perror __SOURCE_FILE__ __LINE__ "Failed to parse SNI list")
  | _ -> error "SNI extension cannot appear in this message type"


let bindersLen (#p: (lbytes 2 -> GTot Type0)) (el: list (extension' p)) : nat =
  match List.Tot.find E_pre_shared_key? el with
  | Some (Extensions.E_pre_shared_key (ClientPSK _ len)) -> 2 + len
  | _ -> 0

let string_of_extension (#p: (lbytes 2 -> GTot Type0)) (e: extension' p) = match e with
  | E_server_name _ -> "server_name"
  | E_supported_groups _ -> "supported_groups"
  | E_signature_algorithms _ -> "signature_algorithms"
  | E_signature_algorithms_cert _ -> "signature_algorithms_cert"
  | E_key_share _ -> "key_share"
  | E_pre_shared_key _ -> "pre_shared_key"
  | E_session_ticket _ -> "session_ticket"
  | E_early_data _ -> "early_data"
  | E_supported_versions _ -> "supported_versions"
  | E_cookie _ -> "cookie"
  | E_psk_key_exchange_modes _ -> "psk_key_exchange_modes"
  | E_extended_ms -> "extended_master_secret"
  | E_ec_point_format _ -> "ec_point_formats"
  | E_alpn _ -> "alpn"
<<<<<<< HEAD
  | E_quic_parameters _ -> "quic_transport_parameters"
=======
>>>>>>> 40d80a61
  | E_unknown_extension n _ -> print_bytes n

let rec string_of_extensions (#p: (lbytes 2 -> GTot Type0)) (l: list (extension' p)) = match l with
  | e0 :: es -> string_of_extension e0 ^ " " ^ string_of_extensions es
  | [] -> ""

let sameExt (#p: (lbytes 2 -> GTot Type0)) (e1: extension' p) (e2: extension' p) =
  let q : extension' p * extension' p = e1, e2 in
  match q with
  | E_server_name _, E_server_name _ -> true
  | E_supported_groups _, E_supported_groups _ -> true
  | E_signature_algorithms _, E_signature_algorithms _ -> true
  | E_signature_algorithms_cert _, E_signature_algorithms_cert _ -> true
  | E_key_share _, E_key_share _ -> true
  | E_pre_shared_key _, E_pre_shared_key _ -> true
  | E_session_ticket _, E_session_ticket _ -> true
  | E_early_data _, E_early_data _ -> true
  | E_supported_versions _, E_supported_versions _ -> true
  | E_cookie _, E_cookie _ -> true
  | E_psk_key_exchange_modes _, E_psk_key_exchange_modes _ -> true
  | E_extended_ms, E_extended_ms -> true
  | E_ec_point_format _, E_ec_point_format _ -> true
  | E_alpn _, E_alpn _ -> true
  // same, if the header is the same: mimics the general behaviour
  | E_unknown_extension h1 _, E_unknown_extension h2 _ -> h1 = h2
  | _ -> false

(*************************************************
 extension formatting
 *************************************************)

//17-05-05 no good reason to pattern match twice when formatting? follow the same structure as for parsing?
val extensionHeaderBytes: #p: unknownTag -> extension' p -> lbytes 2
let extensionHeaderBytes #p ext =
  match ext with             // 4.2 ExtensionType enum value
  | E_server_name _               -> twobytes (0x00z, 0x00z)
  | E_supported_groups _          -> twobytes (0x00z, 0x0Az) // 10
  | E_signature_algorithms _      -> twobytes (0x00z, 0x0Dz) // 13
  | E_signature_algorithms_cert _ -> twobytes (0x00z, 50z)   //
  | E_session_ticket _            -> twobytes (0x00z, 0x23z) // 35
  | E_key_share _                 -> twobytes (0x00z, 51z)   // (was 40)
  | E_pre_shared_key _            -> twobytes (0x00z, 0x29z) // 41
  | E_early_data _                -> twobytes (0x00z, 0x2az) // 42
  | E_supported_versions _        -> twobytes (0x00z, 0x2bz) // 43
  | E_cookie _                    -> twobytes (0x00z, 0x2cz) // 44
  | E_psk_key_exchange_modes _    -> twobytes (0x00z, 0x2dz) // 45
  | E_extended_ms                 -> twobytes (0x00z, 0x17z) // 45
  | E_ec_point_format _           -> twobytes (0x00z, 0x0Bz) // 11
  | E_alpn _                      -> twobytes (0x00z, 0x10z) // 16
  | E_unknown_extension h b       -> h

<<<<<<< HEAD
=======

>>>>>>> 40d80a61
let unknown: unknownTag = fun h ->
  forall (p: unknownTag) (e: extension' p {h=extensionHeaderBytes e}) . E_unknown_extension? e

//18-02-22 not sure how to avoid duplicating these constants
<<<<<<< HEAD
let is_unknown x = 
=======
let is_unknown x =
>>>>>>> 40d80a61
  x <> twobytes (0x00z, 0x00z) &&
  x <> twobytes (0x00z, 0x0Az) &&
  x <> twobytes (0x00z, 0x0Dz) &&
  x <> twobytes (0x00z, 50z)   &&
  x <> twobytes (0x00z, 0x1Az) &&
  x <> twobytes (0x00z, 0x23z) &&
  x <> twobytes (0x00z, 51z)   &&
  x <> twobytes (0x00z, 0x29z) &&
  x <> twobytes (0x00z, 0x2az) &&
  x <> twobytes (0x00z, 0x2bz) &&
  x <> twobytes (0x00z, 0x2cz) &&
  x <> twobytes (0x00z, 0x2dz) &&
  x <> twobytes (0x00z, 0x17z) &&
  x <> twobytes (0x00z, 0x0Bz) &&
  x <> twobytes (0x00z, 0x10z)
<<<<<<< HEAD
=======

(* Application extensions *)
private val ext_of_custom_aux: acc:list extension -> el:custom_extensions -> Tot (l:list extension)
let rec ext_of_custom_aux acc = function
  | [] -> acc
  | (h, b) :: t -> ext_of_custom_aux (E_unknown_extension (bytes_of_uint16 h) b :: acc) t

let ext_of_custom el = List.Tot.rev (ext_of_custom_aux [] el)

private val custom_of_ext_aux: acc:custom_extensions -> l:list extension -> Tot (el:custom_extensions)
let rec custom_of_ext_aux acc = function
  | [] -> acc
  | (E_unknown_extension hd b) :: t -> custom_of_ext_aux ((uint16_of_bytes hd, b) :: acc) t
  | _ :: t -> custom_of_ext_aux acc t

let custom_of_ext el = List.Tot.rev (custom_of_ext_aux [] el)

private let app_filter (e:extension) =
  match e with
  | E_server_name _
  | E_signature_algorithms _
  | E_signature_algorithms_cert _
  | E_alpn _
  | E_supported_groups _
  | E_unknown_extension _ _ -> true
  | _ -> false
>>>>>>> 40d80a61

// Filter for extensions that we expose to the application by nego callback
let app_ext_filter =
  function
  | None -> None
  | Some l -> Some (List.Tot.filter app_filter l)

private
let equal_extensionHeaderBytes_sameExt
  (e1 e2: extension)
: Lemma
  (requires (extensionHeaderBytes e1 = extensionHeaderBytes e2))
  (ensures (sameExt e1 e2))
= assert (extensionHeaderBytes e1 == extensionHeaderBytes e2);
  match e1 with
  | E_unknown_extension _ _ -> assert (E_unknown_extension? e2)
  | _ -> ()

private
let sameExt_equal_extensionHeaderBytes
  (e1 e2: extension)
: Lemma
  (requires (sameExt e1 e2))
  (ensures (extensionHeaderBytes e1 = extensionHeaderBytes e2))
= ()

(* API *)

// Missing refinements in `extension` type constructors to be able to prove the length bound
#set-options "--lax"
(** Serializes an extension payload *)
private let extensionPayloadBytes_aux acc v = acc @| versionBytes_draft v
val extensionPayloadBytes: extension -> b:bytes { length b < 65536 - 4 }
let rec extensionPayloadBytes = function
  | E_server_name []                -> vlbytes 2 empty_bytes // ServerHello, EncryptedExtensions
  | E_server_name l                 -> vlbytes 2 (vlbytes 2 (serverNameBytes l)) // ClientHello
  | E_supported_groups l            -> vlbytes 2 (CommonDH.namedGroupsBytes l)
  | E_signature_algorithms sha      -> vlbytes 2 (signatureSchemeListBytes sha)
  | E_signature_algorithms_cert sha -> vlbytes 2 (signatureSchemeListBytes sha)
  | E_session_ticket b              -> vlbytes 2 b
  | E_key_share ks                  -> vlbytes 2 (CommonDH.keyShareBytes ks)
  | E_pre_shared_key psk -> (match psk with
    | ClientPSK ids len             -> vlbytes_trunc 2 (pskBytes psk) (2 + len)
    | _                             -> vlbytes 2 (pskBytes psk))
  | E_early_data edi                -> vlbytes 2 (earlyDataIndicationBytes edi)
  | E_supported_versions vs         -> vlbytes 2 (protocol_versions_bytes vs)
  | E_cookie c                      -> (lemma_repr_bytes_values (length c); vlbytes 2 (vlbytes 2 c))
  | E_psk_key_exchange_modes kex    -> vlbytes 2 (client_psk_kexes_bytes kex)
  | E_extended_ms                   -> vlbytes 2 empty_bytes
  | E_ec_point_format l             -> vlbytes 2 (ecpfListBytes l)
  | E_alpn l                        -> vlbytes 2 (alpnBytes l)
<<<<<<< HEAD
  | E_quic_parameters qp            -> vlbytes 2 (quicParametersBytes qp)
=======
>>>>>>> 40d80a61
  | E_unknown_extension _ b         -> vlbytes 2 b
#reset-options

let rec extensionBytes ext =
  let head = extensionHeaderBytes ext in
  let payload = extensionPayloadBytes ext in
  lemma_repr_bytes_values (length payload);
  //let payload = vlbytes 2 payload in
  head @| payload

let extensionBytes_is_injective
  (ext1: extension)
  (s1: bytes)
  (ext2: extension)
  (s2: bytes)
: Lemma
  (requires (Bytes.equal (extensionBytes ext1 @| s1) (extensionBytes ext2 @| s2)))
  (ensures (ext1 == ext2 /\ s1 == s2))
= let head1 = extensionHeaderBytes ext1 in
  let payload1 = extensionPayloadBytes ext1 in
  let head2 = extensionHeaderBytes ext2 in
  let payload2 = extensionPayloadBytes ext2 in
  //TODO bytes NS 09/27
  //append_assoc head1 payload1 s1;
  //append_assoc head2 payload2 s2;
  //lemma_append_inj head1 (payload1 @| s1) head2 (payload2 @| s2);
  equal_extensionHeaderBytes_sameExt ext1 ext2;
  match ext1 with
  | E_supported_groups l1 ->
    let (E_supported_groups l2) = ext2 in
    assume (List.Tot.length l1 < 65536/2 );
    let n1 = CommonDH.namedGroupsBytes l1 in
    assume (List.Tot.length l2 < 65536/2 );
    let n2 = CommonDH.namedGroupsBytes l2 in
    assume (repr_bytes (length n1) <= 2);
    assume (repr_bytes (length n2) <= 2);
    lemma_vlbytes_inj_strong 2 n1 s1 n2 s2
    //;
    //namedGroupsBytes_is_injective l1 empty_bytes l2 empty_bytes
  | E_signature_algorithms sha1 ->
    let (E_signature_algorithms sha2) = ext2 in
    let sg1 = signatureSchemeListBytes sha1 in
    let sg2 = signatureSchemeListBytes sha2 in
    assume (repr_bytes (length sg1) <= 2);
    assume (repr_bytes (length sg2) <= 2);
    lemma_vlbytes_inj_strong 2 sg1 s1 sg2 s2;
    signatureSchemeListBytes_is_injective sha1 empty_bytes sha2 empty_bytes
  | E_signature_algorithms_cert sha1 -> // duplicating the proof above
    let (E_signature_algorithms sha2) = ext2 in
    let sg1 = signatureSchemeListBytes sha1 in
    let sg2 = signatureSchemeListBytes sha2 in
    assume (repr_bytes (length sg1) <= 2);
    assume (repr_bytes (length sg2) <= 2);
    lemma_vlbytes_inj_strong 2 sg1 s1 sg2 s2;
    signatureSchemeListBytes_is_injective sha1 empty_bytes sha2 empty_bytes
  | E_extended_ms ->
    lemma_repr_bytes_values (length empty_bytes);
    lemma_vlbytes_inj_strong 2 empty_bytes s1 empty_bytes s2
  | E_unknown_extension h1 b1 ->
    let E_unknown_extension h2 b2 = ext2 in
    assume (repr_bytes (length b1) <= 2);
    assume (repr_bytes (length b2) <= 2);
    lemma_vlbytes_inj_strong 2 b1 s1 b2 s2
  | _ ->
    assume (ext1 == ext2 /\ s1 == s2)

private let extensionListBytes_aux l s = l @| extensionBytes s
let extensionListBytes exts =
  List.Tot.fold_left extensionListBytes_aux empty_bytes exts

private let rec extensionListBytes_eq exts accu :
  Lemma (List.Tot.fold_left (fun l s -> l @| extensionBytes s) accu exts ==
  accu @| extensionListBytes exts)
= match exts with
  | [] -> () //append_empty_bytes_r accu //TODO bytes NS 09/27
  | s :: q ->
    let e = extensionBytes s in
    //append_empty_bytes_l e; //TODO bytes NS 09/27
    extensionListBytes_eq q (accu @| e);
    extensionListBytes_eq q e
    //append_assoc accu e (extensionListBytes q) //TODO bytes NS 09/27

let extensionListBytes_cons
  (e: extension)
  (es: list extension)
: Lemma
  (extensionListBytes (e :: es) == extensionBytes e @| extensionListBytes es)
= let l = extensionBytes e in
  //append_empty_bytes_l l; //TODO bytes NS 09/27
  extensionListBytes_eq es l

let rec extensionListBytes_append
  (e1 e2: list extension)
: Lemma
  (extensionListBytes (e1 @ e2) == extensionListBytes e1 @| extensionListBytes e2)
= match e1 with
  | [] ->
    () //append_empty_bytes_l (extensionListBytes e2) //TODO bytes NS 09/27
  | e :: q ->
    extensionListBytes_cons e (q @ e2);
    extensionListBytes_append q e2;
    // append_assoc (extensionBytes e) (extensionListBytes q) (extensionListBytes e2); //TODO bytes NS 09/27
    extensionListBytes_cons e q

let rec extensionListBytes_is_injective_same_length_in
  (exts1: list extension)
  (s1: bytes)
  (exts2: list extension)
  (s2: bytes)
: Lemma
  (requires (Bytes.equal (extensionListBytes exts1 @| s1) (extensionListBytes exts2 @| s2) /\ List.Tot.length exts1 == List.Tot.length exts2))
  (ensures (exts1 == exts2 /\ s1 == s2))
= match exts1, exts2 with
  | [], [] ->
    () //lemma_append_inj empty_bytes s1 empty_bytes s2 //TODO bytes NS 09/27
  | ext1::q1, ext2::q2 ->
    let e1 = extensionBytes ext1 in
    let l1 = extensionListBytes q1 in
    extensionListBytes_cons ext1 q1;
    //append_assoc e1 l1 s1; //TODO bytes NS 09/27
    let e2 = extensionBytes ext2 in
    let l2 = extensionListBytes q2 in
    extensionListBytes_cons ext2 q2;
    //append_assoc e2 l2 s2; //TODO bytes NS 09/27
    extensionBytes_is_injective ext1 (l1 @| s1) ext2 (l2 @| s2);
    extensionListBytes_is_injective_same_length_in q1 s1 q2 s2

let rec extensionListBytes_is_injective_same_length_out
  (exts1: list extension)
  (s1: bytes)
  (exts2: list extension)
  (s2: bytes)
: Lemma
  (requires (
    let l1 = extensionListBytes exts1 in
    let l2 = extensionListBytes exts2 in (
    Bytes.equal (l1 @| s1) (l2 @| s2) /\ length l1 == length l2
  )))
  (ensures (exts1 == exts2 /\ s1 == s2))
= match exts1 with
  | [] ->
    begin match exts2 with
    | [] -> () //lemma_append_inj empty_bytes s1 empty_bytes s2 //TODO bytes NS 09/27
    | e :: q -> extensionListBytes_cons e q
    end
  | ext1::q1 ->
    extensionListBytes_cons ext1 q1;
    let (ext2::q2) = exts2 in
    let e1 = extensionBytes ext1 in
    let l1 = extensionListBytes q1 in
    //append_assoc e1 l1 s1; //TODO bytes NS 09/27
    let e2 = extensionBytes ext2 in
    let l2 = extensionListBytes q2 in
    extensionListBytes_cons ext2 q2;
    //append_assoc e2 l2 s2; //TODO bytes NS 09/27
    extensionBytes_is_injective ext1 (l1 @| s1) ext2 (l2 @| s2);
    extensionListBytes_is_injective_same_length_out q1 s1 q2 s2

let rec extensionListBytes_is_injective
  (exts1: list extension)
  (exts2: list extension)
: Lemma
  (requires (Bytes.equal (extensionListBytes exts1) (extensionListBytes exts2)))
  (ensures (exts1 == exts2))
= extensionListBytes_is_injective_same_length_out exts1 empty_bytes exts2 empty_bytes

let rec extensionListBytes_same_bindersLen
  (exts1: list extension)
  (s1: bytes)
  (exts2: list extension)
  (s2: bytes)
: Lemma
  (requires (
    let e1 = extensionListBytes exts1 in
    let e2 = extensionListBytes exts2 in (
    Bytes.equal (e1 @| s1) (e2 @| s2) /\ length e1 + bindersLen exts1 == length e2 + bindersLen exts2
  )))
  (ensures (bindersLen exts1 == bindersLen exts2))
= match exts1, exts2 with
  | x1::q1, x2::q2 ->
    extensionListBytes_cons x1 q1;
    let ex1 = extensionBytes x1 in
    let eq1 = extensionListBytes q1 in
    //append_assoc ex1 eq1 s1; //TODO bytes NS 09/27
    extensionListBytes_cons x2 q2;
    let ex2 = extensionBytes x2 in
    let eq2 = extensionListBytes q2 in
    //append_assoc ex2 eq2 s2; //TODO bytes NS 09/27
    extensionBytes_is_injective x1 (eq1 @| s1) x2 (eq2 @| s2);
    if E_pre_shared_key? x1
    then ()
    else begin
      // Seq.lemma_len_append ex1 eq1; //TODO bytes NS 09/27 seems unnecessary
      // Seq.lemma_len_append ex2 eq2; //TODO bytes NS 09/27 seems unnecessary
      extensionListBytes_same_bindersLen q1 s1 q2 s2
    end
  | _ -> ()

let extensionListBytes_is_injective_strong
  (exts1: list extension)
  (s1: bytes)
  (exts2: list extension)
  (s2: bytes)
: Lemma
  (requires (
    let e1 = extensionListBytes exts1 in
    let e2 = extensionListBytes exts2 in (
    Bytes.equal (e1 @| s1) (e2 @| s2) /\ length e1 + bindersLen exts1 == length e2 + bindersLen exts2
  )))
  (ensures (exts1 == exts2 /\ s1 == s2))
= extensionListBytes_same_bindersLen exts1 s1 exts2 s2;
  extensionListBytes_is_injective_same_length_out exts1 s1 exts2 s2

val noExtensions: exts:extensions {exts == []}
let noExtensions =
  lemma_repr_bytes_values (length (extensionListBytes []));
  []

let extensionsBytes exts =
  let b = extensionListBytes exts in
  let binder_len = bindersLen exts in
  lemma_repr_bytes_values (length b + binder_len);
  vlbytes_trunc 2 b binder_len

let extensionsBytes_is_injective_strong
  (exts1:extensions {length (extensionListBytes exts1) + bindersLen exts1 < 65536})
  (s1: bytes)
  (exts2:extensions {length (extensionListBytes exts2) + bindersLen exts2 < 65536})
  (s2: bytes)
: Lemma
  (requires (Bytes.equal (extensionsBytes exts1 @| s1) (extensionsBytes exts2 @| s2)))
  (ensures (exts1 == exts2 /\ s1 == s2))
= let b1 = extensionListBytes exts1 in
  let binder_len1 = bindersLen exts1 in
  lemma_repr_bytes_values (length b1 + binder_len1);
  let b2 = extensionListBytes exts2 in
  let binder_len2 = bindersLen exts2 in
  lemma_repr_bytes_values (length b2 + binder_len2);
  vlbytes_trunc_injective 2 b1 binder_len1 s1 b2 binder_len2 s2;
  extensionListBytes_is_injective_strong exts1 s1 exts2 s2

let extensionsBytes_is_injective
  (ext1: extensions {length (extensionListBytes ext1) + bindersLen ext1 < 65536} )
  (ext2: extensions {length (extensionListBytes ext2) + bindersLen ext2 < 65536} )
: Lemma (requires True)
  (ensures (Bytes.equal (extensionsBytes ext1) (extensionsBytes ext2) ==> ext1 == ext2))
= Classical.move_requires (extensionsBytes_is_injective_strong ext1 empty_bytes ext2) empty_bytes

(*************************************************
 Extension parsing
**************************************************)

private val addOnce: extension -> list extension -> Tot (result (list extension))
let addOnce ext extList =
  if existsb2 sameExt ext extList then
    Error (AD_handshake_failure, perror __SOURCE_FILE__ __LINE__ "Same extension received more than once")
  else
    let res = FStar.List.Tot.append extList [ext] in
    correct res

private let rec parseEcpfList_aux
        : b:bytes -> Tot (result (list point_format)) (decreases (length b))
        = fun b ->
          if b = empty_bytes then Correct []
          else if length b = 0 then error "malformed curve list"
          else
            let u,v = split b 1ul in
            ( match parseEcpfList_aux v with
              | Error z -> Error z
              | Correct l ->
                let cur =
                match u.[0ul] with
                | 0z -> ECP_UNCOMPRESSED
                | _ -> ECP_UNKNOWN(int_of_bytes u) in
                Correct (cur :: l))

val parseEcpfList: bytes -> result (list point_format)
let parseEcpfList b =
    match parseEcpfList_aux b with
    | Error z -> Error z
    | Correct l ->
      if List.Tot.mem ECP_UNCOMPRESSED l
      then correct l
      else error "uncompressed point format not supported"

let parseKeyShare mt data =
  match mt with
  | EM_ClientHello -> CommonDH.parseClientKeyShare data
  | EM_ServerHello -> CommonDH.parseServerKeyShare data
  | EM_HelloRetryRequest -> CommonDH.parseHelloRetryKeyShare data
  | _ -> error "key_share extension cannot appear in this message type"

(* We don't care about duplicates, not formally excluded. *)
#set-options "--lax"

inline_for_extraction
let normallyNone ctor r =
  (ctor r, None)

let parseExtension mt b =
  if length b < 4 then error "extension type: not enough bytes" else
  let head, payload = split b 2ul in
  match vlparse 2 payload with
  | Error (_,s) -> error ("extension: "^s)
  | Correct data ->
    match cbyte2 head with
    | (0x00z, 0x00z) ->
//      mapResult E_server_name (parseServerName mt data)
      mapResult (normallyNone E_server_name) (parseServerName mt data)

    | (0x00z, 0x0Az) -> // supported groups
      if length data < 2 || length data >= 65538 then error "supported groups" else
      mapResult (normallyNone E_supported_groups) (
        match (CommonDH.parseNamedGroups data) with 
        | Some (x, _) -> Correct x 
        | _ -> error "supported_groups parser error")

    | (0x00z, 13z) -> // sigAlgs
      if length data < 2 || length data >= 65538 then error "supported signature algorithms" else
      mapResult (normallyNone E_signature_algorithms) (TLSConstants.parseSignatureSchemeList data)

    | (0x00z, 50z) -> // sigAlgs_cert
      if length data < 2 || length data >= 65538 then error "supported signature algorithms (cert)" else
      mapResult (normallyNone E_signature_algorithms_cert) (TLSConstants.parseSignatureSchemeList data)

    | (0x00z, 0x10z) -> // application_layer_protocol_negotiation
      if length data < 2 || length data >= 65538 then error "application layer protocol negotiation" else
      mapResult (normallyNone E_alpn) (parseAlpn data)

    | (0x00z, 0x23z) -> // session_ticket
      Correct (E_session_ticket data, None)

    | (0x00z, 51z) -> // key share
      mapResult (normallyNone E_key_share) (parseKeyShare mt data)

    | (0x00z, 0x29z) -> // PSK
      if length data < 2 then error "PSK"
      else (match parse_psk mt data with
      | Error z -> Error z
      | Correct (psk, None) -> Correct (E_pre_shared_key psk, None)
      | Correct (psk, Some binders) -> Correct (E_pre_shared_key psk, Some binders))

    | (0x00z, 0x2az) -> // early data
      if length data <> 0 && length data <> 4 then error "early data indication" else
      mapResult (normallyNone E_early_data) (parseEarlyDataIndication data)

    | (0x00z, 0x2bz) ->
      if length data < 2 || length data >= 256 then error "supported versions" else
      mapResult (normallyNone E_supported_versions) (parseSupportedVersions data)

    | (0x00z, 0x2cz) -> // cookie
      if length data <= 2 || length data >= 65538 then error "cookie" else
      (match vlparse 2 data with
      | Error z -> Error z
      | Correct data -> Correct (E_cookie data, None))

    | (0x00z, 0x2dz) -> // key ex
      if length data < 2 then error "psk_key_exchange_modes" else
      mapResult (normallyNone E_psk_key_exchange_modes) (parse_client_psk_kexes data)

    | (0x00z, 0x17z) -> // extended ms
      if length data > 0 then error "extended master secret" else
      Correct (E_extended_ms,None)

    | (0x00z, 0x0Bz) -> // ec point format
<<<<<<< HEAD
      if length data < 1 || length data >= 256 then error "ec point format" else (
      lemma_repr_bytes_values (length data);
      match vlparse 1 data with
      | Error z -> Error z
      | Correct ecpfs -> mapResult (normallyNone E_ec_point_format) (parseEcpfList ecpfs))

    | _ -> Correct (E_unknown_extension head data, None))
=======
      if length data < 1 || length data >= 256 then error "ec point format"
      else
       begin
        lemma_repr_bytes_values (length data);
        match vlparse 1 data with
        | Error z -> Error z
        | Correct ecpfs -> mapResult (normallyNone E_ec_point_format) (parseEcpfList ecpfs)
       end
    | _ -> Correct (E_unknown_extension head data, None)
>>>>>>> 40d80a61

//17-05-08 TODO precondition on bytes to prove length subtyping on the result
// SI: simplify binder accumulation code. (Binders should be the last in the list.)
private
let rec parseExtensions_aux
        : mt:ext_msg -> b:bytes -> list extension * option binders -> Tot (result (list extension * option binders))
          (decreases (length b))
   = fun mt b (exts, obinders) ->
       if length b >= 4 then
         let ht, b = split b 2ul in
         match vlsplit 2 b with
         | Error(z) -> error "extension length"
         | Correct(ext, bytes) ->
      	   (* assume (Prims.precedes (Prims.LexCons b) (Prims.LexCons (ht @| vlbytes 2 ext))); *)
      	   (match parseExtension mt (ht @| vlbytes 2 ext) with
      	   // SI:
      	     | Correct (ext, Some binders) ->
      	       (match addOnce ext exts with // fails if the extension already is in the list
      	        | Correct exts -> parseExtensions_aux mt bytes (exts, Some binders) // keep the binder we got
      	        | Error z -> Error z)
      	     | Correct (ext, None) ->
      	       (match addOnce ext exts with // fails if the extension already is in the list
       	        | Correct exts -> parseExtensions_aux mt bytes (exts, obinders)  // use binder-so-far.
      	        | Error z -> Error z)
      	     | Error z -> Error z)
       else Correct (exts,obinders)

let parseExtensions mt b =
  if length b < 2 then error "extensions" else
  match vlparse 2 b with
  | Correct b -> parseExtensions_aux mt b ([], None)
  | Error z -> error "extensions"

(* SI: API. Called by HandshakeMessages. *)
// returns either Some,Some or None,
let parseOptExtensions mt data =
  if length data = 0
  then Correct (None,None)
  else (
    match parseExtensions mt data with
    | Error z -> Error z
    | Correct (ee,obinders) -> Correct (Some ee, obinders))
#reset-options

(*************************************************
 Other extension functionality
 *************************************************)

(* JK: Need to get rid of such functions *)
private let rec list_valid_cs_is_list_cs (l:valid_cipher_suites): list cipherSuite =
  match l with
  | [] -> []
  | hd :: tl -> hd :: list_valid_cs_is_list_cs tl

#set-options "--lax"
private let rec list_valid_ng_is_list_ng (l:CommonDH.supportedNamedGroups) : CommonDH.namedGroups =
  match l with
  | [] -> []
  | hd :: tl -> hd :: list_valid_ng_is_list_ng tl
#reset-options


(* SI: API. Called by Nego. *)
(* RFC 4.2:
When multiple extensions of different types are present, the
extensions MAY appear in any order, with the exception of
“pre_shared_key” Section 4.2.10 which MUST be the last extension in
the ClientHello. There MUST NOT be more than one extension of the same
type in a given extension block.

RFC 8.2. ClientHello msg must:
If not containing a “pre_shared_key” extension, it MUST contain both a
“signature_algorithms” extension and a “supported_groups” extension.
If containing a “supported_groups” extension, it MUST also contain a
“key_share” extension, and vice versa. An empty KeyShare.client_shares
vector is permitted.

*)
#set-options "--lax"
(* SI: implement prepareExtensions prep combinators, of type exts->data->exts, per ext group.
   For instance, PSK, HS, etc extensions should all be done in one function each.
   This seems to make this prepareExtensions more modular. *)

// We define these functions at top-level so that Kremlin can compute their pointers
// when passed to higher-order functions.
// REMARK: could use __proj__MkpskInfo__item__allow_psk_resumption, but it's a mouthful.
private let allow_psk_resumption x = x.allow_psk_resumption
private let allow_dhe_resumption x = x.allow_dhe_resumption
private let allow_resumption ((_,x):PSK.pskid * pskInfo) =
  x.allow_psk_resumption || x.allow_dhe_resumption
private let send_supported_groups cs = isDHECipherSuite cs || CipherSuite13? cs
private let compute_binder_len (ctr:nat) (pski:pskInfo) =
  let h = PSK.pskInfo_hash pski in
  ctr + 1 + Hashing.Spec.tagLen h

private val obfuscate_age: UInt32.t -> list (PSK.pskid * pskInfo) -> list pskIdentity
let rec obfuscate_age now = function
  | [] -> []
  | (id, ctx) :: t ->
    let age = FStar.UInt32.((now -%^ ctx.time_created) *%^ 1000ul) in
    (id, PSK.encode_age age ctx.ticket_age_add) :: (obfuscate_age now t)

let prepareExtensions minpv pv cs host alps custom ems sren edi ticket sigAlgs namedGroups ri ks psks now =
    let res = ext_of_custom custom in
    (* Always send supported extensions.
       The configuration options will influence how strict the tests will be *)
    (* let cri = *)
    (*    match ri with *)
    (*    | None -> FirstConnection *)
    (*    | Some (cvd, svd) -> ClientRenegotiationInfo cvd in *)
    (* let res = [E_renegotiation_info(cri)] in *)
    let res =
      match minpv, pv with
      | TLS_1p3, TLS_1p3 -> E_supported_versions (ClientPV [TLS_1p3]) :: res
      | TLS_1p2, TLS_1p3 -> E_supported_versions (ClientPV [TLS_1p3; TLS_1p2]) :: res
      // REMARK: The case below is not mandatory. This behaviour should be configurable
      // | TLS_1p2, TLS_1p2 -> E_supported_versions [TLS_1p2] :: res
      | _ -> res
    in
    let res =
      match pv, ks with
      | TLS_1p3, Some ks -> E_key_share ks::res
      | _,_ -> res
    in
    let res =
      match host with
      | Some dns -> E_server_name [SNI_DNS dns] :: res
      | None -> res
    in
    let res =
      match alps with
      | Some al -> E_alpn al :: res
      | None -> res
    in
    let res =
      match ticket with
      | Some t -> E_session_ticket t :: res
      | None -> res
    in
    // Include extended_master_secret when resuming
    let res = if ems then E_extended_ms :: res else res in
    // TLS 1.3#23: we never include signature_algorithms_cert, as it
    // is not yet enabled in our API; hence sigAlgs are used both for
    // TLS signing and certificate signing.
    let res = E_signature_algorithms sigAlgs :: res in
    let res =
      if List.Tot.existsb isECDHECipherSuite (list_valid_cs_is_list_cs cs) then
	      E_ec_point_format [ECP_UNCOMPRESSED] :: res
      else res
    in
    let res =
      if List.Tot.existsb send_supported_groups (list_valid_cs_is_list_cs cs) then
        E_supported_groups (list_valid_ng_is_list_ng namedGroups) :: res
      else res
    in
    let res =
      match pv with
      | TLS_1p3 ->
        if List.Tot.filter allow_resumption psks <> [] then
          let (pskids, pskinfos) : list PSK.pskid * list pskInfo = List.Tot.split psks in
          let psk_kex = [] in
          let psk_kex =
            if List.Tot.existsb allow_psk_resumption pskinfos
            then PSK_KE :: psk_kex else psk_kex in
          let psk_kex =
            if List.Tot.existsb allow_dhe_resumption pskinfos
            then PSK_DHE_KE :: psk_kex else psk_kex in
          let res = E_psk_key_exchange_modes psk_kex :: res in
          let binder_len = List.Tot.fold_left compute_binder_len 0 pskinfos in
          let pskidentities = obfuscate_age now psks in
          let res =
            if edi then (E_early_data None) :: res
            else res in
          E_pre_shared_key (ClientPSK pskidentities binder_len) :: res // MUST BE LAST
        else
          E_psk_key_exchange_modes [PSK_KE; PSK_DHE_KE] :: res
      | _ -> res
    in
    let res = List.Tot.rev res in
    assume (List.Tot.length res < 256);  // JK: Specs in type config in TLSInfo unsufficient
    res
#reset-options

(*
// TODO the code above is too restrictive, should support further extensions
// TODO we need an inverse; broken due to extension ordering. Use pure views instead?
val matchExtensions: list extension{List.Tot.length l < 256} -> Tot (
  protocolVersion *
  k:valid_cipher_suites{List.Tot.length k < 256} *
  bool *
  bool *
  list signatureScheme -> list (x:namedGroup{SEC? x \/ FFDHE? x}) *
  option (cVerifyData * sVerifyData) *
  option CommonDH.keyShare )
let matchExtensions ext = admit()

let prepareExtensions_inverse pv cs sres sren sigAlgs namedGroups ri ks:
  Lemma(
    matchExtensions (prepareExtensions pv cs sres sren sigAlgs namedGroups ri ks) =
    (pv, cs, sres, sren, sigAlgs, namedGroups, ri, ks)) = ()
*)

(*************************************************
 SI:
 The rest of the code might be dead.
 Some of the it is called by Nego, but it might be that
 it needs to move to Nego.
 *************************************************)

(* SI: is renego deadcode? *)
(*
type renegotiationInfo =
  | FirstConnection
  | ClientRenegotiationInfo of (cVerifyData)
  | ServerRenegotiationInfo of (cVerifyData * sVerifyData)

val renegotiationInfoBytes: renegotiationInfo -> Tot bytes
let renegotiationInfoBytes ri =
  match ri with
  | FirstConnection ->
    lemma_repr_bytes_values 0;
    vlbytes 1 empty_bytes
  | ClientRenegotiationInfo(cvd) ->
    lemma_repr_bytes_values (length cvd);
    vlbytes 1 cvd
  | ServerRenegotiationInfo(cvd, svd) ->
    lemma_repr_bytes_values (length (cvd @| svd));
    vlbytes 1 (cvd @| svd)

val parseRenegotiationInfo: pinverse_t renegotiationInfoBytes
let parseRenegotiationInfo b =
  if length b >= 1 then
    match vlparse 1 b with
    | Correct(payload) ->
	let (len, _) = split b 1 in
	(match int_of_bytes len with
	| 0 -> Correct (FirstConnection)
	| 12 | 36 -> Correct (ClientRenegotiationInfo payload) // TLS 1.2 / SSLv3 client verify data sizes
	| 24 -> // TLS 1.2 case
	    let cvd, svd = split payload 12 in
	    Correct (ServerRenegotiationInfo (cvd, svd))
	| 72 -> // SSLv3
	    let cvd, svd = split payload 36 in
	    Correct (ServerRenegotiationInfo (cvd, svd))
	| _ -> Error (AD_decode_error, perror __SOURCE_FILE__ __LINE__ "Inappropriate length for renegotiation info data (expected 12/24 for client/server in TLS1.x, 36/72 for SSL3"))
    | Error z -> Error(AD_decode_error, perror __SOURCE_FILE__ __LINE__ "Failed to parse renegotiation info length")
  else Error (AD_decode_error, perror __SOURCE_FILE__ __LINE__ "Renegotiation info bytes are too short")
*)

(* JP: manual hoisting *)
let rec containsExt (l: list extension) (ext: extension): bool =
  match l with
  | [] -> false
  | ext' :: l' -> sameExt ext ext' || containsExt l' ext

(* TODO (adl):
   The negotiation of renegotiation indication is incorrect,
   Needs to be consistent with clientToNegotiatedExtension
*)
#set-options "--lax"
private val serverToNegotiatedExtension:
  config ->
  list extension ->
  cipherSuite ->
  option (cVerifyData * sVerifyData) ->
  bool ->
  result protocolVersion ->
  extension ->
  result protocolVersion
let serverToNegotiatedExtension cfg cExtL cs ri resuming res sExt =
  match res with
  | Error z -> Error z
  | Correct pv0 ->
    if not (TLSConstants.exists_b_aux sExt sameExt cExtL) then
      Error(AD_unsupported_extension, perror __SOURCE_FILE__ __LINE__ "server sent an unexpected extension")
    else match sExt with
    (*
    | E_renegotiation_info sri ->
      if List.Tot.existsb E_renegotiation_info? cExtL then
      begin
      match sri, replace_subtyping ri with
      | FirstConnection, None -> correct ()
      | ServerRenegotiationInfo(cvds,svds), Some(cvdc, svdc) ->
        if equalBytes cvdc cvds && equalBytes svdc svds then
          correct l
        else
          Error(AD_handshake_failure, perror __SOURCE_FILE__ __LINE__ "Mismatch in contents of renegotiation indication")
      | _ -> Error(AD_handshake_failure, perror __SOURCE_FILE__ __LINE__ "Detected a renegotiation attack")
      end
      *)
    | E_supported_versions v ->
      (match pv0, v with
      | _, ClientPV _ -> Error(AD_illegal_parameter, perror __SOURCE_FILE__ __LINE__ "list of protocol versions in ServerHello")
      | TLS_1p2, ServerPV pv -> correct pv
      | _ -> Error(AD_illegal_parameter, perror __SOURCE_FILE__ __LINE__ "failed extension-based version negotiation"))
    | E_server_name _ ->
      // RFC 6066, bottom of page 6
      //When resuming a session, the server MUST NOT include a server_name extension in the server hello
      if resuming then Error(AD_unsupported_extension, perror __SOURCE_FILE__ __LINE__ "server sent SNI acknowledge in resumption")
      else res
    | E_session_ticket _ -> res
    | E_alpn sal -> if List.Tot.length sal = 1 then res
      else Error(AD_illegal_parameter, perror __SOURCE_FILE__ __LINE__ "Multiple ALPN selected by server")
    | E_extended_ms -> res
    | E_ec_point_format spf -> res // Can be sent in resumption, apparently (RFC 4492, 5.2)
    | E_key_share (CommonDH.ServerKeyShare sks) -> res
    | E_pre_shared_key (ServerPSK pski) -> res // bound check in Nego
    | E_supported_groups named_group_list ->
      if resuming then Error(AD_unsupported_extension, perror __SOURCE_FILE__ __LINE__ "server sent supported groups in resumption")
      else res
    | e ->
      Error(AD_handshake_failure, perror __SOURCE_FILE__ __LINE__ ("unhandled server extension: "^(string_of_extension e)))

private
let rec serverToNegotiatedExtensions_aux cfg cExtL cs ri resuming rpv sExtL =
  match sExtL with
  | [] -> rpv
  | hd::tl ->
    match serverToNegotiatedExtension cfg cExtL cs ri resuming rpv hd with
    | Error z -> Error z
    | rpv ->
      serverToNegotiatedExtensions_aux cfg cExtL cs ri resuming rpv tl

let negotiateClientExtensions pv cfg cExtL sExtL cs ri resuming =
  match pv, cExtL, sExtL with
  | SSL_3p0, _, None -> Correct (SSL_3p0)
  | SSL_3p0, _, Some _ -> Error(AD_internal_error, perror __SOURCE_FILE__ __LINE__ "Received extensions in SSL 3.0 ServerHello")
  | _, None, _ -> Error(AD_internal_error, perror __SOURCE_FILE__ __LINE__ "negotiation failed: missing extensions in TLS ClientHello (shouldn't happen)")
  | pv, _, None -> if pv <> TLS_1p3 then Correct (pv) else Error(AD_internal_error, perror __SOURCE_FILE__ __LINE__ "Cannot negotiate TLS 1.3 explicitly")
  | pv, Some cExtL, Some sExtL ->
    serverToNegotiatedExtensions_aux cfg cExtL cs ri resuming (correct pv) sExtL

#reset-options

private val clientToServerExtension: protocolVersion
  -> config
  -> cipherSuite
  -> option (cVerifyData * sVerifyData)
  -> option nat // PSK index
  -> option CommonDH.keyShare
  -> bool
  -> extension
  -> option extension
let clientToServerExtension pv cfg cs ri pski ks resuming cext =
  match cext with
  | E_supported_versions _ ->
    if pv = TLS_1p3 then Some (E_supported_versions (ServerPV pv))
    else None
  | E_key_share _ ->
    if pv = TLS_1p3 then Option.mapTot E_key_share ks // ks should be in one of client's groups
    else None
  | E_alpn cal ->
    (match cfg.alpn with
    | None -> None
    | Some sal ->
      let common = TLSConstants.filter_aux sal TLSConstants.mem_rev cal in
      match common with
      | a :: _ -> Some (E_alpn [a])
      | _ -> None)
  | E_server_name server_name_list ->
    if resuming then None // RFC 6066 page 6
    else
      (match List.Tot.tryFind SNI_DNS? server_name_list with
      | Some name -> Some (E_server_name []) // Acknowledge client's choice
      | _ -> None)
  | E_extended_ms ->
    if pv = TLS_1p3 || not cfg.extended_master_secret then None
    else Some E_extended_ms
  | E_ec_point_format ec_point_format_list -> // REMARK: ignores client's list
    if pv = TLS_1p3 then None // No ec_point_format in TLS 1.3
    else Some (E_ec_point_format [ECP_UNCOMPRESSED])
  | E_pre_shared_key _ ->
    if pski = None || pv <> TLS_1p3 then None
    else
      let x = Some?.v pski in
      begin
        assume (x < 65536);
        Some (E_pre_shared_key (ServerPSK (UInt16.uint_to_t x)))
      end
  | E_supported_groups named_group_list ->
    if pv = TLS_1p3 then
      // REMARK: Purely informative, can only appear in EncryptedExtensions
      Some (E_supported_groups (list_valid_ng_is_list_ng cfg.named_groups))
    else None
  | E_early_data b -> // EE
    if Some? cfg.max_early_data && pski = Some 0 then Some (E_early_data None) else None
  | E_session_ticket b ->
     if pv = TLS_1p3 || not cfg.enable_tickets then None
     else Some (E_session_ticket empty_bytes) // TODO we may not always want to refresh the ticket
  | _ -> None

(* SI: API. Called by Handshake. *)
let rec choose_clientToServerExtension pv cfg cs ri pski ks resuming cExtL =
  match cExtL with
  | [] -> []
  | hd::cExtL ->
    match clientToServerExtension pv cfg cs ri pski ks resuming hd with
    | None -> choose_clientToServerExtension pv cfg cs ri pski ks resuming cExtL
    | Some e -> e::choose_clientToServerExtension pv cfg cs ri pski ks resuming cExtL

let negotiateServerExtensions pv cExtL csl cfg cs ri pski ks resuming =
   match cExtL with
   | Some cExtL ->
     let sexts = choose_clientToServerExtension pv cfg cs ri pski ks resuming cExtL in
     Correct (Some sexts)
   | None ->
     begin
     match pv with
(* SI: deadcode ?
       | SSL_3p0 ->
          let cre =
              if contains_TLS_EMPTY_RENEGOTIATION_INFO_SCSV (list_valid_cs_is_list_cs csl) then
                 Some [E_renegotiation_info (FirstConnection)] //, {ne_default with ne_secure_renegotiation = RI_Valid})
              else None //, ne_default in
          in Correct cre
*)
     | _ ->
       Error(AD_internal_error, perror __SOURCE_FILE__ __LINE__ "No extensions in ClientHello")
     end

// https://tools.ietf.org/html/rfc5246#section-7.4.1.4.1
private val default_signatureScheme_fromSig: protocolVersion -> sigAlg ->
  ML (l:list signatureScheme{List.Tot.length l == 1})
let default_signatureScheme_fromSig pv sigAlg =
  let open CoreCrypto in
  let open Hashing.Spec in
  match sigAlg with
  | RSASIG ->
    begin
    match pv with
    | TLS_1p2 -> [ RSA_PKCS1_SHA1 ]
    | TLS_1p0 | TLS_1p1 | SSL_3p0 -> [ RSA_PKCS1_SHA1 ] // was MD5SHA1
    | TLS_1p3 -> unexpected "[default_signatureScheme_fromSig] invoked on TLS 1.3"
    end
  | ECDSA -> [ ECDSA_SHA1 ]
  | _ -> unexpected "[default_signatureScheme_fromSig] invoked on an invalid signature algorithm"

(* SI: API. Called by HandshakeMessages. *)
let default_signatureScheme pv cs =
  default_signatureScheme_fromSig pv (sigAlg_of_ciphersuite cs)<|MERGE_RESOLUTION|>--- conflicted
+++ resolved
@@ -433,10 +433,6 @@
   | E_extended_ms -> "extended_master_secret"
   | E_ec_point_format _ -> "ec_point_formats"
   | E_alpn _ -> "alpn"
-<<<<<<< HEAD
-  | E_quic_parameters _ -> "quic_transport_parameters"
-=======
->>>>>>> 40d80a61
   | E_unknown_extension n _ -> print_bytes n
 
 let rec string_of_extensions (#p: (lbytes 2 -> GTot Type0)) (l: list (extension' p)) = match l with
@@ -488,19 +484,12 @@
   | E_alpn _                      -> twobytes (0x00z, 0x10z) // 16
   | E_unknown_extension h b       -> h
 
-<<<<<<< HEAD
-=======
-
->>>>>>> 40d80a61
+
 let unknown: unknownTag = fun h ->
   forall (p: unknownTag) (e: extension' p {h=extensionHeaderBytes e}) . E_unknown_extension? e
 
 //18-02-22 not sure how to avoid duplicating these constants
-<<<<<<< HEAD
-let is_unknown x = 
-=======
 let is_unknown x =
->>>>>>> 40d80a61
   x <> twobytes (0x00z, 0x00z) &&
   x <> twobytes (0x00z, 0x0Az) &&
   x <> twobytes (0x00z, 0x0Dz) &&
@@ -516,8 +505,6 @@
   x <> twobytes (0x00z, 0x17z) &&
   x <> twobytes (0x00z, 0x0Bz) &&
   x <> twobytes (0x00z, 0x10z)
-<<<<<<< HEAD
-=======
 
 (* Application extensions *)
 private val ext_of_custom_aux: acc:list extension -> el:custom_extensions -> Tot (l:list extension)
@@ -544,7 +531,6 @@
   | E_supported_groups _
   | E_unknown_extension _ _ -> true
   | _ -> false
->>>>>>> 40d80a61
 
 // Filter for extensions that we expose to the application by nego callback
 let app_ext_filter =
@@ -596,10 +582,6 @@
   | E_extended_ms                   -> vlbytes 2 empty_bytes
   | E_ec_point_format l             -> vlbytes 2 (ecpfListBytes l)
   | E_alpn l                        -> vlbytes 2 (alpnBytes l)
-<<<<<<< HEAD
-  | E_quic_parameters qp            -> vlbytes 2 (quicParametersBytes qp)
-=======
->>>>>>> 40d80a61
   | E_unknown_extension _ b         -> vlbytes 2 b
 #reset-options
 
@@ -965,15 +947,6 @@
       Correct (E_extended_ms,None)
 
     | (0x00z, 0x0Bz) -> // ec point format
-<<<<<<< HEAD
-      if length data < 1 || length data >= 256 then error "ec point format" else (
-      lemma_repr_bytes_values (length data);
-      match vlparse 1 data with
-      | Error z -> Error z
-      | Correct ecpfs -> mapResult (normallyNone E_ec_point_format) (parseEcpfList ecpfs))
-
-    | _ -> Correct (E_unknown_extension head data, None))
-=======
       if length data < 1 || length data >= 256 then error "ec point format"
       else
        begin
@@ -983,7 +956,6 @@
         | Correct ecpfs -> mapResult (normallyNone E_ec_point_format) (parseEcpfList ecpfs)
        end
     | _ -> Correct (E_unknown_extension head data, None)
->>>>>>> 40d80a61
 
 //17-05-08 TODO precondition on bytes to prove length subtyping on the result
 // SI: simplify binder accumulation code. (Binders should be the last in the list.)
