--- conflicted
+++ resolved
@@ -23,10 +23,16 @@
 overflowing 2^16. This create dependencies on the formatting
 functions, at odd with recursive extensions. *)
 
-let error s = Error (AD_decode_error, ("Extensions parsing: "^a))
-
-
-(* PRE-SHARED-KEYS *) 
+let error s = Error (AD_decode_error, ("Extensions parsing: "^s))
+
+//17-05-01 deprecated---use TLSError.result instead? 
+(** local, failed-to-parse exc. *)
+private type canFail (a:Type) =
+| ExFail of alertDescription * string
+| ExOK of list a
+
+
+(* PRE-SHARED KEYS AND KEY EXCHANGES *) 
 
 noeq type psk = 
   // this is the truncated PSK extension, without the list of binder tags.
@@ -47,40 +53,84 @@
 type client_psk_kexes = l:list psk_kex 
   { l = [PSK_KE] \/ l = [PSK_DHE_KE] \/ l = [PSK_KE; PSK_DHE_KE] \/ l = [PSK_DHE_KE; PSK_KE] }
 
-<<<<<<< HEAD
+let client_psk_kexes_length (l:client_psk_kexes): Lemma (List.Tot.length l < 3) = ()
+
 val psk_kex_bytes: psk_kex -> Tot (lbytes 1)
 let psk_kex_bytes = function 
   | PSK_KE -> abyte 0z 
   | PSK_DHE_KE -> abyte 1z
-let parse_psk_kex: pinverse_t psk_key_bytes = fun b -> match cbyte b with 
+let parse_psk_kex: pinverse_t psk_kex_bytes = fun b -> match cbyte b with 
   | 0z -> Correct PSK_KE
   | 1z -> Correct PSK_DHE_KE
   | _ -> error  "psk_key"
 
-let rec client_psk_kexes_bytes (ckxs: client_psk_kexes): bytes {length b < 4} = 
-  vlbytes 1 (List.Tot.fold_left (fun acc v -> acc @| psk_kex_bytes v) empty_bytes kexes)
-let parse_client_psk_kexes: pinverse_t client_psk_kexes_bytes = admit()
-  // redundants lists yield decoding errors.
-
-// TODO psk_kexes_bytes & parse_psk
+let client_psk_kexes_bytes (ckxs: client_psk_kexes): b:bytes {length b <= 3} = 
+  let content: b:bytes {length b = 1 || length b = 2} = 
+    match ckxs with 
+    | [x] -> psk_kex_bytes x
+    | [x;y] -> psk_kex_bytes x @| psk_kex_bytes y in
+  lemma_repr_bytes_values (length content);
+  vlbytes 1 content
+
+let parse_client_psk_kexes: pinverse_t client_psk_kexes_bytes = fun b -> 
+  if equalBytes b (client_psk_kexes_bytes [PSK_KE]) then Correct [PSK_KE] else 
+  if equalBytes b (client_psk_kexes_bytes [PSK_DHE_KE]) then Correct [PSK_DHE_KE] else
+  if equalBytes b (client_psk_kexes_bytes [PSK_KE; PSK_DHE_KE]) then Correct [PSK_KE; PSK_DHE_KE]  else
+  if equalBytes b (client_psk_kexes_bytes [PSK_DHE_KE; PSK_KE]) then Correct [PSK_DHE_KE; PSK_KE] 
+  else error "PSK KEX payload"
+  // redundants lists yield an immediate decoding error.
+
+
+(* EARLY DATA INDICATION *) 
+
+type earlyDataIndication = option UInt32.t // Some  max_early_data_size, only in  NewSessionTicket
+
+val earlyDataIndicationBytes: edi:earlyDataIndication -> Tot bytes
+let earlyDataIndicationBytes = function
+  | None -> empty_bytes // ClientHello, EncryptedExtensions
+  | Some max_early_data_size -> // NewSessionTicket
+    let n = UInt32.v max_early_data_size in    
+    lemma_repr_bytes_values n;
+    bytes_of_int 4 n
+
+val parseEarlyDataIndication: bytes -> result earlyDataIndication
+let parseEarlyDataIndication data =
+  match length data with 
+  | 0 -> Correct None 
+  | 4 -> 
+      let n = int_of_bytes data in
+      lemma_repr_bytes_values n;
+      assert_norm (pow2 32 == 4294967296);
+      Correct (Some (UInt32.uint_to_t n))
+  | _ -> error "early data indication" 
+  
+
+(* EC POINT FORMATS *) 
+
+let rec ecpfListBytes_aux: list ECGroup.point_format -> bytes = function
+  | [] -> empty_bytes
+  | ECGroup.ECP_UNCOMPRESSED :: r -> abyte 0z @| ecpfListBytes_aux r
+  | ECGroup.ECP_UNKNOWN t :: r -> bytes_of_int 1 t @| ecpfListBytes_aux r
+
+val ecpfListBytes: l:list ECGroup.point_format{length (ecpfListBytes_aux l) < 256} -> Tot bytes
+let ecpfListBytes l =
+  let al = ecpfListBytes_aux l in
+  lemma_repr_bytes_values (length al);
+  let bl:bytes = vlbytes 1 al in
+  bl
 
 
 (* PROTOCOL VERSIONS *) 
 
 // The length exactly reflects the RFC format constraint <2..254> 
-type protocol_versions = l: list TLSConstants.protocolVersion {List.Tot.length l >= 1 /\ List.Tot.length l <= 127}
-=======
-// The length reflects the RFC format constraint <2..254> 
 type protocol_versions =
   l:list protocolVersion {0 < List.Tot.length l /\ List.Tot.length l < 128}
 
-type earlyDataIndication = option UInt32.t // Only Some for NewSessionTicket
->>>>>>> f2b919ea
-
-val protocol_versions_bytes: protocol_versions_bytes -> b:bytes {length b <= 255}
+val protocol_versions_bytes: protocol_versions -> b:bytes {length b <= 255}
 let protocol_versions_bytes vs =
   vlbytes 1 (List.Tot.fold_left (fun acc v -> acc @| TLSConstants.versionBytes v) empty_bytes vs)
-
+  // todo length bound; do we need an ad hoc variant of fold? 
+  
 //17-05-01 added a refinement to control the list length; this function verifies.
 //17-05-01 should we use generic code to parse such bounded lists?
 //REMARK: This is not tail recursive, contrary to most of our parsing functions
@@ -103,7 +153,8 @@
           assert_norm (List.Tot.length (v::vs) = 1 + List.Tot.length vs); // did not find usable length lemma in List.Tot
           Correct r)
 
-let parseSupportedVersions (b:bytes) : result (list TLSConstants.protocolVersion) =
+val parseSupportedVersions: b:bytes{2 < length b /\ length b < 256} -> result protocol_versions
+let parseSupportedVersions b =
   match vlparse 1 b with
   | Error z -> error "protocol versions"
   | Correct b ->
@@ -111,7 +162,7 @@
     match parseVersions b with
     | Error z -> Error z
     | Correct vs ->
-      let n = List.Tot.length pvs in
+      let n = List.Tot.length vs in
       if 1 <= n && n <= 127 
       then Correct vs 
       else  error "too many or too few protocol versions"
@@ -120,24 +171,18 @@
 
 (* SERVER NAME INDICATION *) 
 
-private val serverNameBytes: list TI.serverName -> Tot bytes
+private val serverNameBytes: list serverName -> Tot bytes
 let serverNameBytes l =
-    let rec (aux:list TI.serverName -> Tot bytes) = function
-    | [] -> empty_bytes
-    | TI.SNI_DNS(x) :: r -> (abyte 0z) @| bytes_of_int 2 (length x) @| x @| aux r
-    | TI.SNI_UNKNOWN(t, x) :: r -> (bytes_of_int 1 t) @| bytes_of_int 2 (length x) @| x @| aux r
-    in
-    (aux l)
-
-//17-05-01 why not using TLSError.result ?? 
-(** local, failed-to-parse exc. *)
-private type canFail (a:Type) =
-| ExFail of alertDescription * string
-| ExOK of list a
-
-private val parseServerName: r:role -> b:bytes -> Tot (result (list TI.serverName))
+  let rec (aux:list serverName -> Tot bytes) = function
+  | [] -> empty_bytes
+  | SNI_DNS x :: r -> abyte 0z @| bytes_of_int 2 (length x) @| x @| aux r
+  | SNI_UNKNOWN(t, x) :: r -> bytes_of_int 1 t @| bytes_of_int 2 (length x) @| x @| aux r
+  in
+  aux l
+ 
+private val parseServerName: r:role -> b:bytes -> Tot (result (list serverName))
 let parseServerName r b  =
-  let rec aux: b:bytes -> Tot (canFail TI.serverName) (decreases (length b)) = fun b ->
+  let rec aux: b:bytes -> Tot (canFail serverName) (decreases (length b)) = fun b ->
     if equalBytes b empty_bytes then ExOK []
     else if length b >= 3 then
       let ty,v = split b 1 in
@@ -153,15 +198,15 @@
 	  let cur =
 	    begin
 	    match cbyte ty with
-	    | 0z -> TI.SNI_DNS(cur)
-	    | v  -> TI.SNI_UNKNOWN(int_of_bytes ty, cur)
+	    | 0z -> SNI_DNS(cur)
+	    | v  -> SNI_UNKNOWN(int_of_bytes ty, cur)
 	    end
 	  in
-	  let snidup: TI.serverName -> Tot bool = fun x ->
+	  let snidup: serverName -> Tot bool = fun x ->
 	    begin
 	    match x,cur with
-	    | TI.SNI_DNS _, TI.SNI_DNS _ -> true
-	    | TI.SNI_UNKNOWN(a,_), TI.SNI_UNKNOWN(b,_) -> a = b
+	    | SNI_DNS _, SNI_DNS _ -> true
+	    | SNI_UNKNOWN(a,_), SNI_UNKNOWN(b,_) -> a = b
 	    | _ -> false
 	    end
 	  in
@@ -185,37 +230,18 @@
 	| Error z -> Error(AD_decode_error, perror __SOURCE_FILE__ __LINE__ "Failed to parse SNI list")
 	| Correct b ->
 	match aux b with
+	| ExFail(x,y) -> Error(x,y)
+	| ExOK [] -> Error(AD_unrecognized_name, perror __SOURCE_FILE__ __LINE__ "Empty SNI extension")
+	| ExOK l -> correct l
+	end
+      else
+	Error(AD_decode_error, perror __SOURCE_FILE__ __LINE__ "Failed to parse SNI list")
 
 (* TODO: supported_groups and signature_algorithms *) 
 
-
-
-(** RFC 4.2 'Extension' Table's type definition. *)
-<<<<<<< HEAD
-
-noeq type preEarlyDataIndication : Type0 =
-  { ped_configuration_id: configurationId;
-    ped_cipher_suite:valid_cipher_suite;
-    ped_extensions:list extension;
-    ped_context:b:bytes{length b < 256};
-    //ped_early_data_type:earlyDataType;
-    }
-and earlyDataIndication =
-  | ClientEarlyDataIndication of preEarlyDataIndication
-  | ServerEarlyDataIndication
-(* SI: we currently only define Mandatory-to-Implement Extensions 
-   as listed in the RFC's Section 8.2. Labels in the variants below are: 
-     M  - "MUST implement"
-     AF - "MUST ... when offering applicable features" *)
-and extension =
-  | E_server_name of list TI.serverName (* M, AF *) (* RFC 6066 *)
-(*| E_max_fragment_length
-  | E_status_request *)
-=======
-noeq 
-type extension =
+// ExtensionType and Extension Table in https://tlswg.github.io/tls13-spec/#rfc.section.4.2 
+noeq type extension =
   | E_server_name of list serverName (* M, AF *) (* RFC 6066 *)
->>>>>>> f2b919ea
   | E_supported_groups of list namedGroup (* M, AF *) (* RFC 7919 *)  
   | E_signature_algorithms of (list sigHashAlg) (* M, AF *) (* RFC 5246 *)
   | E_key_share of CommonDH.keyShare (* M, AF *)
@@ -223,10 +249,12 @@
   | E_early_data of earlyDataIndication
   | E_supported_versions of protocol_versions   (* M, AF *) 
   | E_cookie of b:bytes {0 < length b /\ length b < 65536}  (* M *)
-  | E_psk_key_exchange_modes of client_psk_kexes (* client-only; mandatory when proposing PSKs *)  | E_extended_ms
+  | E_psk_key_exchange_modes of client_psk_kexes (* client-only; mandatory when proposing PSKs *)  
+  | E_extended_ms
   | E_ec_point_format of list ECGroup.point_format
   | E_unknown_extension of (lbytes 2 * bytes) (* header, payload *)
-(*
+(* 
+We do not yet support the extensions below (authenticated but ignored)
   | E_max_fragment_length
   | E_status_request
   | E_use_srtp 
@@ -237,20 +265,10 @@
   | E_server_certificate_type 
   | E_certificate_authorities 
   | E_oid_filters 
-<<<<<<< HEAD
-  | E_post_handshake_auth *)
-// Previous extension types
-(*| E_renegotiation_info of renegotiationInfo *)
-  | E_extended_ms
-  | E_ec_point_format of list ECGroup.point_format
-  | E_unknown_extension of (lbytes 2 * bytes) (* un-{implemented,known} extensions. *)
-=======
   | E_post_handshake_auth 
   | E_renegotiation_info of renegotiationInfo
 *)
->>>>>>> f2b919ea
-
-(* string_of_ *)
+
 let string_of_extension = function
   | E_server_name _ -> "SNI" 
   | E_supported_groups _ -> "groups" 
@@ -290,13 +308,9 @@
 (*************************************************
  extension formatting
  *************************************************)
-<<<<<<< HEAD
-
-private val extensionHeaderBytes: extension -> Tot bytes
-=======
- 
+
+//17-05-05 no good reason to pattern match twice when formatting? follow the same structure as for parsing?
 private val extensionHeaderBytes: extension -> lbytes 2
->>>>>>> f2b919ea
 let extensionHeaderBytes ext =
   match ext with             // 4.2 ExtensionType enum value
   | E_server_name _            -> abyte2 (0x00z, 0x00z)
@@ -312,124 +326,7 @@
   | E_ec_point_format _        -> abyte2 (0x00z, 0x0Bz) // 11 
   | E_unknown_extension (h,b)  -> h
 
-<<<<<<< HEAD
-
-private val extension_depth : extension -> Tot nat
-let rec extension_depth (ext:extension): Tot nat =
-  match ext with
-  | E_early_data edt           -> (
-      match edt with
-      | ServerEarlyDataIndication -> 0
-      | ClientEarlyDataIndication edi -> 1 + extensions_depth edi.ped_extensions
-      )
-  | _ -> 0
-and extensions_depth (exts:list extension): Tot nat =
-  match exts with
-  | [] -> 0
-  | hd::tl -> let x = extensions_depth tl in
-	     let y = extension_depth hd in
-	     if y > x then y else x
-
-val earlyDataIndicationBytes: edi:earlyDataIndication -> Tot bytes
-  (decreases (fun edi -> match edi with | ClientEarlyDataIndication edi -> extensions_depth edi.ped_extensions | _ -> 0))
-val extensionPayloadBytes: role -> ext:extension -> Tot bytes
-  (decreases (extension_depth ext))
-
-let rec (ecpfListBytes_aux:list ECGroup.point_format -> Tot bytes) = function
-  | [] -> empty_bytes
-  | ECGroup.ECP_UNCOMPRESSED :: r -> abyte 0z @| ecpfListBytes_aux r
-  | ECGroup.ECP_UNKNOWN(t) :: r -> bytes_of_int 1 t @| ecpfListBytes_aux r
-=======
-private val serverNameBytes: list serverName -> Tot bytes
-let serverNameBytes l =
-  let rec (aux:list serverName -> Tot bytes) = function
-  | [] -> empty_bytes
-  | SNI_DNS(x) :: r -> (abyte 0z) @| bytes_of_int 2 (length x) @| x @| aux r
-  | SNI_UNKNOWN(t, x) :: r -> (bytes_of_int 1 t) @| bytes_of_int 2 (length x) @| x @| aux r
-  in
-  (aux l)
- 
-val earlyDataIndicationBytes: edi:earlyDataIndication -> Tot bytes
-let earlyDataIndicationBytes = function
-  | None -> empty_bytes // ClientHello, EncryptedExtensions
-  | Some max_early_data_size -> // NewSessionTicket
-    let n = UInt32.v max_early_data_size in    
-    lemma_repr_bytes_values n;
-    bytes_of_int 4 n
-
-let rec ecpfListBytes_aux : list ECGroup.point_format -> bytes = function
-  | [] -> empty_bytes
-  | ECGroup.ECP_UNCOMPRESSED :: r -> (abyte 0z) @| ecpfListBytes_aux r
-  | ECGroup.ECP_UNKNOWN t :: r -> (bytes_of_int 1 t) @| ecpfListBytes_aux r
->>>>>>> f2b919ea
-
-val ecpfListBytes: l:list ECGroup.point_format{length (ecpfListBytes_aux l) < 256} -> Tot bytes
-let ecpfListBytes l =
-  let al = ecpfListBytes_aux l in
-  lemma_repr_bytes_values (length al);
-  let bl:bytes = vlbytes 1 al in
-  bl
-
 (* API *)
-<<<<<<< HEAD
-(** Serialize extension. *)
-val extensionBytes: role -> ext:extension -> Tot bytes
-  (decreases (extension_depth ext))
-val extensionsBytes: role -> cl:list extension -> Tot (b:bytes{length b <= 2 + 65535})
-  (decreases (extensions_depth cl))
-
-let rec earlyDataIndicationBytes edi =
-  match edi with
-  | ServerEarlyDataIndication -> empty_bytes
-  | ClientEarlyDataIndication edi ->
-      let cid_bytes = configurationIdBytes edi.ped_configuration_id in
-      let cs_bytes = cipherSuiteBytes edi.ped_cipher_suite in
-      let ext_bytes = extensionsBytes Client edi.ped_extensions in
-      lemma_repr_bytes_values (length edi.ped_context);
-      let context_bytes = vlbytes 1 edi.ped_context in
-//      let edt_bytes = earlyDataTypeBytes edi.ped_early_data_type in
-      cid_bytes @| cs_bytes @| ext_bytes @| context_bytes //@| edt_bytes
-and extensionPayloadBytes role ext =
-  match ext with
-  | E_server_name(l)           -> 
-      if role = Client 
-      then vlbytes 2 (serverNameBytes l) 
-      else empty_bytes // do we statically know that l is empty?
-      
-  | E_supported_groups gs       -> Parse.namedGroupsBytes gs
-  | E_signature_algorithms sha -> sigHashAlgsBytes sha
-  | E_key_share ks             -> CommonDH.keyShareBytes ks
-  | E_pre_shared_key psk -> admit() //PSK.preSharedKeyBytes psk //17-04-21 TODO parse/format the list with ota
-  | E_early_data edt           -> earlyDataIndicationBytes edt
-  | E_supported_versions vv    -> supportedVersionsBytes vv
-  | E_cookie c                 -> c // SI: check 
-  | E_psk_key_exchange_modes _ -> admit()
-  | E_extended_ms              -> empty_bytes
-  | E_ec_point_format l        -> ecpfListBytes l
-  | E_unknown_extension (h,b)  -> b
-and extensionBytes role ext =
-    let head = extensionHeaderBytes ext in
-    let payload = extensionPayloadBytes role ext in
-    let payload = vlbytes 2 payload in
-    head @| payload
-and extensionsBytes role exts =
-  vlbytes 2 (List.Tot.fold_left (fun l s -> l @| extensionBytes role s) empty_bytes exts)
-
-
-(* JK: For some reason without that I do not manage to get the
-definition of extensionsBytes *)
-assume val extensionsBytes_def: r:role -> 
-  cl:list extension{repr_bytes (length (List.Tot.fold_left (fun l s -> l @| extensionBytes r s) empty_bytes cl)) <= 2} ->
-  Lemma (requires (True))
-	(ensures (extensionsBytes r cl = vlbytes 2 (List.Tot.fold_left (fun l s -> l @| extensionBytes r s) empty_bytes cl)))
-  [SMTPat (extensionsBytes r cl)]
-
-(* TODO: inversion lemmas
-val parseEarlyDataIndication: pinverse_t earlyDataIndicationBytes
-val parseExtension: pinverse_t extensionBytes
-val parseExtensions: pinverse_t extensionsBytes
-*)
-=======
 
 // Missing refinements in `extension` type constructors to be able to prove the length bound
 (** Serializes an extension payload *)
@@ -476,84 +373,10 @@
 // See https://tlswg.github.io/tls13-spec/#rfc.section.4.4.2
 type chain = l:list (cert * extensions) // { ... }
 
->>>>>>> f2b919ea
 
 (*************************************************
  Extension parsing
 **************************************************)
-
-<<<<<<< HEAD
-	| ExFail(x,y) -> Error(x,y)
-	| ExOK [] -> Error(AD_unrecognized_name, perror __SOURCE_FILE__ __LINE__ "Empty SNI extension")
-	| ExOK l -> correct l
-	end
-=======
-//17-05-01 why not using TLSError.result ?? 
-// SZ: NO idea. We should.
-(** local, failed-to-parse exc. *)
-private type canFail (a:Type) =
-| ExFail of alertDescription * string
-| ExOK of list a
-
-private val parseserverName: r:role -> b:bytes -> result (list serverName)
-let parseserverName r b  =
-  let rec aux: b:bytes -> Tot (canFail serverName) (decreases (length b)) = fun b ->
-    if length b = 0 then ExOK []
-    else if length b >= 3 then
-      let ty,v = split b 1 in
-      begin
-      match vlsplit 2 v with
-      | Error (x,y) ->
-	ExFail (x, "Failed to parse SNI length: "^ (Platform.Bytes.print_bytes b))
-      | Correct (cur, next) ->
-	begin
-	match aux next with
-	| ExFail z -> ExFail z
-	| ExOK l ->
-	  let cur =
-	    begin
-	    match cbyte ty with
-	    | 0z -> SNI_DNS cur
-	    | v  -> SNI_UNKNOWN (int_of_bytes ty, cur)
-	    end
-	  in
-	  let snidup: serverName -> Tot bool = fun x ->
-	    begin
-	    match x,cur with
-	    | SNI_DNS _, SNI_DNS _ -> true
-	    | SNI_UNKNOWN (a,_), SNI_UNKNOWN (b,_) -> a = b
-	    | _ -> false
-	    end
-	  in
-	  if List.Tot.existsb snidup l then
-	    ExFail(AD_unrecognized_name, perror __SOURCE_FILE__ __LINE__ "Duplicate SNI type")
-	  else ExOK (cur :: l)
-	end
-      end
-    else ExFail (AD_decode_error, "Failed to parse SNI")
-    in
-    match r with
-    | Server ->
-      if length b = 0 then correct []
-      else
-	let msg = "Failed to parse SNI list: should be empty in ServerHello, has size " ^ string_of_int (length b) in
-	Error(AD_decode_error, perror __SOURCE_FILE__ __LINE__ msg)
-    | Client ->
-      if length b >= 2 then
-	begin
-	match vlparse 2 b with
-	| Error z -> Error(AD_decode_error, perror __SOURCE_FILE__ __LINE__ "Failed to parse SNI list")
-        | Correct b ->
-          match aux b with
-          | ExFail z -> Error z
-          | ExOK [] -> Error (AD_unrecognized_name, perror __SOURCE_FILE__ __LINE__ "Empty SNI extension")
-          | ExOK l -> correct l
-        end
->>>>>>> f2b919ea
-      else
-        Error (AD_decode_error, perror __SOURCE_FILE__ __LINE__ "Failed to parse SNI list")
-
-private let err_msg s = "Got inapproprite bytes for " ^ s
 
 private val addOnce: extension -> list extension -> Tot (result (list extension))
 let addOnce ext extList =
@@ -565,112 +388,35 @@
 
 val parseEcpfList: bytes -> result (list ECGroup.point_format)
 let parseEcpfList b =
-<<<<<<< HEAD
-    let rec aux:b:bytes -> Tot (canFail (ECGroup.point_format)) (decreases (length b)) = fun b ->
-        if equalBytes b empty_bytes then ExOK([])
+    let rec aux: (b:bytes -> Tot (result (list ECGroup.point_format)) (decreases (length b))) = fun b -> 
+        if equalBytes b empty_bytes then Correct []
+        else if length b = 0 then error "malformed curve list" 
         else
-	  if (0 < length b) then 
-	    let (u,v) = split b 1 in
-              (match aux v with
-              | ExFail(x,y) -> ExFail(x,y)
-              | ExOK(l) ->
-                  let cur = match cbyte u with
-                  | 0z -> ECGroup.ECP_UNCOMPRESSED
-                  | _ -> ECGroup.ECP_UNKNOWN(int_of_bytes u)
-                  in ExOK(cur :: l))
-	  else ExFail(AD_decode_error, perror __SOURCE_FILE__ __LINE__ "Malformed curve list")
+          let u,v = split b 1 in
+          ( match aux v with
+            | Error z -> Error z 
+            | Correct l ->
+              let cur = 
+              match cbyte u with
+              | 0z -> ECGroup.ECP_UNCOMPRESSED
+              | _ -> ECGroup.ECP_UNKNOWN(int_of_bytes u) in 
+              Correct (cur :: l))
     in match aux b with
-    | ExFail(x,y) -> Error(x,y)
-    | ExOK(l) -> 
-      if (List.Tot.mem ECGroup.ECP_UNCOMPRESSED l) then
-	correct l
-      else
-        error "uncompressed point format not supported"
+    | Error z -> Error z
+    | Correct l -> 
+      if List.Tot.mem ECGroup.ECP_UNCOMPRESSED l 
+      then correct l
+      else error "uncompressed point format not supported"
 
 (* We don't care about duplicates, not formally excluded. *)
  
-=======
-  let rec aux:b:bytes -> Tot (canFail (ECGroup.point_format)) (decreases (length b)) = fun b ->
-    if equalBytes b empty_bytes then ExOK []
-    else
-      if 0 < length b then 
-        let u, v = split b 1 in
-        begin
-	match aux v with
-	| ExFail (x, y) -> ExFail (x, y)
-	| ExOK l ->
-	  let cur = 
-            match cbyte u with
-	    | 0z -> ECGroup.ECP_UNCOMPRESSED
-	    | _  -> ECGroup.ECP_UNKNOWN (int_of_bytes u)
-	  in ExOK (cur :: l)
-        end
-      else ExFail (AD_decode_error, perror __SOURCE_FILE__ __LINE__ "Malformed curve list")
-  in
-  match aux b with
-  | ExFail z -> Error z
-  | ExOK l -> 
-    if List.Tot.mem ECGroup.ECP_UNCOMPRESSED l then
-      correct l
-    else
-      Error (AD_decode_error, perror __SOURCE_FILE__ __LINE__ "Uncompressed point format not supported")
-
-
-//17-05-01 added a refinement to control the list length; this function verifies.
-//17-05-01 should we use generic code to parse such bounded lists?
-//REMARK: We don't care about duplicates, not formally excluded.
-//REMARK: This is not tail recursive, contrary to most of our parsing functions
-val parseVersions: 
-  b:bytes -> 
-  Tot (result (l:list protocolVersion {length b == FStar.Mul.(2 * List.Tot.length l)}))
-      (decreases (length b))
-let rec parseVersions b =
-  match length b with 
-  | 0 -> let r = [] in assert_norm (List.Tot.length [] = 0); Correct r
-  | 1 -> Error (AD_decode_error, "malformed version list")
-  | _ -> 
-    let b2, b' = split b 2 in
-    match parseVersion_draft b2 with
-    | Error z -> Error z
-    | Correct v -> 
-      match parseVersions b' with 
-      | Error z -> Error z 
-      | Correct vs ->
-        begin
- 	let r = v::vs in 
-	assert_norm (List.Tot.length (v::vs) = 1 + List.Tot.length vs); // did not find usable length lemma in List.Tot
-	Correct r
-        end
-  
-val parseSupportedVersions: b:bytes{2 < length b /\ length b < 256} -> result protocol_versions
-let parseSupportedVersions b =
-  match vlparse 1 b with
-  | Correct b ->
-    begin
-    match parseVersions b with // Necessary for verification
-    | Correct l -> Correct l
-    | Error z -> Error z
-    end
-  | Error z -> Error z
-
-val parseEarlyDataIndication: b:bytes{length b == 0 \/ length b == 4} -> earlyDataIndication
-let parseEarlyDataIndication b =
-  if length b = 0 then None
-  else
-    begin
-    let n = int_of_bytes b in
-    lemma_repr_bytes_values n;
-    assert_norm (pow2 32 == 4294967296);
-    Some (UInt32.uint_to_t n)
-    end
->>>>>>> f2b919ea
-
-val parseExtension: role -> b:bytes -> result extension
-let rec parseExtension role b =
-<<<<<<< HEAD
+
+val parseExtension: role -> bytes -> result extension
+let parseExtension role b =
   if length b < 4 then error "extension type: not enough bytes" else 
+  let head, payload = split b 2 in
   match vlparse 2 payload with
-  | Error z -> error ("extension: "^z)
+  | Error (_,s) -> error ("extension: "^s)
   | Correct data -> ( 
     match cbyte2 head with
     | (0x00z, 0x00z) -> mapResult E_server_name (parseServerName role data)
@@ -688,7 +434,7 @@
       if length data < 2 then error "PSK" else 
       mapResult E_pre_shared_key (admit()) (* 17-04-21 TODO PSK.parsePreSharedKey data *) 
 
-    | (0x00z, 0x2az) -> mapResult E_early_data (parseEarlyDataIndication role data)
+    | (0x00z, 0x2az) -> mapResult E_early_data (parseEarlyDataIndication data)
     | (0x00z, 0x2bz) -> mapResult E_supported_versions (parseSupportedVersions data)
 
     | (0xffz, 0x2cz) -> // cookie
@@ -710,43 +456,14 @@
       
     | _ -> Correct(E_unknown_extension(head,data)))
 
-and parseEarlyDataIndication role b =
-  if length b < 2 then Correct ServerEarlyDataIndication (* ??? *) else 
-  match vlsplit 2 b with
-  | Error z -> error "early data indication length"
-  | Correct(config_id, data) ->
-    if length config_id < 3 then error "not enough bytes for configuration id" else (
-    lemma_repr_bytes_values (length config_id);
-    match parseConfigurationId (vlbytes 2 config_id) with
-    | Error z -> Error z 
-    | Correct cid -> (
-      if length data < 2 then error "not enough bytes to parse cipher suite in early data indication" else 
-      let (cs, data) = split data 2 in
-      match parseCipherSuite cs with
-      | Error z -> Error z
-      | Correct cs ->
-        if length data < 2 then error "not enough bytes to parse cipher suite in early data indication" else (
-        match vlsplit 2 data with
-        | Error z -> Error z
-        | Correct(exts, data) -> (
-          match parseExtensions role (vlbytes 2 exts) with
-          | Error z -> Error z
-          | Correct exts ->
-            if length data < 1 then error "not enough bytes to parse cipher suite in early data indication" else (
-            match vlparse 1 data with
-            | Error z -> Error z
-            | Correct ctx -> Correct (ClientEarlyDataIndication ({ 
-                ped_configuration_id = cid;
-                ped_cipher_suite = cs;
-                ped_extensions = exts;
-                ped_context = ctx; })))))))
-
-and parseExtensions role b =
-  let rec (aux:bytes -> list extension -> Tot (result (list extension))) = fun b exts ->
+
+let parseExtensions role b =
+  let rec aux: 
+    b:bytes -> list extension -> Tot (result (list extension)) (decreases (length b)) = fun b exts ->
     if length b >= 4 then
       let ht, b = split b 2 in
       match vlsplit 2 b with
-      | Error(z) -> error "extension length 2"
+      | Error(z) -> error "extension length"
       | Correct(ext, bytes) -> (
 	(* assume (Prims.precedes (Prims.LexCons b) (Prims.LexCons (ht @| vlbytes 2 ext))); *)
 	match parseExtension role (ht @| vlbytes 2 ext) with
@@ -756,123 +473,16 @@
 	  | Error z -> Error z)
 	| Error z -> Error z)
     else Correct exts in
-  if length b < 2 then error "extensions length" else
+  if length b < 2 then error "extensions" else
   match vlparse 2 b with
   | Correct b -> aux b []
-  | Error z -> error "extension length" 
-=======
-  if length b < 4 then
-    Error (AD_decode_error, perror __SOURCE_FILE__ __LINE__ "Extension bytes are too short to store even the extension type")
-  else
-    let head, payload = split b 2 in
-    match vlparse 2 payload with
-    | Error _ -> 
-      Error(AD_decode_error, perror __SOURCE_FILE__ __LINE__ "Failed to parse extension length 1")
-    | Correct data ->
-      begin
-      match cbyte2 head with
-      | (0x00z, 0x00z) -> // SNI
-        mapResult E_server_name (parseserverName role data)
-      | (0x00z, 0x0Az) -> // supported groups
-        if 2 <= length data && length data < 65538 then
-         (match parseNamedGroups data with
-          | Correct l -> Correct (E_supported_groups l)
-          | Error z -> Error z)
-        else Error (AD_decode_error, perror __SOURCE_FILE__ __LINE__ (err_msg "SNI"))
-      | (0x00z, 0x0Dz) -> // sigAlgs
-        if 2 <= length data && length data < 65538 then
-          (match parseSigHashAlgs data with
-           | Correct algs -> Correct (E_signature_algorithms algs)
-           | Error z -> Error z)
-        else Error (AD_decode_error, perror __SOURCE_FILE__ __LINE__ (err_msg "sigAlgs"))
-      | (0x00z, 0x28z) -> // keyShare
-        (match CommonDH.parseKeyShare (Client? role) data with
-         | Correct ks -> Correct (E_key_share ks)
-         | Error z -> Error z)
-      | (0x00z, 0x29z) -> // head TBD, PSK
-        if length data >= 2 then
-          (match admit() (* 17-04-21 TODO PSK.parsePreSharedKey data *) with
-           | Correct psk -> Correct psk
-           | Error z -> Error z)
-        else Error (AD_decode_error, perror __SOURCE_FILE__ __LINE__ (err_msg "PSK"))
-      | (0x00z, 0x2az) -> // EDI
-        if length data = 0 || length data = 4 then
-          (match parseEarlyDataIndication data with
-           | None -> Correct (E_early_data None)
-           | Some n -> Correct (E_early_data (Some n)))
-        else Error (AD_decode_error, perror __SOURCE_FILE__ __LINE__ (err_msg "early_data")) 
-      | (0x00z, 0x2bz) -> // supported_versions
-        if 2 < length data && length data < 256 then
-          (match parseSupportedVersions data with
-           | Correct v -> Correct (E_supported_versions v)
-           | Error z -> Error z)
-        else Error (AD_decode_error, perror __SOURCE_FILE__ __LINE__ (err_msg "supported_versions"))
-      | (0xffz, 0x2cz) -> // cookie
-        if 0 < length data && length data < 65536 then
-	  Correct (E_cookie data)
-	else Error(AD_decode_error, perror __SOURCE_FILE__ __LINE__ (err_msg "cookie"))
-(* ToDo: | E_psk_key_exchange_modes _ *)
-(*
-	| (0xFFz, 0x01z) -> // renego (* OLD *)
-	  (match parseRenegotiationInfo data with
-	  | Correct(ri) -> Correct (E_renegotiation_info(ri))
-	  | Error z -> Error z
-*)	 
-	| (0x00z, 0x17z) -> // extended ms
-	  if length data = 0 then Correct (E_extended_ms)
-	  else Error (AD_decode_error, perror __SOURCE_FILE__ __LINE__ "Got inappropriate bytes for extended MS extension")
-	| (0x00z, 0x0Bz) -> // ec point format
-	  if 1 <= length data && length data < 256 then
-	    (lemma_repr_bytes_values (length data);
-	     match vlparse 1 data with
-	     | Error z -> Error z
-	     | Correct data ->
-	       match parseEcpfList data with
-	       | Correct ecpfs -> Correct (E_ec_point_format ecpfs)
-	       | Error z -> Error z)
-	  else Error (AD_decode_error, perror __SOURCE_FILE__ __LINE__ (err_msg "ec_point_fmt"))
-	| _ -> // Unknown extension
-          Correct (E_unknown_extension (head,data))
-        end
-
-val parseExtensions: role -> b:bytes -> result (list extension)
-let rec parseExtensions role b =
-  let rec aux: 
-    b:bytes -> list extension -> Tot (result (list extension)) (decreases (length b)) = fun b exts ->
-    if length b >= 4 then
-      let ht, b = split b 2 in
-      match vlsplit 2 b with
-      | Correct (ext, bytes) ->
-        begin
-	match parseExtension role (ht @| vlbytes 2 ext) with
-	| Correct ext ->
-          begin
-	  match addOnce ext exts with // fails if the extension already is in the list
-	  | Correct exts -> aux bytes exts
-	  | Error z -> Error z
-          end
-	| Error z -> Error z
-        end
-      | Error z -> Error (AD_decode_error, perror __SOURCE_FILE__ __LINE__ "Failed to parse extension length 2")
-    else Correct exts in
-  if length b >= 2 then
-    match vlparse 2 b with
-    | Correct b -> aux b []
-    | Error z -> 
-      Error(AD_decode_error, perror __SOURCE_FILE__ __LINE__ "Incorrect extension data length")
-  else 
-    Error(AD_decode_error, perror __SOURCE_FILE__ __LINE__ "Failed to parse extensions length")
->>>>>>> f2b919ea
+  | Error z -> error "extensions" 
 
 (* SI: API. Called by HandshakeMessages. *)
 val parseOptExtensions: r:role -> data:bytes -> result (option (list extension))
 let parseOptExtensions r data =
-<<<<<<< HEAD
   if length data = 0 
   then Correct None
-=======
-  if length data = 0 then Correct None
->>>>>>> f2b919ea
   else mapResult Some (parseExtensions r data)
 
 
