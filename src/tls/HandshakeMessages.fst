--- conflicted
+++ resolved
@@ -89,11 +89,7 @@
 
 /// Key Exchange Messages
 
-<<<<<<< HEAD
-/// Post-Handshake Messages 
-=======
 /// Post-Handshake Messages
->>>>>>> 40d80a61
 
 let error s = Error(AD_decode_error, "Handshake parser: "^s)
 
@@ -601,11 +597,7 @@
       )
     end
 
-<<<<<<< HEAD
-// TR: the following proof successfully verifies 
-=======
 // TR: the following proof successfully verifies
->>>>>>> 40d80a61
 let serverHelloBytes_is_injective_strong msg1 s1 msg2 s2 =
   let b1 = serverHelloBytes msg1 in
   let b1' = snd (split b1 4ul) in
