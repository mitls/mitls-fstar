--- conflicted
+++ resolved
@@ -187,15 +187,9 @@
  https://tools.ietf.org/html/rfc5246#section-7.4.4
 *)
 type cr = {
-<<<<<<< HEAD
   cr_cert_types: cl:list certType{0 < List.Tot.length cl /\ List.Tot.length cl < 256};
   cr_sig_algorithms: option signatureSchemeList; // None for 1.0,1.1; Some for 1.2
   cr_certificate_authorities: dl:list dn{List.Tot.length dl < 65536};
-=======
-  cr_cert_types: cl:list certType{List.Tot.length cl < 256};
-  cr_sig_hash_algs: option (shs:list sigHashAlg{List.Tot.length shs < 256});
-  cr_distinguished_names: dl:list dn{List.Tot.length dl < 128};
->>>>>>> e803f211
 }
 type cr13 = unit //17-05-05 TBC
 
@@ -1006,20 +1000,12 @@
   let ctb = certificateTypeListBytes cr.cr_cert_types in
   lemma_repr_bytes_values (length ctb);
   let ctB = vlbytes 1 ctb in
-<<<<<<< HEAD
   let saB =
     match cr.cr_sig_algorithms with
     | None -> empty_bytes
     | Some sigAlgs -> signatureSchemeListBytes sigAlgs // includes length header
   in
   let dnb = distinguishedNameListBytes cr.cr_certificate_authorities in
-=======
-  let saB = 
-    match cr.cr_sig_hash_algs with
-    | None -> empty_bytes
-    | Some sal -> sigHashAlgsBytes sal in
-  let dnb = distinguishedNameListBytes cr.cr_distinguished_names in
->>>>>>> e803f211
   lemma_repr_bytes_values (length dnb);
   let dnB = vlbytes 2 dnb in
   let data = ctB @| saB @| dnB in
@@ -1135,7 +1121,7 @@
     lemma_append_inj ctB1 (saB1 @| dnB1) ctB2 (saB2 @| dnB2)
   )
 
-<<<<<<< HEAD
+// TODO split on pv
 val parseCertificateRequest: pv:protocolVersion -> data:bytes -> result cr
 let parseCertificateRequest pv data =
   if length data >= 1 then
@@ -1145,19 +1131,6 @@
       let certTypeList = parseCertificateTypeList certTypeListBytes in
       let n = List.Tot.length certTypeList in
       if 0 < n && n < 256 then // Redundant to check upper bound
-=======
-// TODO split on pv
-val parseCertificateRequest: pv:protocolVersion -> data:bytes{repr_bytes(length data) <= 3} ->
-                             Tot (result cr)
-let parseCertificateRequest version data =
-    if length data >= 1 then
-        match vlsplit 1 data with
-        | Error(z) -> Error(z)
-        | Correct (res) ->
-        let (certTypeListBytes,data) = res in
-        let certTypeList = parseCertificateTypeList certTypeListBytes in
-	if List.Tot.length certTypeList < 256 then (
->>>>>>> e803f211
         if length data >= 2 then
           begin
           match pv with
