--- conflicted
+++ resolved
@@ -56,14 +56,10 @@
   let b' =
     let open FStar.UInt32 in
     let lb = from_bytes chb in
-<<<<<<< HEAD
-    let slice = { LPL.base = lb; LPL.len = B.len chb } in
+    let slice = LPL.make_slice lb (B.len chb) in
     let _ = Handshake13.handshake13_validator slice 0ul in
     let _ = Handshake12.handshake12_validator slice 0ul in
     let _ = Handshake.handshake_validator slice 0ul in
-=======
-    let slice = LPL.make_slice lb (B.len chb) in
->>>>>>> d427f5b4
     if ClientHello.clientHello_validator slice 0ul >^ LPL.validator_max_length then
       (print !$"Validator failed on ClientHello!\n"; false)
     else
@@ -148,4 +144,4 @@
       C.EXIT_FAILURE
     | true ->
       print !$"Certificate13 test succeeded.\n";
-      C.EXIT_SUCCESS+      C.EXIT_SUCCESS
