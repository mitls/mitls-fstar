module FFI

// A thin layer on top of TLS, adapting a bit our main API:
// - for TCP send & receive, we use callbacks provided by the application
// - for output traffic, we send fragment and send the whole message at once
// - for client connects, we block until the connection is sucessfully established
//
// We rely on higher-order; to be reconsidered once we compile to C/C++.

// TODO: guarantee (by typing) that we don't do stdio, and don't throw
//       exceptions, notably for incomplete pattern matching

open Platform.Bytes

open TLSConstants
open TLSInfo
open Range
open DataStream
open TLS
open FFICallbacks

#set-options "--lax"

(* A flag for runtime debugging of ffi data.
   The F* normalizer will erase debug prints at extraction
   when this flag is set to false. *)
val discard: bool -> ST unit
  (requires (fun _ -> True))
  (ensures (fun h0 _ h1 -> h0 == h1))
let discard _ = ()
let print s = discard (IO.debug_print_string ("EPO| "^s^"\n"))
unfold val trace: s:string -> ST unit
  (requires (fun _ -> True))
  (ensures (fun h0 _ h1 -> h0 == h1))
unfold let trace = if Flags.debug_FFI then print else (fun _ -> ())

private let fragment_1 i (b:bytes { length b <= max_TLSPlaintext_fragment_length }) : fragment i (point (length b)) = 
  let rg : frange i = point(length b) in 
  appFragment i rg b 

// move to Bytes
private let sub (buffer:bytes) (first:nat) (len:nat { first + len <= length buffer }) = 
  let before, now = split buffer first in 
  let now, after = split buffer len in 
  now 

private val write_all': c:Connection.connection -> i:id -> buffer:bytes -> sent:nat {sent <= length buffer} -> St ioresult_w 
let rec write_all' c i buffer sent =  
  if sent = length buffer then Written 
  else 
  let size = min (length buffer - sent) max_TLSPlaintext_fragment_length in
  let payload = sub buffer sent size in
  let rg : frange i = point(length payload) in
  let f : fragment i rg = fragment_1 i payload in
  match assume false; write c f with
  | Written -> write_all' c i buffer (sent+size)
  | r       -> r 

private let write_all c i b : ML ioresult_w = write_all' c i b 0

// an integer carrying the fatal alert descriptor
// we could also write txt into the application error log 
private let errno description txt : ML int = 
  let txt0 = 
    match description with 
    | Some ad -> TLSError.string_of_ad ad
    | None    -> "(None)" in (
  trace ("returning error: "^txt0^" "^txt^"\n"); (
  match description with 
  | Some ad -> Char.int_of_char (snd (cbyte2 (Alert.alertBytes ad)))
  | None    -> -1 ))

 
let connect send recv config_1 : ML (Connection.connection * int) = 
  // we assume the configuration specifies the target SNI; 
  // otherwise we should check after Complete that it matches the authenticated certificate chain.
  let tcp = Transport.callbacks send recv in
  let here = new_region HyperHeap.root in 
  let c = TLS.connect here tcp config_1 in 
  let i_0 = currentId c Reader in 
  let firstResult = 
    match read c i_0 with 
    | Complete -> 0
    | ReadError description txt -> errno description txt 
    | CertQuery _ _ -> failwith "unsupported certificate request from the server"
    | Read _ -> failwith "unexpected early read" in
  c, firstResult

let accept_connected send recv config_1 : ML (Connection.connection * int) =
  // we assume the configuration specifies the target SNI;
  // otherwise we should check after Complete that it matches the authenticated certificate chain.
  let tcp = Transport.callbacks send recv in
  let here = new_region HyperHeap.root in
  let c = TLS.accept_connected here tcp config_1 in
  let i_0 = currentId c Reader in
  let firstResult =
    match read c i_0 with
    | Complete -> 0
    | ReadError description txt -> errno description txt
    | CertQuery _ _ -> failwith "unsupported certificate request from the client"
    | Read _ -> failwith "unexpected early read" in
  c, firstResult

type read_result = // is it convenient?
  | Received of bytes 
  | Errno of int

let read c : ML read_result = 
  let i = currentId c Reader in 
  match read c i with
  | Read (Data d)             -> Received (appBytes d)
  | Read Close                -> Errno 0 
  | Read (Alert a)            -> Errno(errno (Some a) "alert") 
  | ReadError description txt -> Errno(errno description txt) 
  | _                         -> failwith "unexpected FFI read result"

let write c msg : ML int =
  let i = currentId c Writer in 
  match write_all c i msg with
  | Written                    -> 0 
  | WriteError description txt -> errno description txt
  | _                          -> -1 

// sending "CLOSE_NOTIFY"; should be followed by a read to wait for
// the full shutdown (but many servers don't acknowledge).

let close c : ML int = 
  trace ("FFI close\n"); 
  match writeCloseNotify c with 
  | WriteClose                 -> 0
  | WriteError description txt -> errno description txt
  | _                          -> -1 

let close_extraction_bug c : ML int = 
  match writeCloseNotify c with 
  | writeClose                 -> 0
  | WriteError description txt -> errno description txt
  | _                          -> -1 

  
(* ************** Native FFI support  ************** *)

let s2pv = function
  | "1.2" -> TLS_1p2
  | "1.3" -> TLS_1p3
  | "1.1" -> TLS_1p1
  | "1.0" -> TLS_1p0
  | s -> failwith ("Invalid protocol version specified: "^s)

let css = [
  ("TLS_AES_128_GCM_SHA256", TLS_AES_128_GCM_SHA256);
  ("TLS_AES_256_GCM_SHA384", TLS_AES_256_GCM_SHA384);
  ("TLS_CHACHA20_POLY1305_SHA256", TLS_CHACHA20_POLY1305_SHA256);
  ("TLS_AES_128_CCM_SHA256", TLS_AES_128_CCM_SHA256);
  ("TLS_AES_128_CCM_8_SHA256", TLS_AES_128_CCM_8_SHA256);
  ("ECDHE-RSA-AES256-GCM-SHA384", TLS_ECDHE_RSA_WITH_AES_256_GCM_SHA384);
  ("ECDHE-RSA-AES128-GCM-SHA256", TLS_ECDHE_RSA_WITH_AES_128_GCM_SHA256);
  ("ECDHE-RSA-CHACHA20-POLY1305-SHA256", TLS_ECDHE_RSA_WITH_CHACHA20_POLY1305_SHA256);
  ("ECDHE-ECDSA-AES256-GCM-SHA384", TLS_ECDHE_ECDSA_WITH_AES_256_GCM_SHA384);
  ("ECDHE-ECDSA-AES128-GCM-SHA256", TLS_ECDHE_ECDSA_WITH_AES_128_GCM_SHA256);
  ("ECDHE-ECDSA-CHACHA20-POLY1305-SHA256", TLS_ECDHE_ECDSA_WITH_CHACHA20_POLY1305_SHA256);
  ("DHE-RSA-AES256-GCM-SHA384", TLS_DHE_RSA_WITH_AES_256_GCM_SHA384);
  ("DHE-RSA-AES128-GCM-SHA256", TLS_DHE_RSA_WITH_AES_128_GCM_SHA256);
  ("DHE-RSA-CHACHA20-POLY1305-SHA256", TLS_DHE_RSA_WITH_CHACHA20_POLY1305_SHA256);
]

let sas = [
  ("RSA+SHA512",   RSA_PKCS1_SHA512);
  ("RSA+SHA384",   RSA_PKCS1_SHA384);
  ("RSA+SHA256",   RSA_PKCS1_SHA256);
  ("RSA+SHA1",     RSA_PKCS1_SHA1);
  ("ECDSA+SHA512", ECDSA_SECP521R1_SHA512);
  ("ECDSA+SHA384", ECDSA_SECP384R1_SHA384);
  ("ECDSA+SHA256", ECDSA_SECP256R1_SHA256);
  ("ECDSA+SHA1",   ECDSA_SHA1);
]

let ngs = [
  ("P-521", Parse.SEC CoreCrypto.ECC_P521);
  ("P-384", Parse.SEC CoreCrypto.ECC_P384);
  ("P-256", Parse.SEC CoreCrypto.ECC_P256);
  ("X25519", Parse.SEC CoreCrypto.ECC_X25519);
  ("X448",  Parse.SEC CoreCrypto.ECC_X448);
  ("FFDHE4096", Parse.FFDHE Parse.FFDHE4096);
  ("FFDHE3072", Parse.FFDHE Parse.FFDHE3072);
  ("FFDHE2048", Parse.FFDHE Parse.FFDHE2048);
]

let ffiConfig version host =
  let v = s2pv version in 
  {defaultConfig with
    minVer = TLS_1p2;
    maxVer = v;
    check_peer_certificate = false;
    cert_chain_file = "c:\\Repos\\mitls-fstar\\data\\test_chain.pem";
    private_key_file = "c:\\Repos\\mitls-fstar\\data\\server.key";
    ca_file = "c:\\Repos\\mitls-fstar\\data\\CAFile.pem";
    safe_resumption = true;
    ciphersuites = cipherSuites_of_nameList [
<<<<<<< HEAD
                      TLS_AES_128_GCM_SHA256;
                      TLS_AES_256_GCM_SHA384;
                      TLS_CHACHA20_POLY1305_SHA256;
                      TLS_ECDHE_ECDSA_WITH_AES_128_GCM_SHA256;
                      TLS_ECDHE_RSA_WITH_AES_128_GCM_SHA256;
=======
                    (* mitls.ml ciphersuites *)
		      TLS_AES_128_GCM_SHA256;
		      TLS_AES_256_GCM_SHA384;
		      TLS_CHACHA20_POLY1305_SHA256;
		      TLS_ECDHE_ECDSA_WITH_AES_128_GCM_SHA256;
		      TLS_ECDHE_RSA_WITH_AES_128_GCM_SHA256;
		      TLS_DHE_RSA_WITH_AES_128_GCM_SHA256;
                    (* default ciphersuites from TLSInfo.fst follow: *)
                      TLS_RSA_WITH_AES_128_GCM_SHA256;
>>>>>>> 39030124
                      TLS_DHE_RSA_WITH_AES_128_GCM_SHA256;
                      ];
  }

val ffiSetCertChainFile: cfg:config -> f:string -> ML config
let ffiSetCertChainFile cfg f =
  { cfg with
  cert_chain_file = f;
  }

val ffiSetPrivateKeyFile: cfg:config -> f:string -> ML config
let ffiSetPrivateKeyFile cfg f =
  { cfg with
  private_key_file = f;
  }

val ffiSetCAFile: cfg:config -> f:string -> ML config
let ffiSetCAFile cfg f =
  { cfg with
  ca_file = f;
  }

let rec findsetting f l = match l with
  | [] -> None
  | (s, i)::tl -> if s = f then Some i else findsetting f tl

val ffiSetCipherSuites: cfg:config -> x:string -> ML config
let ffiSetCipherSuites cfg x =
  let csl = String.split [':'] x in
  let csl = List.map (fun x-> match findsetting x css with
    | None -> failwith ("Unknown ciphersuite: "^x)
    | Some a -> a
    ) csl in
  { cfg with 
  ciphersuites = cipherSuites_of_nameList csl
  }

val ffiSetSignatureAlgorithms: cfg:config -> x:string -> ML config
let ffiSetSignatureAlgorithms cfg x =
  let sal = String.split [':'] x in
  let sal = List.map (fun x-> match findsetting x sas with
    | None -> failwith ("Unknown signature algorithm: "^x)
    | Some a -> a
  ) sal in
  { cfg with 
  signatureAlgorithms = sal
  }

val ffiSetNamedGroups: cfg:config -> x:string -> ML config
let ffiSetNamedGroups cfg x =
  let ngl = String.split [':'] x in
  let ngl = List.map (fun x-> match findsetting x ngs with
    | None -> failwith ("Unknown named group: "^x)
    | Some a -> a
  ) ngl in
  { cfg with 
  namedGroups = ngl
  }  

type callbacks = FFICallbacks.callbacks

val sendTcpPacket: callbacks:callbacks -> buf:bytes -> Platform.Tcp.EXT (Platform.Error.optResult string unit) 
let sendTcpPacket callbacks buf =  
  let result = FFICallbacks.ocaml_send_tcp callbacks (get_cbytes buf) in 
  if result < 0 then 
    Platform.Error.Error ("socket send failure") 
  else 
    Platform.Error.Correct () 
    
val recvTcpPacket: callbacks:callbacks -> max:nat -> Platform.Tcp.EXT (Platform.Error.optResult string (b:bytes{length b <= max}))
let recvTcpPacket callbacks max =
  let (result,str) = FFICallbacks.recvcb callbacks max in
  if result then
    Platform.Error.Correct(abytes str)
  else
    Platform.Error.Error ("socket recv failure")
  
val ffiConnect: config:config -> callbacks:callbacks -> ML (Connection.connection * int)
let ffiConnect config cb =
  connect (sendTcpPacket cb) (recvTcpPacket cb) config
  
val ffiAcceptConnected: config:config -> callbacks:callbacks -> ML (Connection.connection * int)
let ffiAcceptConnected config cb =
  accept_connected (sendTcpPacket cb) (recvTcpPacket cb) config

val ffiRecv: Connection.connection -> ML cbytes  
let ffiRecv c =
  match read c with
    | Received response -> get_cbytes response
    | Errno _ -> get_cbytes empty_bytes
  
val ffiSend: Connection.connection -> cbytes -> ML int
let ffiSend c b =
  let msg = abytes b in
  write c msg<|MERGE_RESOLUTION|>--- conflicted
+++ resolved
@@ -197,13 +197,6 @@
     ca_file = "c:\\Repos\\mitls-fstar\\data\\CAFile.pem";
     safe_resumption = true;
     ciphersuites = cipherSuites_of_nameList [
-<<<<<<< HEAD
-                      TLS_AES_128_GCM_SHA256;
-                      TLS_AES_256_GCM_SHA384;
-                      TLS_CHACHA20_POLY1305_SHA256;
-                      TLS_ECDHE_ECDSA_WITH_AES_128_GCM_SHA256;
-                      TLS_ECDHE_RSA_WITH_AES_128_GCM_SHA256;
-=======
                     (* mitls.ml ciphersuites *)
 		      TLS_AES_128_GCM_SHA256;
 		      TLS_AES_256_GCM_SHA384;
@@ -213,7 +206,6 @@
 		      TLS_DHE_RSA_WITH_AES_128_GCM_SHA256;
                     (* default ciphersuites from TLSInfo.fst follow: *)
                       TLS_RSA_WITH_AES_128_GCM_SHA256;
->>>>>>> 39030124
                       TLS_DHE_RSA_WITH_AES_128_GCM_SHA256;
                       ];
   }
