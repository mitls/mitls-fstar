--- conflicted
+++ resolved
@@ -1344,7 +1344,6 @@
 val configurationExtensionsBytes: list configurationExtension -> Tot bytes
 let configurationExtensionsBytes ce =
   let rec configurationExtensionsBytes_aux (b:bytes{length b < 65536}) (ces:list configurationExtension): Tot (b:bytes{length b < 65536}) (decreases ces) =
-<<<<<<< HEAD
   match ces with
   | [] -> b
   | ce::ces ->
@@ -1352,14 +1351,6 @@
       configurationExtensionsBytes_aux (b @| configurationExtensionBytes ce) ces
     else b
   in
-=======
-    match ces with
-    | [] -> b
-    | ce::ces ->
-      if length (b @| configurationExtensionBytes ce) < 65536 then
-         configurationExtensionsBytes_aux (b @| configurationExtensionBytes ce) ces
-      else b in
->>>>>>> 094ae6ca
   let b = configurationExtensionsBytes_aux empty_bytes ce in
   lemma_repr_bytes_values (length b);
   vlbytes 2 b
@@ -1409,8 +1400,8 @@
 
 // Moving this inside sigHashAlgsBytes gives a `Bound term variable not found` error
 // See https://github.com/FStarLang/FStar/issues/533
-let rec sigHashAlgsBytes_aux (b:bytes) (algs0:list sigHashAlg{b2t (length b + op_Multiply 2 (List.Tot.length algs0) < 65536)}) : Tot (r:bytes{length r < 65536}) (decreases algs) =
-  match algs0 with
+let rec sigHashAlgsBytes_aux (b:bytes) (algs:list sigHashAlg{b2t (length b + op_Multiply 2 (List.Tot.length algs) < 65536)}) : Tot (r:bytes{length r < 65536}) (decreases algs) =
+  match algs with
   | [] -> b
   | alg::algs' ->
     let shb = sigHashAlgBytes alg in
