module TLSConstants

(**
This file implements type representations and parsing functions
for the different values negotiated during the TLS
handshake. For instance protocol version, key exchange mechanism,
hash algorithm etc.

@summary Module for main constants
*)

#set-options "--max_fuel 0 --initial_fuel 0 --max_ifuel 1 --initial_ifuel 1"

open FStar.SeqProperties
open Platform.Bytes
open Platform.Error
open TLSError
open CoreCrypto

module HH = FStar.HyperHeap
module HS = FStar.HyperStack


(** Regions and colors for objects in memory *)
let tls_color = -1
let epoch_color = 1
let hs_color = 2

let is_tls_rgn r   = HH.color r = tls_color
let is_epoch_rgn r = HH.color r = epoch_color
let is_hs_rgn r    = HH.color r = hs_color

(*
 * AR: Adding the eternal region predicate.
 * Strengthening the predicate because at some places, the code uses HH.parent.
 *)
let rgn       = r:HH.rid{r<>HH.root
                         /\ (forall (s:HH.rid).{:pattern HS.is_eternal_region s} HS.is_above s r ==> HS.is_eternal_region s)}
let tls_rgn   = r:rgn{is_tls_rgn r}
let epoch_rgn = r:rgn{is_epoch_rgn r}
let hs_rgn    = r:rgn{is_hs_rgn r}

let tls_region : tls_rgn = new_colored_region HH.root tls_color

let tls_tables_region : (r:tls_rgn{HH.parent r = tls_region}) =
    new_region tls_region


(** Polarity for reading and writing *)
type rw =
  | Reader
  | Writer

(** Role of the library in current execution *)
type role =
  | Client
  | Server

(** Dual role *)
let dualRole = function
  | Client -> Server
  | Server -> Client

(** Protocol version negotiated values *)
type protocolVersion =
  | SSL_3p0 // supported, with no security guarantees
  | TLS_1p0
  | TLS_1p1
  | TLS_1p2
  | TLS_1p3

(* Key exchange algorithms *)
type kexAlg =
  | Kex_RSA
  | Kex_DH
  | Kex_PSK
  | Kex_PSK_DHE
  | Kex_PSK_ECDHE
  | Kex_DHE
  | Kex_ECDHE

(** Aliasing of cryptographic types from the CoreCrypto library *)
type blockCipher = block_cipher
type streamCipher = stream_cipher
type aeadAlg = aead_cipher

(** Modes for the initialization vectors *)
type ivMode =
  | Fresh
  | Stale

(** Encryption types *)
type encAlg =
  | Block of blockCipher
  | Stream of streamCipher

(** Hash algorithm types *)
type hashAlg =
  | NULL
  | MD5SHA1
  | Hash of hash_alg

(** MAC algorithm types *)
type macAlg =
  | HMAC     of hash_alg
  | SSLKHASH of hash_alg

(** Authenticated Encryption modes *)
type aeAlg =
  | MACOnly: hash_alg -> aeAlg
  | MtE: encAlg -> hash_alg -> aeAlg
  | AEAD: aeadAlg -> hash_alg -> aeAlg  // the hash algorithm is for the ciphersuite; it is not used by the record layer.

(** Determine if this algorithm provide padding support with TLS 1.2 *)
let lhae = function
  | MtE (Block _) _                         -> true
  | MACOnly _ | AEAD _ _ | MtE (Stream _) _ -> false

(** Sequence numbers for StreamAE/StatefulLHAE *)
let is_seqn (n:nat) = repr_bytes n <= 8
type seqn_t = n:nat { is_seqn n }


(** Predicates for Strong Authentication *)
// MtE: ``The AE algorithms are CPA and INT-CTXT''
// MtE: ``The MAC algorithm of id is INT-CMA.''

assume val strongAuthAlg: protocolVersion -> aeAlg -> Tot bool
//  | MtE _ m | MACOnly m   -> int_cma (macAlg_of_id i)
//  | AEAD e m -> strongAEADalg

val strongAEAlg: protocolVersion -> aeAlg -> Tot bool
let strongAEAlg _ _ = false
// let strongAEAlg pv ae = match ae with
//    | AEAD e m -> true
//    | MtE _ -> false

assume val strongAuthAE: pv:protocolVersion -> ae:aeAlg -> Lemma(strongAEAlg pv ae ==> strongAuthAlg pv ae)

// -----------------------------------------------------------------------
// record-layer length constants [5.2.1]
// note that TLS 1.3 lowers a bit the upper bound of cipher lengths (Ok in principle)
// but still enables padding beyond plausible plaintext lengths.

(** Constants for API and protocol-level fragments are in [0..2^14] *)
let max_TLSPlaintext_fragment_length = 16384
let max_TLSCompressed_fragment_length = max_TLSPlaintext_fragment_length + 1024
let max_TLSCiphertext_fragment_length = max_TLSPlaintext_fragment_length + 2048
let max_TLSCiphertext_fragment_length_13 = max_TLSPlaintext_fragment_length + 256

//CF we leave these functions abstract for verification purposes
//CF we may need to be more negative on weak algorithms (so that we don't try to verify their use)
//CF and more precise/positive on algorithms we implement (so that we reflect lower assumptions)

(** Signature algorithms *)
type sigAlg = CoreCrypto.sig_alg

<<<<<<< HEAD
=======
(* This is the old version of the inverse predicate. According to CF,
   verification was harder with this style, so we moved to the new style with
   pinverse_t + lemmas. The type abbrevations lemma_inverse_* minimize the
   syntactic overhead.

  logic type pinverse (#a:Type) (#b:Type) (r:b -> b -> Type) (=f:a -> Tot b) =
    y:b -> Tot (xopt:result a{(forall (x:a). r (f x) y <==> (xopt = Correct x))})
*)

type pinverse_t (#a:Type) (#b:Type) ($f:(a -> Tot b)) = b -> Tot (result a)

unfold type lemma_inverse_g_f (#a:Type) (#b:Type) ($f:a -> Tot b) ($g:b -> Tot (result a)) (x:a) =
  g (f x) == Correct x

unfold type lemma_pinverse_f_g (#a:Type) (#b:Type) (r:b -> b -> Type) ($f:a -> Tot b) ($g:b -> Tot (result a)) (y:b) =
  Correct? (g y) ==> r (f (Correct?._0 (g y))) y


(** Serializing function for signature algorithms *)
val sigAlgBytes: sigAlg -> Tot (lbytes 1)
let sigAlgBytes sa =
  match sa with
  | CoreCrypto.RSASIG -> abyte 1z
  | CoreCrypto.DSA    -> abyte 2z
  | CoreCrypto.ECDSA  -> abyte 3z
  | CoreCrypto.RSAPSS -> abyte 0z // TODO fix me!

(** Parsing function associated to sigAlgBytes *)
val parseSigAlg: pinverse_t sigAlgBytes
let parseSigAlg b =
  match cbyte b with
  | 1z -> Correct CoreCrypto.RSASIG
  | 2z -> Correct CoreCrypto.DSA
  | 3z -> Correct CoreCrypto.ECDSA
  | 0z -> Correct CoreCrypto.RSAPSS
  | _ -> Error (AD_decode_error, perror __SOURCE_FILE__ __LINE__ "")

val inverse_sigAlg: x:_ -> Lemma
  (requires (True))
  (ensures lemma_inverse_g_f sigAlgBytes parseSigAlg x)
  [SMTPat (parseSigAlg (sigAlgBytes x))]
let inverse_sigAlg x = ()

val pinverse_sigAlg: x:_ -> Lemma
  (requires (True))
  (ensures (lemma_pinverse_f_g Seq.equal sigAlgBytes parseSigAlg x))
  [SMTPat (sigAlgBytes (Correct?._0 (parseSigAlg x)))]
let pinverse_sigAlg x = ()

>>>>>>> 3f9d4e5d

(** Hash algorithm minimum requirements *)
type hashAlg' = h:hashAlg{h <> NULL /\ h <> MD5SHA1 }

<<<<<<< HEAD
=======

#set-options "--max_fuel 0 --initial_fuel 0 --max_ifuel 2 --initial_ifuel 2"

(** Serializing of the Hash algorithm *)
val hashAlgBytes: hashAlg' -> Tot (lbytes 1)
let hashAlgBytes ha =
  match ha with
  | Hash MD5     -> abyte 1z
  | Hash SHA1    -> abyte 2z
  | Hash SHA224  -> abyte 3z
  | Hash SHA256  -> abyte 4z
  | Hash SHA384  -> abyte 5z
  | Hash SHA512  -> abyte 6z
  | NULL -> abyte 7z // FIXME!!

(** Parsing of the Hash algorithm *)
val parseHashAlg: pinverse_t hashAlgBytes
let parseHashAlg b =
  match cbyte b with
  | 1z -> Correct (Hash MD5)
  | 2z -> Correct (Hash SHA1)
  | 3z -> Correct (Hash SHA224)
  | 4z -> Correct (Hash SHA256)
  | 5z -> Correct (Hash SHA384)
  | 6z -> Correct (Hash SHA512)
  | 7z -> admit();  //TODO: FIXME!!!!
         Correct (NULL)
  | _ -> Error (AD_decode_error, perror __SOURCE_FILE__ __LINE__ "")

val inverse_hashAlg: x:_ -> Lemma
  (requires (True))
  (ensures lemma_inverse_g_f hashAlgBytes parseHashAlg x)
  [SMTPat (parseHashAlg (hashAlgBytes x))]
let inverse_hashAlg x = ()

val pinverse_hashAlg: x:_ -> Lemma
  (requires (True))
  (ensures (lemma_pinverse_f_g Seq.equal hashAlgBytes parseHashAlg x))
  [SMTPat (hashAlgBytes (Correct?._0 (parseHashAlg x)))]
let pinverse_hashAlg x = ()

>>>>>>> 3f9d4e5d
(** Encryption key sizes *)
let encKeySize = function
  | Stream RC4_128      -> 16
  | Block TDES_EDE_CBC  -> 24
  | Block AES_128_CBC   -> 16
  | Block AES_256_CBC   -> 32
  | Block TDES_EDE_CBC  -> 24
  | Block AES_128_CBC   -> 16
  | Block AES_256_CBC   -> 32

(** AEAD salt sizes *)
let aeadSaltSize = function // TLS 1.3 IV salt.
  | AES_128_GCM       -> 4
  | AES_256_GCM       -> 4
  | CHACHA20_POLY1305 -> 12
  | _                 -> 4 //recheck

(** AEAD *)
let aeadRecordIVSize = function // TLS 1.2 explicit IVs
  | AES_128_GCM       -> 8
  | AES_256_GCM       -> 8
  | CHACHA20_POLY1305 -> 0
  | _                 -> 8 //recheck

(** Hash sizes *)
val hashSize: h:hashAlg{h<>NULL} -> Tot nat
let hashSize = function
  | Hash h  -> CoreCrypto.hashSize h
  | MD5SHA1 -> 16 + 20

(** MAC key sizes *)
let macKeySize = function
  | HMAC alg
  | SSLKHASH alg -> hashSize (Hash alg)

(** MAC sizes *)
let macSize = function
  | HMAC alg
  | SSLKHASH alg -> hashSize (Hash alg)

(** Ciphersuite for SCSV *)
type scsv_suite =
  | TLS_EMPTY_RENEGOTIATION_INFO_SCSV

(** Ciphersuite definition *)
type cipherSuite =
  | NullCipherSuite: cipherSuite
  | CipherSuite    : kexAlg -> option sig_alg -> aeAlg -> cipherSuite
  | SCSV           : scsv_suite -> cipherSuite
  | UnknownCipherSuite: a:byte -> b:byte(* {not(List.Tot.contains (a,b) known_cs_list)}  *) -> cipherSuite // JK: incomplete spec

(** List of ciphersuite *)
type cipherSuites = list cipherSuite

(** Compression definition *)
type compression =
  | NullCompression
  | UnknownCompression of (b:byte{b <> 0z})

<<<<<<< HEAD
=======
(** Serializing function for compression algorithms *)
val compressionBytes: compression -> Tot (lbytes 1)
let compressionBytes comp =
  match comp with
  | NullCompression      -> abyte 0z
  | UnknownCompression b -> abyte b

// Not pinverse_t compressionBytes, because it never fails

(** Parsing function for compression algorithm *)
val parseCompression: b:lbytes 1
  -> Tot (cm:compression{Seq.equal (compressionBytes cm) b})
let parseCompression b =
  match cbyte b with
  | 0z -> NullCompression
  | b  -> UnknownCompression b

// We ignore compression methods we don't understand. This is a departure
// from usual parsing, where we fail on unknown values, but that's how TLS
// handles compression method lists.

(** Parsing function for compression algorithm lists *)
val parseCompressions: b:bytes -> Tot (list compression) (decreases (length b))
let rec parseCompressions b =
  if length b > 0
  then
    let cmB,b = split b 1 in
    let cm = parseCompression cmB in
    cm::(parseCompressions b)
  else []


#set-options "--max_fuel 1 --initial_fuel 1 --max_ifuel 1 --initial_ifuel 1"

(** Serializing function for lists of compression algorithms *)
val compressionMethodsBytes: cms:list compression
  -> Tot (lbytes (List.Tot.length cms))
let rec compressionMethodsBytes cms =
  match cms with
  | c::cs -> compressionBytes c @| compressionMethodsBytes cs
  | []   -> empty_bytes


#set-options "--max_fuel 0 --initial_fuel 0 --max_ifuel 1 --initial_ifuel 1"

(** Serializing function for the protocol version *)
val versionBytes: protocolVersion -> Tot (lbytes 2)
let versionBytes pv =
  match pv with
  | SSL_3p0 -> abyte2 ( 3z, 0z)
  | TLS_1p0 -> abyte2 ( 3z, 1z)
  | TLS_1p1 -> abyte2 ( 3z, 2z )
  | TLS_1p2 -> abyte2 ( 3z, 3z )
  | TLS_1p3 -> abyte2 ( 3z, 4z )

(** Parsing function for the protocol version *)
val parseVersion: pinverse_t versionBytes
let parseVersion v =
  match cbyte2 v with
  | ( 3z, 0z ) -> Correct SSL_3p0
  | ( 3z, 1z ) -> Correct TLS_1p0
  | ( 3z, 2z ) -> Correct TLS_1p1
  | ( 3z, 3z ) -> Correct TLS_1p2
  | ( 3z, 4z ) -> Correct TLS_1p3
  | _ -> Error(AD_decode_error, perror __SOURCE_FILE__ __LINE__ "Parsed an unknown version")

val inverse_version: x:_ -> Lemma
  (requires (True))
  (ensures lemma_inverse_g_f versionBytes parseVersion x)
  [SMTPat (parseVersion (versionBytes x))]
let inverse_version x = ()

val pinverse_version: x:_ -> Lemma
  (requires (True))
  (ensures (lemma_pinverse_f_g Seq.equal versionBytes parseVersion x))
  [SMTPat (versionBytes (Correct?._0 (parseVersion x)))]
let pinverse_version x = ()

>>>>>>> 3f9d4e5d
(** Determine the oldest protocol versions for TLS *)
let minPV (a:protocolVersion) (b:protocolVersion) =
  match a,b with
  | SSL_3p0, _  | _, SSL_3p0 -> SSL_3p0
  | TLS_1p0, _  | _, TLS_1p0 -> TLS_1p0
  | TLS_1p1, _  | _, TLS_1p1 -> TLS_1p1
  | TLS_1p2, _  | _, TLS_1p2 -> TLS_1p2
  | TLS_1p3, _  | _, TLS_1p3 -> TLS_1p3

let geqPV a b = (b = minPV a b)

<<<<<<< HEAD
=======
(* JK: injectivity proof requires extra specification for the UnknownCipherSuite objects as they
   have to be distinct from the 'correct' ones *)
val cipherSuiteBytesOpt: cipherSuite -> Tot (option (lbytes 2))
let cipherSuiteBytesOpt cs =
  let abyte2 b: option (lbytes 2) = Some (abyte2 b) in
    match cs with
    | UnknownCipherSuite b1 b2 -> abyte2 (b1,b2)
    | NullCipherSuite                                              -> abyte2 ( 0x00z, 0x00z )

    | CipherSuite Kex_RSA None (MACOnly MD5)                       -> abyte2 ( 0x00z, 0x01z )
    | CipherSuite Kex_RSA None (MACOnly SHA1)                      -> abyte2 ( 0x00z, 0x02z )
    | CipherSuite Kex_RSA None (MACOnly SHA256)                    -> abyte2 ( 0x00z, 0x3Bz )
    | CipherSuite Kex_RSA None(MtE (Stream RC4_128) MD5)           -> abyte2 ( 0x00z, 0x04z )
    | CipherSuite Kex_RSA None(MtE (Stream RC4_128) SHA1)          -> abyte2 ( 0x00z, 0x05z )

    | CipherSuite Kex_RSA None(MtE (Block TDES_EDE_CBC) SHA1)      -> abyte2 ( 0x00z, 0x0Az )
    | CipherSuite Kex_RSA None(MtE (Block AES_128_CBC) SHA1)       -> abyte2 ( 0x00z, 0x2Fz )
    | CipherSuite Kex_RSA None(MtE (Block AES_256_CBC) SHA1)       -> abyte2 ( 0x00z, 0x35z )
    | CipherSuite Kex_RSA None(MtE (Block AES_128_CBC) SHA256)     -> abyte2 ( 0x00z, 0x3Cz )
    | CipherSuite Kex_RSA None(MtE (Block AES_256_CBC) SHA256)     -> abyte2 ( 0x00z, 0x3Dz )

    (**************************************************************************)
    | CipherSuite Kex_DH (Some DSA)     (MtE (Block TDES_EDE_CBC) SHA1)   -> abyte2 ( 0x00z, 0x0Dz )
    | CipherSuite Kex_DH (Some RSASIG)  (MtE (Block TDES_EDE_CBC) SHA1)   -> abyte2 ( 0x00z, 0x10z )
    | CipherSuite Kex_DHE (Some DSA)    (MtE (Block TDES_EDE_CBC) SHA1)   -> abyte2 ( 0x00z, 0x13z )
    | CipherSuite Kex_DHE (Some RSASIG) (MtE (Block TDES_EDE_CBC) SHA1)   -> abyte2 ( 0x00z, 0x16z )

    | CipherSuite Kex_DH (Some DSA)     (MtE (Block AES_128_CBC) SHA1)    -> abyte2 ( 0x00z, 0x30z )
    | CipherSuite Kex_DH (Some RSASIG)  (MtE (Block AES_128_CBC) SHA1)    -> abyte2 ( 0x00z, 0x31z )
    | CipherSuite Kex_DHE (Some DSA)    (MtE (Block AES_128_CBC) SHA1)    -> abyte2 ( 0x00z, 0x32z )
    | CipherSuite Kex_DHE (Some RSASIG) (MtE (Block AES_128_CBC) SHA1)    -> abyte2 ( 0x00z, 0x33z )

    | CipherSuite Kex_DH (Some DSA)     (MtE (Block AES_256_CBC) SHA1)    -> abyte2 ( 0x00z, 0x36z )
    | CipherSuite Kex_DH (Some RSASIG)  (MtE (Block AES_256_CBC) SHA1)    -> abyte2 ( 0x00z, 0x37z )
    | CipherSuite Kex_DHE (Some DSA)    (MtE (Block AES_256_CBC) SHA1)    -> abyte2 ( 0x00z, 0x38z )
    | CipherSuite Kex_DHE (Some RSASIG) (MtE (Block AES_256_CBC) SHA1)    -> abyte2 ( 0x00z, 0x39z )

    | CipherSuite Kex_DH (Some DSA)     (MtE (Block AES_128_CBC) SHA256)  -> abyte2 ( 0x00z, 0x3Ez )
    | CipherSuite Kex_DH (Some RSASIG)  (MtE (Block AES_128_CBC) SHA256)  -> abyte2 ( 0x00z, 0x3Fz )
    | CipherSuite Kex_DHE (Some DSA)    (MtE (Block AES_128_CBC) SHA256)  -> abyte2 ( 0x00z, 0x40z )
    | CipherSuite Kex_DHE (Some RSASIG) (MtE (Block AES_128_CBC) SHA256)  -> abyte2 ( 0x00z, 0x67z )

    | CipherSuite Kex_DH (Some DSA)     (MtE (Block AES_256_CBC) SHA256)  -> abyte2 ( 0x00z, 0x68z )
    | CipherSuite Kex_DH (Some RSASIG)  (MtE (Block AES_256_CBC) SHA256)  -> abyte2 ( 0x00z, 0x69z )
    | CipherSuite Kex_DHE (Some DSA)    (MtE (Block AES_256_CBC) SHA256)  -> abyte2 ( 0x00z, 0x6Az )
    | CipherSuite Kex_DHE (Some RSASIG) (MtE (Block AES_256_CBC) SHA256)  -> abyte2 ( 0x00z, 0x6Bz )

    (**************************************************************************)
    | CipherSuite Kex_ECDHE (Some RSASIG) (MtE (Stream RC4_128) SHA1)       -> abyte2 ( 0xc0z, 0x11z )
    | CipherSuite Kex_ECDHE (Some RSASIG) (MtE (Block TDES_EDE_CBC) SHA1)   -> abyte2 ( 0xc0z, 0x12z )
    | CipherSuite Kex_ECDHE (Some RSASIG) (MtE (Block AES_128_CBC) SHA1)    -> abyte2 ( 0xc0z, 0x13z )
    | CipherSuite Kex_ECDHE (Some RSASIG) (MtE (Block AES_256_CBC) SHA1)    -> abyte2 ( 0xc0z, 0x14z )
    | CipherSuite Kex_ECDHE (Some RSASIG) (MtE (Block AES_128_CBC) SHA256)  -> abyte2 ( 0xc0z, 0x27z )
    | CipherSuite Kex_ECDHE (Some RSASIG) (MtE (Block AES_256_CBC) SHA384)  -> abyte2 ( 0xc0z, 0x28z )

    | CipherSuite Kex_ECDHE (Some RSASIG) (AEAD AES_128_GCM SHA256) -> abyte2 ( 0xc0z, 0x2fz )
    | CipherSuite Kex_ECDHE (Some ECDSA)  (AEAD AES_128_GCM SHA256) -> abyte2 ( 0xc0z, 0x2bz )
    | CipherSuite Kex_ECDHE (Some RSASIG) (AEAD AES_256_GCM SHA384) -> abyte2 ( 0xc0z, 0x30z )
    | CipherSuite Kex_ECDHE (Some ECDSA) (AEAD AES_256_GCM SHA384) -> abyte2 ( 0xc0z, 0x2cz )

    (**************************************************************************)
    | CipherSuite Kex_PSK_DHE None (AEAD AES_128_GCM SHA256) -> abyte2 ( 0x00z, 0xaaz )
    | CipherSuite Kex_PSK_DHE None (AEAD AES_256_GCM SHA384) -> abyte2 ( 0x00z, 0xabz )
    | CipherSuite Kex_PSK_ECDHE None (AEAD AES_128_GCM SHA256) -> abyte2 ( 0xd0z, 0x01z )
    | CipherSuite Kex_PSK_ECDHE None (AEAD AES_256_GCM SHA384) -> abyte2 ( 0xd0z, 0x02z )

    (**************************************************************************)
    | CipherSuite Kex_DHE None   (MtE (Stream RC4_128) MD5)         -> abyte2 ( 0x00z, 0x18z )
    | CipherSuite Kex_DHE None   (MtE (Block TDES_EDE_CBC) SHA1)    -> abyte2 ( 0x00z, 0x1Bz )
    | CipherSuite Kex_DHE None   (MtE (Block AES_128_CBC) SHA1)     -> abyte2 ( 0x00z, 0x34z )
    | CipherSuite Kex_DHE None   (MtE (Block AES_256_CBC) SHA1)     -> abyte2 ( 0x00z, 0x3Az )
    | CipherSuite Kex_DHE None   (MtE (Block AES_128_CBC) SHA256)   -> abyte2 ( 0x00z, 0x6Cz )
    | CipherSuite Kex_DHE None   (MtE (Block AES_256_CBC) SHA256)   -> abyte2 ( 0x00z, 0x6Dz )

    (**************************************************************************)
    | CipherSuite Kex_RSA None     (AEAD AES_128_GCM SHA256) -> abyte2( 0x00z, 0x9Cz )
    | CipherSuite Kex_RSA None     (AEAD AES_256_GCM SHA384) -> abyte2( 0x00z, 0x9Dz )

    | CipherSuite Kex_DHE (Some RSASIG) (AEAD AES_128_GCM SHA256) -> abyte2( 0x00z, 0x9Ez )
    | CipherSuite Kex_DHE (Some RSASIG) (AEAD AES_256_GCM SHA384) -> abyte2( 0x00z, 0x9Fz )
    | CipherSuite Kex_DH (Some RSASIG)  (AEAD AES_128_GCM SHA256) -> abyte2( 0x00z, 0xA0z )
    | CipherSuite Kex_DH (Some RSASIG)  (AEAD AES_256_GCM SHA384) -> abyte2( 0x00z, 0xA1z )

    | CipherSuite Kex_DHE (Some DSA) (AEAD AES_128_GCM SHA256) -> abyte2( 0x00z, 0xA2z )
    | CipherSuite Kex_DHE (Some DSA) (AEAD AES_256_GCM SHA384) -> abyte2( 0x00z, 0xA3z )
    | CipherSuite Kex_DH (Some DSA)  (AEAD AES_128_GCM SHA256) -> abyte2( 0x00z, 0xA4z )
    | CipherSuite Kex_DH (Some DSA)  (AEAD AES_256_GCM SHA384) -> abyte2( 0x00z, 0xA5z )

    | CipherSuite Kex_DHE None (AEAD AES_128_GCM SHA256) -> abyte2( 0x00z, 0xA6z )
    | CipherSuite Kex_DHE None (AEAD AES_256_GCM SHA384) -> abyte2( 0x00z, 0xA7z )

    (**************************************************************************)
    | CipherSuite Kex_ECDHE (Some RSASIG) (AEAD CHACHA20_POLY1305 SHA256) -> abyte2( 0xccz, 0xa8z )
    | CipherSuite Kex_ECDHE (Some ECDSA) (AEAD CHACHA20_POLY1305 SHA256)  -> abyte2( 0xccz, 0xa9z )
    | CipherSuite Kex_DHE (Some RSASIG) (AEAD CHACHA20_POLY1305 SHA256)   -> abyte2( 0xccz, 0xaaz )
    | CipherSuite Kex_PSK None (AEAD CHACHA20_POLY1305 SHA256)            -> abyte2( 0xccz, 0xabz )
    | CipherSuite Kex_PSK_ECDHE None (AEAD CHACHA20_POLY1305 SHA256)      -> abyte2( 0xccz, 0xacz )
    | CipherSuite Kex_PSK_DHE None (AEAD CHACHA20_POLY1305 SHA256)        -> abyte2( 0xccz, 0xadz )

    | SCSV (TLS_EMPTY_RENEGOTIATION_INFO_SCSV)         -> abyte2 ( 0x00z, 0xFFz )
    | _ -> None

let validCipherSuite (c:cipherSuite) = Some? (cipherSuiteBytesOpt c)
let valid_cipher_suite = c:cipherSuite{validCipherSuite c}

(** List of valid ciphersuite *)
let valid_cipher_suites = list valid_cipher_suite

(** Serializing function for a valid ciphersuite *)
val cipherSuiteBytes: valid_cipher_suite -> Tot (lbytes 2)
let cipherSuiteBytes c = Some?.v (cipherSuiteBytesOpt c)

#reset-options "--z3rlimit 60"

(** Auxillary parsing function for ciphersuites *)
val parseCipherSuiteAux : lbytes 2 -> Tot (result (c:cipherSuite{validCipherSuite c}))
let parseCipherSuiteAux b =
  match cbyte2 b with
  | ( 0x00z, 0x00z ) -> Correct(NullCipherSuite)

  | ( 0x00z, 0x01z ) -> Correct(CipherSuite Kex_RSA None (MACOnly MD5))
  | ( 0x00z, 0x02z ) -> Correct(CipherSuite Kex_RSA None (MACOnly SHA1))
  | ( 0x00z, 0x3Bz ) -> Correct(CipherSuite Kex_RSA None (MACOnly SHA256))
  | ( 0x00z, 0x04z ) -> Correct(CipherSuite Kex_RSA None (MtE (Stream RC4_128) MD5))
  | ( 0x00z, 0x05z ) -> Correct(CipherSuite Kex_RSA None (MtE (Stream RC4_128) SHA1))

  | ( 0x00z, 0x0Az ) -> Correct(CipherSuite Kex_RSA None (MtE (Block TDES_EDE_CBC) SHA1))
  | ( 0x00z, 0x2Fz ) -> Correct(CipherSuite Kex_RSA None (MtE (Block AES_128_CBC) SHA1))
  | ( 0x00z, 0x35z ) -> Correct(CipherSuite Kex_RSA None (MtE (Block AES_256_CBC) SHA1))
  | ( 0x00z, 0x3Cz ) -> Correct(CipherSuite Kex_RSA None (MtE (Block AES_128_CBC) SHA256))
  | ( 0x00z, 0x3Dz ) -> Correct(CipherSuite Kex_RSA None (MtE (Block AES_256_CBC) SHA256))

  (**************************************************************************)
  | ( 0x00z, 0x0Dz ) -> Correct(CipherSuite Kex_DH (Some DSA) (MtE (Block TDES_EDE_CBC) SHA1))
  | ( 0x00z, 0x10z ) -> Correct(CipherSuite Kex_DH (Some RSASIG) (MtE (Block TDES_EDE_CBC) SHA1))
  | ( 0x00z, 0x13z ) -> Correct(CipherSuite Kex_DHE (Some DSA) (MtE (Block TDES_EDE_CBC) SHA1))
  | ( 0x00z, 0x16z ) -> Correct(CipherSuite Kex_DHE (Some RSASIG) (MtE (Block TDES_EDE_CBC) SHA1))

  | ( 0x00z, 0x30z ) -> Correct(CipherSuite Kex_DH (Some DSA) (MtE (Block AES_128_CBC) SHA1))
  | ( 0x00z, 0x31z ) -> Correct(CipherSuite Kex_DH (Some RSASIG) (MtE (Block AES_128_CBC) SHA1))
  | ( 0x00z, 0x32z ) -> Correct(CipherSuite Kex_DHE (Some DSA) (MtE (Block AES_128_CBC) SHA1))
  | ( 0x00z, 0x33z ) -> Correct(CipherSuite Kex_DHE (Some RSASIG) (MtE (Block AES_128_CBC) SHA1))

  | ( 0x00z, 0x36z ) -> Correct(CipherSuite Kex_DH (Some DSA) (MtE (Block AES_256_CBC) SHA1))
  | ( 0x00z, 0x37z ) -> Correct(CipherSuite Kex_DH (Some RSASIG) (MtE (Block AES_256_CBC) SHA1))
  | ( 0x00z, 0x38z ) -> Correct(CipherSuite Kex_DHE (Some DSA) (MtE (Block AES_256_CBC) SHA1))
  | ( 0x00z, 0x39z ) -> Correct(CipherSuite Kex_DHE (Some RSASIG) (MtE (Block AES_256_CBC) SHA1))

  | ( 0x00z, 0x3Ez ) -> Correct(CipherSuite Kex_DH (Some DSA) (MtE (Block AES_128_CBC) SHA256))
  | ( 0x00z, 0x3Fz ) -> Correct(CipherSuite Kex_DH (Some RSASIG) (MtE (Block AES_128_CBC) SHA256))
  | ( 0x00z, 0x40z ) -> Correct(CipherSuite Kex_DHE (Some DSA) (MtE (Block AES_128_CBC) SHA256))
  | ( 0x00z, 0x67z ) -> Correct(CipherSuite Kex_DHE (Some RSASIG) (MtE (Block AES_128_CBC) SHA256))

  | ( 0x00z, 0x68z ) -> Correct(CipherSuite Kex_DH (Some DSA) (MtE (Block AES_256_CBC) SHA256))
  | ( 0x00z, 0x69z ) -> Correct(CipherSuite Kex_DH (Some RSASIG) (MtE (Block AES_256_CBC) SHA256))
  | ( 0x00z, 0x6Az ) -> Correct(CipherSuite Kex_DHE (Some DSA) (MtE (Block AES_256_CBC) SHA256))
  | ( 0x00z, 0x6Bz ) -> Correct(CipherSuite Kex_DHE (Some RSASIG) (MtE (Block AES_256_CBC) SHA256))

  (**************************************************************************)
  | ( 0xc0z, 0x11z ) -> Correct(CipherSuite Kex_ECDHE (Some RSASIG) (MtE (Stream RC4_128) SHA1))
  | ( 0xc0z, 0x12z ) -> Correct(CipherSuite Kex_ECDHE (Some RSASIG) (MtE (Block TDES_EDE_CBC) SHA1))
  | ( 0xc0z, 0x13z ) -> Correct(CipherSuite Kex_ECDHE (Some RSASIG) (MtE (Block AES_128_CBC) SHA1))
  | ( 0xc0z, 0x14z ) -> Correct(CipherSuite Kex_ECDHE (Some RSASIG) (MtE (Block AES_256_CBC) SHA1))
  | ( 0xc0z, 0x27z ) -> Correct(CipherSuite Kex_ECDHE (Some RSASIG) (MtE (Block AES_128_CBC) SHA256))
  | ( 0xc0z, 0x28z ) -> Correct(CipherSuite Kex_ECDHE (Some RSASIG) (MtE (Block AES_256_CBC) SHA384))

  (**************************************************************************)
  | ( 0xc0z, 0x2bz ) -> Correct(CipherSuite Kex_ECDHE (Some ECDSA) (AEAD AES_128_GCM SHA256))
  | ( 0xc0z, 0x2fz ) -> Correct(CipherSuite Kex_ECDHE (Some RSASIG) (AEAD AES_128_GCM SHA256))
  | ( 0xc0z, 0x2cz ) -> Correct(CipherSuite Kex_ECDHE (Some ECDSA) (AEAD AES_256_GCM SHA384))
  | ( 0xc0z, 0x30z ) -> Correct(CipherSuite Kex_ECDHE (Some RSASIG) (AEAD AES_256_GCM SHA384))

  (**************************************************************************)
  | ( 0xd0z, 0x01z ) -> Correct(CipherSuite Kex_PSK_ECDHE None (AEAD AES_128_GCM SHA256))
  | ( 0xd0z, 0x02z ) -> Correct(CipherSuite Kex_PSK_ECDHE None (AEAD AES_256_GCM SHA384))

  (**************************************************************************)
  | ( 0x00z, 0x18z ) -> Correct(CipherSuite Kex_DHE None (MtE (Stream RC4_128) MD5))
  | ( 0x00z, 0x1Bz ) -> Correct(CipherSuite Kex_DHE None (MtE (Block TDES_EDE_CBC) SHA1))
  | ( 0x00z, 0x34z ) -> Correct(CipherSuite Kex_DHE None (MtE (Block AES_128_CBC) SHA1))
  | ( 0x00z, 0x3Az ) -> Correct(CipherSuite Kex_DHE None (MtE (Block AES_256_CBC) SHA1))
  | ( 0x00z, 0x6Cz ) -> Correct(CipherSuite Kex_DHE None (MtE (Block AES_128_CBC) SHA256))
  | ( 0x00z, 0x6Dz ) -> Correct(CipherSuite Kex_DHE None (MtE (Block AES_256_CBC) SHA256))

  (**************************************************************************)
  | ( 0x00z, 0x9Cz ) -> Correct(CipherSuite Kex_RSA None (AEAD AES_128_GCM SHA256))
  | ( 0x00z, 0x9Dz ) -> Correct(CipherSuite Kex_RSA None (AEAD AES_256_GCM SHA384))

  | ( 0x00z, 0x9Ez ) -> Correct(CipherSuite Kex_DHE (Some RSASIG) (AEAD AES_128_GCM SHA256))
  | ( 0x00z, 0x9Fz ) -> Correct(CipherSuite Kex_DHE (Some RSASIG) (AEAD AES_256_GCM SHA384))
  | ( 0x00z, 0xA0z ) -> Correct(CipherSuite Kex_DH (Some RSASIG)  (AEAD AES_128_GCM SHA256))
  | ( 0x00z, 0xA1z ) -> Correct(CipherSuite Kex_DH (Some RSASIG)  (AEAD AES_256_GCM SHA384))

  | ( 0x00z, 0xA2z ) -> Correct(CipherSuite Kex_DHE (Some DSA) (AEAD AES_128_GCM SHA256))
  | ( 0x00z, 0xA3z ) -> Correct(CipherSuite Kex_DHE (Some DSA) (AEAD AES_256_GCM SHA384))
  | ( 0x00z, 0xA4z ) -> Correct(CipherSuite Kex_DH (Some DSA)  (AEAD AES_128_GCM SHA256))
  | ( 0x00z, 0xA5z ) -> Correct(CipherSuite Kex_DH (Some DSA)  (AEAD AES_256_GCM SHA384))

  | ( 0x00z, 0xA6z ) -> Correct(CipherSuite Kex_DHE None (AEAD AES_128_GCM SHA256))
  | ( 0x00z, 0xA7z ) -> Correct(CipherSuite Kex_DHE None (AEAD AES_256_GCM SHA384))

  (**************************************************************************)
  | ( 0x00z, 0xaaz ) -> Correct(CipherSuite Kex_PSK_DHE None (AEAD AES_128_GCM SHA256))
  | ( 0x00z, 0xabz ) -> Correct(CipherSuite Kex_PSK_DHE None (AEAD AES_256_GCM SHA384))

  (**************************************************************************)
  | ( 0xccz, 0xa8z ) -> Correct(CipherSuite Kex_ECDHE (Some RSASIG) (AEAD CHACHA20_POLY1305 SHA256))
  | ( 0xccz, 0xa9z ) -> Correct(CipherSuite Kex_ECDHE (Some ECDSA) (AEAD CHACHA20_POLY1305 SHA256))
  | ( 0xccz, 0xaaz ) -> Correct(CipherSuite Kex_DHE (Some RSASIG) (AEAD CHACHA20_POLY1305 SHA256))
  | ( 0xccz, 0xabz ) -> Correct(CipherSuite Kex_PSK None (AEAD CHACHA20_POLY1305 SHA256))
  | ( 0xccz, 0xacz ) -> Correct(CipherSuite Kex_PSK_ECDHE None (AEAD CHACHA20_POLY1305 SHA256))
  | ( 0xccz, 0xadz ) -> Correct(CipherSuite Kex_PSK_DHE None (AEAD CHACHA20_POLY1305 SHA256))

  (**************************************************************************)
  | ( 0x00z, 0xFFz ) -> Correct(SCSV (TLS_EMPTY_RENEGOTIATION_INFO_SCSV))
  | (b1, b2) -> Correct(UnknownCipherSuite b1 b2)
// Was:  | _ -> Error(AD_decode_error, perror __SOURCE_FILE__ __LINE__ "Parsed unknown cipher")

(** Parsing function for ciphersuites *)
val parseCipherSuite: pinverse_t cipherSuiteBytes
let parseCipherSuite b =
  match parseCipherSuiteAux b with
  | Correct c -> Correct c
  | Error z -> Error z

#reset-options "--z3rlimit 60 --max_ifuel 6 --initial_ifuel 6 --max_fuel 1 --initial_fuel 1"

(** Lemma for ciphersuite serializing/parsing inversions *)
val inverse_cipherSuite: x:cipherSuite -> Lemma
  (requires (~ (UnknownCipherSuite? x)))
  // parse (bytes (Unknown 0 0)) = NullCiphersuite
  // must exclude this case...
  (ensures (let y = cipherSuiteBytesOpt x in
	(Some? y ==> parseCipherSuiteAux (Some?.v y) = Correct x)))
  [SMTPat (parseCipherSuiteAux (Some?.v (cipherSuiteBytesOpt x)))]
let inverse_cipherSuite x = ()

(** Lemma for ciphersuite serializing/parsing inversions *)
val pinverse_cipherSuite : x:lbytes 2 -> Lemma
  (requires (True))
  (ensures (let y = parseCipherSuiteAux x in
	    (Correct? y ==>
              (if UnknownCipherSuite? (Correct?._0 y) then true
              else Some? (cipherSuiteBytesOpt (Correct?._0 y))
               /\ Seq.equal x (Some?.v (cipherSuiteBytesOpt (Correct?._0 y)))))))
  [SMTPat (cipherSuiteBytesOpt (Correct?._0 (parseCipherSuiteAux x)))]
let pinverse_cipherSuite x = ()


#reset-options
#set-options "--max_ifuel 1 --initial_ifuel 1 --max_fuel 1 --initial_fuel 1"

(** Serializing function for a list of ciphersuite *)
val cipherSuitesBytes: css:list (c:cipherSuite{validCipherSuite c}) -> Tot (lbytes (op_Multiply 2 (List.Tot.length css)))
let rec cipherSuitesBytes css =
  match css with
  | [] -> empty_bytes
  | cs::css -> (cipherSuiteBytes cs) @| (cipherSuitesBytes css)

// Called by the server handshake;
// ciphersuites that we do not understand are parsed, but ignored

(** Parsing function for a list of ciphersuites *)
val parseCipherSuites: b:bytes -> Tot (result (list (c:cipherSuite{validCipherSuite c}))) (decreases (length b))
let rec parseCipherSuites b =
  if length b > 1 then
    let (b0,b1) = split b 2 in
    match parseCipherSuites b1 with
      | Correct(css) ->
	(match parseCipherSuite b0 with
	 | Error z ->	Correct css
	 | Correct cs -> Correct (cs::css))
      | Error z -> Error z
  else
  if length b = 0 then Correct []
  else Error(AD_decode_error, perror __SOURCE_FILE__ __LINE__ "Odd cs bytes number")


#reset-options
#set-options "--max_ifuel 2 --initial_ifuel 2 --max_fuel 2 --initial_fuel 2"

(** Lemma for ciphersuite lists serializing/parsing inversions *)
val inverse_cipherSuites: x:list (c:cipherSuite{validCipherSuite c}) -> Lemma
  (requires (true))
  (ensures (parseCipherSuites (cipherSuitesBytes x) = Correct x))
  [SMTPat (parseCipherSuites (cipherSuitesBytes x))]
let rec inverse_cipherSuites x =
  match x with
  | [] -> ()
  | cs::css ->
     assume (~ (UnknownCipherSuite? cs)); // TODO enforce it
     let b = (cipherSuiteBytes cs) @| (cipherSuitesBytes css) in
     let (b0,b1) = split b 2 in
     lemma_append_inj b0 b1 (cipherSuiteBytes cs) (cipherSuitesBytes css);
     inverse_cipherSuite cs;
     inverse_cipherSuites css

// REMARK: cipherSuitesBytes is not a partial inverse of parseCipherSuites,
// because parseCipherSuites drops unknown ciphersuites.
// Alternatively, we could add an UNKNOWN of (lbyte 2) constructor in cipherSuite
// to make this hold.
//
// TODO: We added such constructor, so this is the case now. Prove it.

>>>>>>> 3f9d4e5d

let isAnonCipherSuite cs =
  match cs with
  | CipherSuite Kex_DHE None _ -> true
  | _ -> false

(** Determine if a ciphersuite implies using (EC)Diffie-Hellman KEX *)
let isDHECipherSuite cs =
  match cs with
  | CipherSuite Kex_DHE (Some DSA) _      -> true
  | CipherSuite Kex_DHE (Some RSASIG) _   -> true
  | CipherSuite Kex_ECDHE (Some ECDSA) _  -> true
  | CipherSuite Kex_ECDHE (Some RSASIG) _ -> true
  | _ -> false

(** Determine if a ciphersuite implies using Elliptic Curves Diffie-Hellman KEX *)
let isECDHECipherSuite cs =
  match cs with
  | CipherSuite Kex_ECDHE (Some ECDSA) _  -> true
  | CipherSuite Kex_ECDHE (Some RSASIG) _ -> true
  | _ -> false

(** Determine if a ciphersuite implies using plain Diffie-Hellman KEX *)
let isDHCipherSuite cs =
  match cs with
  | CipherSuite Kex_DH (Some DSA) _    -> true
  | CipherSuite Kex_DH (Some RSASIG) _ -> true
  | _ -> false

(** Determine if a ciphersuite implies using an RSA key exchange *)
let isRSACipherSuite cs =
  match cs with
  | CipherSuite Kex_RSA None _ -> true
  | _ -> false

(** Determine if a ciphersuite implies using MAC only and no encryption *)
let isOnlyMACCipherSuite cs =
  match cs with
  | CipherSuite _ _ (MACOnly _) -> true
  | _ -> false

(** Determine the signature algorithm associated to a ciphersuite *)
let sigAlg_of_ciphersuite cs =
  match cs with
  | CipherSuite Kex_RSA None _
  | CipherSuite Kex_ECDHE (Some RSASIG) _
  | CipherSuite Kex_DHE (Some RSASIG) _
  | CipherSuite Kex_DH (Some RSASIG) _   -> RSASIG
  | CipherSuite Kex_DHE (Some DSA) _
  | CipherSuite Kex_DH (Some DSA) _      -> DSA
  | CipherSuite Kex_ECDHE (Some ECDSA) _ -> ECDSA
  | _ -> unexpected "[sigAlg_of_ciphersuite] invoked on a wrong ciphersuite"


(** Definition for the PRF label type *)
type prflabel = bytes

(** Key schedule labels *)
let extract_label          = utf8 "master secret"
let extended_extract_label = utf8 "extended master secret"
let kdf_label              = utf8 "key expansion"

(** PRF definitions based on the protocol version *)
type prePrfAlg =
  | PRF_SSL3_nested         // MD5(SHA1(...)) for extraction and keygen
  | PRF_SSL3_concat         // MD5 @| SHA1    for VerifyData tags
  | PRF_TLS_1p01 of prflabel                       // MD5 xor SHA1
  | PRF_TLS_1p2 : prflabel -> macAlg -> prePrfAlg  // typically SHA256 but may depend on CS
  | PRF_TLS_1p3 // TBC

(** PRF associations *)
//BB.TODO: Documentation ?
type kefAlg_t = prePrfAlg
type kdfAlg_t = prePrfAlg
type vdAlg_t = protocolVersion * cipherSuite

// Only to be invoked with TLS 1.2 (hardcoded in previous versions
// BB.TODO: Documentation ? Confirm that it is used with TLS 1.3 !
let verifyDataLen_of_ciphersuite (cs:cipherSuite) = 12

// Only to be invoked with TLS 1.2 (hardcoded in previous versions
// BB.TODO: Documentation ? Confirm that it is used with TLS 1.3 !
val prfMacAlg_of_ciphersuite_aux: cipherSuite -> Tot (option macAlg)
let prfMacAlg_of_ciphersuite_aux = function
  | CipherSuite  _ _  (MtE  _ _ )   -> Some (HMAC SHA256)
  | CipherSuite  _ _  (AEAD _ hAlg) -> Some (HMAC hAlg)
  | CipherSuite  _ _  (MACOnly _)   -> Some (HMAC SHA256) //MK was (MACOnly hAlg) should it also be be (HMAC hAlg)?
  | _                               -> None


(** Determine if the tuple PV and CS is the correct association with PRF *)
let pvcs (pv:protocolVersion) (cs:cipherSuite) =
  match pv with
  | TLS_1p2 | TLS_1p3 -> Some? (prfMacAlg_of_ciphersuite_aux cs)
  | _                 -> true

unfold type require_some (#a:Type) (#b:Type) ($f:(a -> Tot (option b))) = 
  x:a{Some? (f x)} -> Tot b

let prfMacAlg_of_ciphersuite : require_some prfMacAlg_of_ciphersuite_aux =
  fun x -> Some?.v (prfMacAlg_of_ciphersuite_aux x)

// PRF and verifyData hash algorithms are potentially independent in TLS 1.2,
// so we use two distinct functions. However, all currently defined ciphersuites
// use the same hash algorithm, so the current implementation of the two functions
// is the same.

// Only to be invoked with TLS 1.2 (hardcoded in previous versions
// BB.TODO: Documentation ? Confirm that it is used with TLS 1.3 !
let verifyDataHashAlg_of_ciphersuite_aux = function
  | CipherSuite _ _ (MtE  _ _)    -> Some SHA256
  | CipherSuite _ _ (AEAD _ hAlg) -> Some hAlg
  | CipherSuite _ _ (MACOnly hAlg) -> Some SHA256
  | _                               -> None

// BB.TODO: Documentation ?
let verifyDataHashAlg_of_ciphersuite : require_some verifyDataHashAlg_of_ciphersuite_aux =
  fun x -> Some?.v (verifyDataHashAlg_of_ciphersuite_aux x)

(** Determine which session hash algorithm is to be used with the protocol version and ciphersuite *)
val sessionHashAlg: pv:protocolVersion -> cs:cipherSuite{pvcs pv cs} -> Tot hashAlg
let sessionHashAlg pv cs =
  match pv with
  | SSL_3p0 | TLS_1p0 | TLS_1p1 -> MD5SHA1
  | TLS_1p2 | TLS_1p3           -> Hash (verifyDataHashAlg_of_ciphersuite cs)
// TODO recheck this is the right hash for HKDF
// SZ: Right. The TLS 1.3 draft says "Where HMAC [RFC2104] uses
// the Hash algorithm for the handshake"

(** Determine the Authenticated Encryption algorithm associated with a ciphersuite *)
val get_aeAlg: cs:cipherSuite{ CipherSuite? cs } -> Tot aeAlg
let get_aeAlg cs =
  match cs with
  | CipherSuite _ _ ae -> ae

(** Define the null authenticated encryption algorithm *)
// BB: Why does this default to MD5 ?
let null_aeAlg = MACOnly MD5

(** Determine Encryption type to be used with a chosen PV and AE algorithm *)
val encAlg_of_aeAlg: (pv:protocolVersion) -> (a:aeAlg { MtE? a }) -> Tot (encAlg * ivMode)
let encAlg_of_aeAlg  pv ae =
  match pv,ae with
  | SSL_3p0, MtE (Block e) m -> (Block e),Stale
  | TLS_1p0, MtE (Block e) m -> (Block e),Stale
  | _, MtE e m -> e,Fresh

val macAlg_of_aeAlg: (pv:protocolVersion) -> (a:aeAlg { pv <> TLS_1p3 /\ ~(AEAD? a) }) -> Tot macAlg
let macAlg_of_aeAlg pv ae =
  match pv,ae with
  | SSL_3p0,MACOnly alg -> SSLKHASH alg (* dropped pattern on the left to simplify refinements *)
  | _      ,MACOnly alg -> SSLKHASH alg
  | SSL_3p0,MtE _ alg   -> SSLKHASH alg
  | _      ,MtE _ alg   -> HMAC alg

(** Ciphersuite names definition *)
type cipherSuiteName =
  | TLS_NULL_WITH_NULL_NULL

  | TLS_RSA_WITH_NULL_MD5
  | TLS_RSA_WITH_NULL_SHA
  | TLS_RSA_WITH_NULL_SHA256
  | TLS_RSA_WITH_RC4_128_MD5
  | TLS_RSA_WITH_RC4_128_SHA
  | TLS_RSA_WITH_3DES_EDE_CBC_SHA
  | TLS_RSA_WITH_AES_128_CBC_SHA
  | TLS_RSA_WITH_AES_256_CBC_SHA
  | TLS_RSA_WITH_AES_128_CBC_SHA256
  | TLS_RSA_WITH_AES_256_CBC_SHA256

  | TLS_DHE_DSS_WITH_3DES_EDE_CBC_SHA
  | TLS_DHE_RSA_WITH_3DES_EDE_CBC_SHA
  | TLS_DHE_DSS_WITH_AES_128_CBC_SHA
  | TLS_DHE_RSA_WITH_AES_128_CBC_SHA
  | TLS_DHE_DSS_WITH_AES_256_CBC_SHA
  | TLS_DHE_RSA_WITH_AES_256_CBC_SHA
  | TLS_DHE_DSS_WITH_AES_128_CBC_SHA256
  | TLS_DHE_RSA_WITH_AES_128_CBC_SHA256
  | TLS_DHE_DSS_WITH_AES_256_CBC_SHA256
  | TLS_DHE_RSA_WITH_AES_256_CBC_SHA256

  | TLS_ECDHE_RSA_WITH_RC4_128_SHA
  | TLS_ECDHE_RSA_WITH_3DES_EDE_CBC_SHA
  | TLS_ECDHE_RSA_WITH_AES_128_CBC_SHA
  | TLS_ECDHE_RSA_WITH_AES_128_CBC_SHA256
  | TLS_ECDHE_RSA_WITH_AES_256_CBC_SHA
  | TLS_ECDHE_RSA_WITH_AES_256_CBC_SHA384

  | TLS_ECDHE_ECDSA_WITH_AES_128_GCM_SHA256
  | TLS_ECDHE_RSA_WITH_AES_128_GCM_SHA256
  | TLS_ECDHE_ECDSA_WITH_AES_256_GCM_SHA384
  | TLS_ECDHE_RSA_WITH_AES_256_GCM_SHA384

  | TLS_DH_anon_WITH_RC4_128_MD5
  | TLS_DH_anon_WITH_3DES_EDE_CBC_SHA
  | TLS_DH_anon_WITH_AES_128_CBC_SHA
  | TLS_DH_anon_WITH_AES_256_CBC_SHA
  | TLS_DH_anon_WITH_AES_128_CBC_SHA256
  | TLS_DH_anon_WITH_AES_256_CBC_SHA256

  | TLS_RSA_WITH_AES_128_GCM_SHA256
  | TLS_RSA_WITH_AES_256_GCM_SHA384
  | TLS_DHE_RSA_WITH_AES_128_GCM_SHA256
  | TLS_DHE_RSA_WITH_AES_256_GCM_SHA384
  | TLS_DH_RSA_WITH_AES_128_GCM_SHA256
  | TLS_DH_RSA_WITH_AES_256_GCM_SHA384
  | TLS_DHE_DSS_WITH_AES_128_GCM_SHA256
  | TLS_DHE_DSS_WITH_AES_256_GCM_SHA384
  | TLS_DH_DSS_WITH_AES_128_GCM_SHA256
  | TLS_DH_DSS_WITH_AES_256_GCM_SHA384
  | TLS_DH_anon_WITH_AES_128_GCM_SHA256
  | TLS_DH_anon_WITH_AES_256_GCM_SHA384
<<<<<<< HEAD

=======
>>>>>>> 3f9d4e5d
  | TLS_ECDHE_RSA_WITH_CHACHA20_POLY1305_SHA256
  | TLS_ECDHE_ECDSA_WITH_CHACHA20_POLY1305_SHA256
  | TLS_DHE_RSA_WITH_CHACHA20_POLY1305_SHA256
  | TLS_PSK_WITH_CHACHA20_POLY1305_SHA256
  | TLS_ECDHE_PSK_WITH_CHACHA20_POLY1305_SHA256
  | TLS_DHE_PSK_WITH_CHACHA20_POLY1305_SHA256
<<<<<<< HEAD

val known_cipher_suite: cipherSuite -> Tot bool 
let known_cipher_suite cs =
    match cs with
    | UnknownCipherSuite _ _
    | NullCipherSuite          
    | CipherSuite Kex_RSA None (MACOnly MD5) 
    | CipherSuite Kex_RSA None (MACOnly SHA1)
    | CipherSuite Kex_RSA None (MACOnly SHA256)
    | CipherSuite Kex_RSA None(MtE (Stream RC4_128) MD5)
    | CipherSuite Kex_RSA None(MtE (Stream RC4_128) SHA1)
    | CipherSuite Kex_RSA None(MtE (Block TDES_EDE_CBC) SHA1)  
    | CipherSuite Kex_RSA None(MtE (Block AES_128_CBC) SHA1)   
    | CipherSuite Kex_RSA None(MtE (Block AES_256_CBC) SHA1)   
    | CipherSuite Kex_RSA None(MtE (Block AES_128_CBC) SHA256) 
    | CipherSuite Kex_RSA None(MtE (Block AES_256_CBC) SHA256) 
    | CipherSuite Kex_DH (Some DSA)     (MtE (Block TDES_EDE_CBC) SHA1)  
    | CipherSuite Kex_DH (Some RSASIG)  (MtE (Block TDES_EDE_CBC) SHA1)  
    | CipherSuite Kex_DHE (Some DSA)    (MtE (Block TDES_EDE_CBC) SHA1)  
    | CipherSuite Kex_DHE (Some RSASIG) (MtE (Block TDES_EDE_CBC) SHA1)  
    | CipherSuite Kex_DH (Some DSA)     (MtE (Block AES_128_CBC) SHA1)   
    | CipherSuite Kex_DH (Some RSASIG)  (MtE (Block AES_128_CBC) SHA1)   
    | CipherSuite Kex_DHE (Some DSA)    (MtE (Block AES_128_CBC) SHA1)   
    | CipherSuite Kex_DHE (Some RSASIG) (MtE (Block AES_128_CBC) SHA1)   
    | CipherSuite Kex_DH (Some DSA)     (MtE (Block AES_256_CBC) SHA1)   
    | CipherSuite Kex_DH (Some RSASIG)  (MtE (Block AES_256_CBC) SHA1)   
    | CipherSuite Kex_DHE (Some DSA)    (MtE (Block AES_256_CBC) SHA1)   
    | CipherSuite Kex_DHE (Some RSASIG) (MtE (Block AES_256_CBC) SHA1)   
    | CipherSuite Kex_DH (Some DSA)     (MtE (Block AES_128_CBC) SHA256) 
    | CipherSuite Kex_DH (Some RSASIG)  (MtE (Block AES_128_CBC) SHA256) 
    | CipherSuite Kex_DHE (Some DSA)    (MtE (Block AES_128_CBC) SHA256) 
    | CipherSuite Kex_DHE (Some RSASIG) (MtE (Block AES_128_CBC) SHA256) 
    | CipherSuite Kex_DH (Some DSA)     (MtE (Block AES_256_CBC) SHA256) 
    | CipherSuite Kex_DH (Some RSASIG)  (MtE (Block AES_256_CBC) SHA256) 
    | CipherSuite Kex_DHE (Some DSA)    (MtE (Block AES_256_CBC) SHA256) 
    | CipherSuite Kex_DHE (Some RSASIG) (MtE (Block AES_256_CBC) SHA256) 
    | CipherSuite Kex_ECDHE (Some RSASIG) (MtE (Stream RC4_128) SHA1)      
    | CipherSuite Kex_ECDHE (Some RSASIG) (MtE (Block TDES_EDE_CBC) SHA1)  
    | CipherSuite Kex_ECDHE (Some RSASIG) (MtE (Block AES_128_CBC) SHA1)   
    | CipherSuite Kex_ECDHE (Some RSASIG) (MtE (Block AES_256_CBC) SHA1)   
    | CipherSuite Kex_ECDHE (Some RSASIG) (MtE (Block AES_128_CBC) SHA256) 
    | CipherSuite Kex_ECDHE (Some RSASIG) (MtE (Block AES_256_CBC) SHA384) 
    | CipherSuite Kex_ECDHE (Some RSASIG) (AEAD AES_128_GCM SHA256)
    | CipherSuite Kex_ECDHE (Some ECDSA)  (AEAD AES_128_GCM SHA256)
    | CipherSuite Kex_ECDHE (Some RSASIG) (AEAD AES_256_GCM SHA384)
    | CipherSuite Kex_ECDHE (Some ECDSA) (AEAD AES_256_GCM SHA384) 
    | CipherSuite Kex_PSK_DHE None (AEAD AES_128_GCM SHA256) 
    | CipherSuite Kex_PSK_DHE None (AEAD AES_256_GCM SHA384) 
    | CipherSuite Kex_PSK_ECDHE None (AEAD AES_128_GCM SHA256)
    | CipherSuite Kex_PSK_ECDHE None (AEAD AES_256_GCM SHA384)
    | CipherSuite Kex_DHE None   (MtE (Stream RC4_128) MD5)       
    | CipherSuite Kex_DHE None   (MtE (Block TDES_EDE_CBC) SHA1)  
    | CipherSuite Kex_DHE None   (MtE (Block AES_128_CBC) SHA1)   
    | CipherSuite Kex_DHE None   (MtE (Block AES_256_CBC) SHA1)   
    | CipherSuite Kex_DHE None   (MtE (Block AES_128_CBC) SHA256) 
    | CipherSuite Kex_DHE None   (MtE (Block AES_256_CBC) SHA256) 
    | CipherSuite Kex_RSA None     (AEAD AES_128_GCM SHA256) 
    | CipherSuite Kex_RSA None     (AEAD AES_256_GCM SHA384) 
    | CipherSuite Kex_DHE (Some RSASIG) (AEAD AES_128_GCM SHA256)
    | CipherSuite Kex_DHE (Some RSASIG) (AEAD AES_256_GCM SHA384)
    | CipherSuite Kex_DH (Some RSASIG)  (AEAD AES_128_GCM SHA256)
    | CipherSuite Kex_DH (Some RSASIG)  (AEAD AES_256_GCM SHA384)
    | CipherSuite Kex_DHE (Some DSA) (AEAD AES_128_GCM SHA256)
    | CipherSuite Kex_DHE (Some DSA) (AEAD AES_256_GCM SHA384)
    | CipherSuite Kex_DH (Some DSA)  (AEAD AES_128_GCM SHA256)
    | CipherSuite Kex_DH (Some DSA)  (AEAD AES_256_GCM SHA384)
    | CipherSuite Kex_DHE None (AEAD AES_128_GCM SHA256)
    | CipherSuite Kex_DHE None (AEAD AES_256_GCM SHA384)
    | CipherSuite Kex_ECDHE (Some RSASIG) (AEAD CHACHA20_POLY1305 SHA256)
    | CipherSuite Kex_ECDHE (Some ECDSA) (AEAD CHACHA20_POLY1305 SHA256)
    | CipherSuite Kex_DHE (Some RSASIG) (AEAD CHACHA20_POLY1305 SHA256)
    | CipherSuite Kex_PSK None (AEAD CHACHA20_POLY1305 SHA256)
    | CipherSuite Kex_PSK_ECDHE None (AEAD CHACHA20_POLY1305 SHA256)
    | CipherSuite Kex_PSK_DHE None (AEAD CHACHA20_POLY1305 SHA256)
    | SCSV (TLS_EMPTY_RENEGOTIATION_INFO_SCSV)        -> true
    | _ -> false

type valid_cipher_suite = c:cipherSuite{known_cipher_suite c}
type valid_cipher_suites = list valid_cipher_suite
=======
>>>>>>> 3f9d4e5d

type cipherSuiteNames = list cipherSuiteName

(** Determine the validity of a ciphersuite based on it's name *)
val cipherSuite_of_name: cipherSuiteName -> Tot valid_cipher_suite
let cipherSuite_of_name = function
  | TLS_NULL_WITH_NULL_NULL                -> NullCipherSuite

  | TLS_RSA_WITH_NULL_MD5                  -> CipherSuite Kex_RSA None (MACOnly MD5)
  | TLS_RSA_WITH_NULL_SHA                  -> CipherSuite Kex_RSA None (MACOnly SHA1)
  | TLS_RSA_WITH_NULL_SHA256               -> CipherSuite Kex_RSA None (MACOnly SHA256)
  | TLS_RSA_WITH_RC4_128_MD5               -> CipherSuite Kex_RSA None (MtE (Stream RC4_128) MD5)
  | TLS_RSA_WITH_RC4_128_SHA               -> CipherSuite Kex_RSA None (MtE (Stream RC4_128) SHA1)
  | TLS_RSA_WITH_3DES_EDE_CBC_SHA          -> CipherSuite Kex_RSA None (MtE (Block TDES_EDE_CBC) SHA1)
  | TLS_RSA_WITH_AES_128_CBC_SHA           -> CipherSuite Kex_RSA None (MtE (Block AES_128_CBC) SHA1)
  | TLS_RSA_WITH_AES_256_CBC_SHA           -> CipherSuite Kex_RSA None (MtE (Block AES_256_CBC) SHA1)
  | TLS_RSA_WITH_AES_128_CBC_SHA256        -> CipherSuite Kex_RSA None (MtE (Block AES_128_CBC) SHA256)
  | TLS_RSA_WITH_AES_256_CBC_SHA256        -> CipherSuite Kex_RSA None (MtE (Block AES_256_CBC) SHA256)

  | TLS_DHE_DSS_WITH_3DES_EDE_CBC_SHA      -> CipherSuite Kex_DHE (Some DSA) (MtE (Block TDES_EDE_CBC) SHA1)
  | TLS_DHE_RSA_WITH_3DES_EDE_CBC_SHA      -> CipherSuite Kex_DHE (Some RSASIG) (MtE (Block TDES_EDE_CBC) SHA1)
  | TLS_DHE_DSS_WITH_AES_128_CBC_SHA       -> CipherSuite Kex_DHE (Some DSA) (MtE (Block AES_128_CBC) SHA1)
  | TLS_DHE_RSA_WITH_AES_128_CBC_SHA       -> CipherSuite Kex_DHE (Some RSASIG) (MtE (Block AES_128_CBC) SHA1)
  | TLS_DHE_DSS_WITH_AES_256_CBC_SHA       -> CipherSuite Kex_DHE (Some DSA) (MtE (Block AES_256_CBC) SHA1)
  | TLS_DHE_RSA_WITH_AES_256_CBC_SHA       -> CipherSuite Kex_DHE (Some RSASIG) (MtE (Block AES_256_CBC) SHA1)
  | TLS_DHE_DSS_WITH_AES_128_CBC_SHA256    -> CipherSuite Kex_DHE (Some DSA) (MtE (Block AES_128_CBC) SHA256)
  | TLS_DHE_RSA_WITH_AES_128_CBC_SHA256    -> CipherSuite Kex_DHE (Some RSASIG) (MtE (Block AES_128_CBC) SHA256)
  | TLS_DHE_DSS_WITH_AES_256_CBC_SHA256    -> CipherSuite Kex_DHE (Some DSA) (MtE (Block AES_256_CBC) SHA256)
  | TLS_DHE_RSA_WITH_AES_256_CBC_SHA256    -> CipherSuite Kex_DHE (Some RSASIG) (MtE (Block AES_256_CBC) SHA256)

  | TLS_ECDHE_RSA_WITH_RC4_128_SHA         -> CipherSuite Kex_ECDHE (Some RSASIG) (MtE (Stream RC4_128) SHA1)
  | TLS_ECDHE_RSA_WITH_3DES_EDE_CBC_SHA    -> CipherSuite Kex_ECDHE (Some RSASIG) (MtE (Block TDES_EDE_CBC) SHA1)
  | TLS_ECDHE_RSA_WITH_AES_128_CBC_SHA     -> CipherSuite Kex_ECDHE (Some RSASIG) (MtE (Block AES_128_CBC) SHA1)
  | TLS_ECDHE_RSA_WITH_AES_128_CBC_SHA256  -> CipherSuite Kex_ECDHE (Some RSASIG) (MtE (Block AES_128_CBC) SHA256)
  | TLS_ECDHE_RSA_WITH_AES_256_CBC_SHA     -> CipherSuite Kex_ECDHE (Some RSASIG) (MtE (Block AES_256_CBC) SHA1)
  | TLS_ECDHE_RSA_WITH_AES_256_CBC_SHA384  -> CipherSuite Kex_ECDHE (Some RSASIG) (MtE (Block AES_256_CBC) SHA384)

  | TLS_ECDHE_ECDSA_WITH_AES_128_GCM_SHA256 -> CipherSuite Kex_ECDHE (Some ECDSA) (AEAD AES_128_GCM SHA256)
  | TLS_ECDHE_RSA_WITH_AES_128_GCM_SHA256  -> CipherSuite Kex_ECDHE (Some RSASIG) (AEAD AES_128_GCM SHA256)
  | TLS_ECDHE_ECDSA_WITH_AES_256_GCM_SHA384 -> CipherSuite Kex_ECDHE (Some ECDSA) (AEAD AES_256_GCM SHA384)
  | TLS_ECDHE_RSA_WITH_AES_256_GCM_SHA384  -> CipherSuite Kex_ECDHE (Some RSASIG) (AEAD AES_256_GCM SHA384)

  | TLS_DH_anon_WITH_RC4_128_MD5           -> CipherSuite Kex_DHE None (MtE (Stream RC4_128) MD5)
  | TLS_DH_anon_WITH_3DES_EDE_CBC_SHA      -> CipherSuite Kex_DHE None (MtE (Block TDES_EDE_CBC) SHA1)
  | TLS_DH_anon_WITH_AES_128_CBC_SHA       -> CipherSuite Kex_DHE None (MtE (Block AES_128_CBC) SHA1)
  | TLS_DH_anon_WITH_AES_256_CBC_SHA       -> CipherSuite Kex_DHE None (MtE (Block AES_256_CBC) SHA1)
  | TLS_DH_anon_WITH_AES_128_CBC_SHA256    -> CipherSuite Kex_DHE None (MtE (Block AES_128_CBC) SHA256)
  | TLS_DH_anon_WITH_AES_256_CBC_SHA256    -> CipherSuite Kex_DHE None (MtE (Block AES_256_CBC) SHA256)

  | TLS_RSA_WITH_AES_128_GCM_SHA256        -> CipherSuite Kex_RSA None          (AEAD AES_128_GCM SHA256)
  | TLS_RSA_WITH_AES_256_GCM_SHA384        -> CipherSuite Kex_RSA None          (AEAD AES_256_GCM SHA384)
  | TLS_DHE_RSA_WITH_AES_128_GCM_SHA256    -> CipherSuite Kex_DHE (Some RSASIG) (AEAD AES_128_GCM SHA256)
  | TLS_DHE_RSA_WITH_AES_256_GCM_SHA384    -> CipherSuite Kex_DHE (Some RSASIG) (AEAD AES_256_GCM SHA384)
  | TLS_DH_RSA_WITH_AES_128_GCM_SHA256     -> CipherSuite Kex_DH  (Some RSASIG) (AEAD AES_128_GCM SHA256)
  | TLS_DH_RSA_WITH_AES_256_GCM_SHA384     -> CipherSuite Kex_DH  (Some RSASIG) (AEAD AES_256_GCM SHA384)
  | TLS_DHE_DSS_WITH_AES_128_GCM_SHA256    -> CipherSuite Kex_DHE (Some DSA)    (AEAD AES_128_GCM SHA256)
  | TLS_DHE_DSS_WITH_AES_256_GCM_SHA384    -> CipherSuite Kex_DHE (Some DSA)    (AEAD AES_256_GCM SHA384)
  | TLS_DH_DSS_WITH_AES_128_GCM_SHA256     -> CipherSuite Kex_DH  (Some DSA)    (AEAD AES_128_GCM SHA256)
  | TLS_DH_DSS_WITH_AES_256_GCM_SHA384     -> CipherSuite Kex_DH  (Some DSA)    (AEAD AES_256_GCM SHA384)
  | TLS_DH_anon_WITH_AES_128_GCM_SHA256    -> CipherSuite Kex_DHE None          (AEAD AES_128_GCM SHA256)
  | TLS_DH_anon_WITH_AES_256_GCM_SHA384    -> CipherSuite Kex_DHE None          (AEAD AES_256_GCM SHA384)
  | TLS_ECDHE_RSA_WITH_CHACHA20_POLY1305_SHA256    -> CipherSuite Kex_ECDHE (Some RSASIG) (AEAD CHACHA20_POLY1305 SHA256)
  | TLS_ECDHE_ECDSA_WITH_CHACHA20_POLY1305_SHA256  -> CipherSuite Kex_ECDHE (Some ECDSA) (AEAD CHACHA20_POLY1305 SHA256)
  | TLS_DHE_RSA_WITH_CHACHA20_POLY1305_SHA256      -> CipherSuite Kex_DHE (Some RSASIG) (AEAD CHACHA20_POLY1305 SHA256)
  | TLS_PSK_WITH_CHACHA20_POLY1305_SHA256          -> CipherSuite Kex_PSK None (AEAD CHACHA20_POLY1305 SHA256)
  | TLS_ECDHE_PSK_WITH_CHACHA20_POLY1305_SHA256    -> CipherSuite Kex_PSK_ECDHE None (AEAD CHACHA20_POLY1305 SHA256)
  | TLS_DHE_PSK_WITH_CHACHA20_POLY1305_SHA256      -> CipherSuite Kex_PSK_DHE None (AEAD CHACHA20_POLY1305 SHA256)

<<<<<<< HEAD
val cipherSuites_of_nameList: l1:list cipherSuiteName 
=======
(** Return valid ciphersuites according to a list of ciphersuite names *)
val cipherSuites_of_nameList: l1:list cipherSuiteName
>>>>>>> 3f9d4e5d
  -> Tot (l2:valid_cipher_suites{List.Tot.length l2 = List.Tot.length l1})
let cipherSuites_of_nameList nameList =
  // REMARK: would trigger automatically if ListProperties is loaded
  ListProperties.map_lemma cipherSuite_of_name nameList;
  List.Tot.map cipherSuite_of_name nameList

(** Determine the name of a ciphersuite based on its construction *)
let name_of_cipherSuite cs =
  match cs with
  | NullCipherSuite                                                      -> Correct TLS_NULL_WITH_NULL_NULL

  | CipherSuite Kex_RSA None (MACOnly MD5)                               -> Correct TLS_RSA_WITH_NULL_MD5
  | CipherSuite Kex_RSA None (MACOnly SHA1)                              -> Correct TLS_RSA_WITH_NULL_SHA
  | CipherSuite Kex_RSA None (MACOnly SHA256)                            -> Correct TLS_RSA_WITH_NULL_SHA256
  | CipherSuite Kex_RSA None (MtE (Stream RC4_128) MD5)                  -> Correct TLS_RSA_WITH_RC4_128_MD5
  | CipherSuite Kex_RSA None (MtE (Stream RC4_128) SHA1)                 -> Correct TLS_RSA_WITH_RC4_128_SHA
  | CipherSuite Kex_RSA None (MtE (Block TDES_EDE_CBC) SHA1)             -> Correct TLS_RSA_WITH_3DES_EDE_CBC_SHA
  | CipherSuite Kex_RSA None (MtE (Block AES_128_CBC) SHA1)              -> Correct TLS_RSA_WITH_AES_128_CBC_SHA
  | CipherSuite Kex_RSA None (MtE (Block AES_256_CBC) SHA1)              -> Correct TLS_RSA_WITH_AES_256_CBC_SHA
  | CipherSuite Kex_RSA None (MtE (Block AES_128_CBC) SHA256)            -> Correct TLS_RSA_WITH_AES_128_CBC_SHA256
  | CipherSuite Kex_RSA None (MtE (Block AES_256_CBC) SHA256)            -> Correct TLS_RSA_WITH_AES_256_CBC_SHA256

  | CipherSuite Kex_DHE (Some DSA)    (MtE (Block TDES_EDE_CBC) SHA1)    -> Correct TLS_DHE_DSS_WITH_3DES_EDE_CBC_SHA
  | CipherSuite Kex_DHE (Some RSASIG) (MtE (Block TDES_EDE_CBC) SHA1)    -> Correct TLS_DHE_RSA_WITH_3DES_EDE_CBC_SHA
  | CipherSuite Kex_DHE (Some DSA)    (MtE (Block AES_128_CBC) SHA1)     -> Correct TLS_DHE_DSS_WITH_AES_128_CBC_SHA
  | CipherSuite Kex_DHE (Some RSASIG) (MtE (Block AES_128_CBC) SHA1)     -> Correct TLS_DHE_RSA_WITH_AES_128_CBC_SHA
  | CipherSuite Kex_DHE (Some DSA)    (MtE (Block AES_256_CBC) SHA1)     -> Correct TLS_DHE_DSS_WITH_AES_256_CBC_SHA
  | CipherSuite Kex_DHE (Some RSASIG) (MtE (Block AES_256_CBC) SHA1)     -> Correct TLS_DHE_RSA_WITH_AES_256_CBC_SHA
  | CipherSuite Kex_DHE (Some DSA)    (MtE (Block AES_128_CBC) SHA256)   -> Correct TLS_DHE_DSS_WITH_AES_128_CBC_SHA256
  | CipherSuite Kex_DHE (Some RSASIG) (MtE (Block AES_128_CBC) SHA256)   -> Correct TLS_DHE_RSA_WITH_AES_128_CBC_SHA256
  | CipherSuite Kex_DHE (Some DSA)    (MtE (Block AES_256_CBC) SHA256)   -> Correct TLS_DHE_DSS_WITH_AES_256_CBC_SHA256
  | CipherSuite Kex_DHE (Some RSASIG) (MtE (Block AES_256_CBC) SHA256)   -> Correct TLS_DHE_RSA_WITH_AES_256_CBC_SHA256

  | CipherSuite Kex_ECDHE (Some RSASIG) (MtE (Stream RC4_128) SHA1)      -> Correct TLS_ECDHE_RSA_WITH_RC4_128_SHA
  | CipherSuite Kex_ECDHE (Some RSASIG) (MtE (Block TDES_EDE_CBC) SHA1)  -> Correct TLS_ECDHE_RSA_WITH_3DES_EDE_CBC_SHA
  | CipherSuite Kex_ECDHE (Some RSASIG) (MtE (Block AES_128_CBC) SHA1)   -> Correct TLS_ECDHE_RSA_WITH_AES_128_CBC_SHA
  | CipherSuite Kex_ECDHE (Some RSASIG) (MtE (Block AES_128_CBC) SHA256) -> Correct TLS_ECDHE_RSA_WITH_AES_128_CBC_SHA256
  | CipherSuite Kex_ECDHE (Some RSASIG) (MtE (Block AES_256_CBC) SHA1)   -> Correct TLS_ECDHE_RSA_WITH_AES_256_CBC_SHA
  | CipherSuite Kex_ECDHE (Some RSASIG) (MtE (Block AES_256_CBC) SHA384) -> Correct TLS_ECDHE_RSA_WITH_AES_256_CBC_SHA384

  | CipherSuite Kex_ECDHE (Some RSASIG) (AEAD AES_128_GCM SHA256)        -> Correct TLS_ECDHE_RSA_WITH_AES_128_GCM_SHA256
  | CipherSuite Kex_ECDHE (Some ECDSA) (AEAD AES_128_GCM SHA256)        -> Correct TLS_ECDHE_ECDSA_WITH_AES_128_GCM_SHA256
  | CipherSuite Kex_ECDHE (Some RSASIG) (AEAD AES_256_GCM SHA384)        -> Correct TLS_ECDHE_RSA_WITH_AES_256_GCM_SHA384
  | CipherSuite Kex_ECDHE (Some ECDSA) (AEAD AES_256_GCM SHA384)        -> Correct TLS_ECDHE_ECDSA_WITH_AES_256_GCM_SHA384

  | CipherSuite Kex_DHE None (MtE (Stream RC4_128) MD5)                  -> Correct TLS_DH_anon_WITH_RC4_128_MD5
  | CipherSuite Kex_DHE None (MtE (Block TDES_EDE_CBC) SHA1)             -> Correct TLS_DH_anon_WITH_3DES_EDE_CBC_SHA
  | CipherSuite Kex_DHE None (MtE (Block AES_128_CBC) SHA1)              -> Correct TLS_DH_anon_WITH_AES_128_CBC_SHA
  | CipherSuite Kex_DHE None (MtE (Block AES_256_CBC) SHA1)              -> Correct TLS_DH_anon_WITH_AES_256_CBC_SHA
  | CipherSuite Kex_DHE None (MtE (Block AES_128_CBC) SHA256)            -> Correct TLS_DH_anon_WITH_AES_128_CBC_SHA256
  | CipherSuite Kex_DHE None (MtE (Block AES_256_CBC) SHA256)            -> Correct TLS_DH_anon_WITH_AES_256_CBC_SHA256

  | CipherSuite Kex_RSA None          (AEAD AES_128_GCM SHA256)          -> Correct TLS_RSA_WITH_AES_128_GCM_SHA256
  | CipherSuite Kex_RSA None          (AEAD AES_256_GCM SHA384)          -> Correct TLS_RSA_WITH_AES_256_GCM_SHA384
  | CipherSuite Kex_DHE (Some RSASIG) (AEAD AES_128_GCM SHA256)          -> Correct TLS_DHE_RSA_WITH_AES_128_GCM_SHA256
  | CipherSuite Kex_DHE (Some RSASIG) (AEAD AES_256_GCM SHA384)          -> Correct TLS_DHE_RSA_WITH_AES_256_GCM_SHA384
  | CipherSuite Kex_DH  (Some RSASIG) (AEAD AES_128_GCM SHA256)          -> Correct TLS_DH_RSA_WITH_AES_128_GCM_SHA256
  | CipherSuite Kex_DH  (Some RSASIG) (AEAD AES_256_GCM SHA384)          -> Correct TLS_DH_RSA_WITH_AES_256_GCM_SHA384
  | CipherSuite Kex_DHE (Some DSA)    (AEAD AES_128_GCM SHA256)          -> Correct TLS_DHE_DSS_WITH_AES_128_GCM_SHA256
  | CipherSuite Kex_DHE (Some DSA)    (AEAD AES_256_GCM SHA384)          -> Correct TLS_DHE_DSS_WITH_AES_256_GCM_SHA384
  | CipherSuite Kex_DH  (Some DSA)    (AEAD AES_128_GCM SHA256)          -> Correct TLS_DH_DSS_WITH_AES_128_GCM_SHA256
  | CipherSuite Kex_DH  (Some DSA)    (AEAD AES_256_GCM SHA384)          -> Correct TLS_DH_DSS_WITH_AES_256_GCM_SHA384
  | CipherSuite Kex_DHE None          (AEAD AES_128_GCM SHA256)          -> Correct TLS_DH_anon_WITH_AES_128_GCM_SHA256
  | CipherSuite Kex_DHE None          (AEAD AES_256_GCM SHA384)          -> Correct TLS_DH_anon_WITH_AES_256_GCM_SHA384

  | CipherSuite Kex_ECDHE (Some RSASIG) (AEAD CHACHA20_POLY1305 SHA256)  -> Correct TLS_ECDHE_RSA_WITH_CHACHA20_POLY1305_SHA256
  | CipherSuite Kex_ECDHE (Some ECDSA) (AEAD CHACHA20_POLY1305 SHA256)   -> Correct TLS_ECDHE_ECDSA_WITH_CHACHA20_POLY1305_SHA256
  | CipherSuite Kex_DHE (Some RSASIG) (AEAD CHACHA20_POLY1305 SHA256)    -> Correct TLS_DHE_RSA_WITH_CHACHA20_POLY1305_SHA256
  | CipherSuite Kex_PSK None (AEAD CHACHA20_POLY1305 SHA256)             -> Correct TLS_PSK_WITH_CHACHA20_POLY1305_SHA256
  | CipherSuite Kex_PSK_ECDHE None (AEAD CHACHA20_POLY1305 SHA256)       -> Correct TLS_ECDHE_PSK_WITH_CHACHA20_POLY1305_SHA256
  | CipherSuite Kex_PSK_DHE None (AEAD CHACHA20_POLY1305 SHA256)         -> Correct TLS_DHE_PSK_WITH_CHACHA20_POLY1305_SHA256

  | _ -> Error(AD_illegal_parameter, perror __SOURCE_FILE__ __LINE__ "Invoked on a unknown ciphersuite")


#set-options "--max_ifuel 5 --initial_ifuel 5 --max_fuel 1 --initial_fuel 1"

(** Determine the names associated to a list of ciphersuite constructors *)
val names_of_cipherSuites : cipherSuites -> Tot (result cipherSuiteNames)
let rec names_of_cipherSuites css =
  match css with
  | [] -> Correct []
  | h::t ->
    begin
    match name_of_cipherSuite h with
    | Error(x,y) -> Error(x,y)
    | Correct n  ->
      begin
	match names_of_cipherSuites t with
        | Error(x,y)  -> Error(x,y)
        | Correct rem -> Correct (n::rem)
      end
    end

<<<<<<< HEAD
type cert = b:bytes {length b <= 16777215}
type chain = list cert
=======
// Note:
// Migrated contentType to Content.fst (this is internal to TLS)

(** Transforms a sequence of natural numbers into bytes *)
val bytes_of_seq: n:nat{ repr_bytes n <= 8 } -> Tot (b:bytes{length b <= 8})
let bytes_of_seq sn = bytes_of_int 8 sn

(** Transforms bytes into a sequence of natural numbers *)
val seq_of_bytes: b:bytes{ length b <= 8 } -> Tot nat
let seq_of_bytes b = int_of_bytes b

(** Transform and concatenate a natural number to bytes *)
val vlbytes: lSize:nat -> b:bytes{repr_bytes (length b) <= lSize} -> Tot (r:bytes{length r = lSize + length b})
let vlbytes lSize b = bytes_of_int lSize (length b) @| b

(** Lemmas associated to bytes manipulations *)
val lemma_vlbytes_len : i:nat -> b:bytes{repr_bytes (length b) <= i}
  -> Lemma (ensures (length (vlbytes i b) = i + length b))
let lemma_vlbytes_len i b = ()

val lemma_vlbytes_inj : i:nat
  -> b:bytes{repr_bytes (length b) <= i}
  -> b':bytes{repr_bytes (length b') <= i}
  -> Lemma (requires (Seq.equal (vlbytes i b) (vlbytes i b')))
          (ensures (b == b'))
let lemma_vlbytes_inj i b b' =
  let l = bytes_of_int i (length b) in
  SeqProperties.lemma_append_inj l b l b'

val vlbytes_length_lemma: n:nat -> a:bytes{repr_bytes (length a) <= n} -> b:bytes{repr_bytes (length b) <= n} -> 
  Lemma (requires (Seq.equal (Seq.slice (vlbytes n a) 0 n) (Seq.slice (vlbytes n b) 0 n)))
        (ensures (length a = length b))
let vlbytes_length_lemma n a b = 
  let lena = Seq.slice (vlbytes n a) 0 n in
  let lenb = Seq.slice (vlbytes n b) 0 n in
  assert(Seq.equal lena (bytes_of_int n (length a)));
  assert(Seq.equal lenb (bytes_of_int n (length b)));
  int_of_bytes_of_int n (length a); int_of_bytes_of_int n (length b)


#set-options "--max_ifuel 1 --initial_ifuel 1 --max_fuel 0 --initial_fuel 0"   //need to reason about length


val vlsplit: lSize:nat{lSize <= 4}
  -> vlb:bytes{lSize <= length vlb}
  -> Tot (result (b:(bytes * bytes){
                    repr_bytes (length (fst b)) <= lSize
                  /\ Seq.equal vlb (vlbytes lSize (fst b) @| (snd b))}))
let vlsplit lSize vlb =
  let (vl,b) = Platform.Bytes.split vlb lSize in
  let l = int_of_bytes vl in
  if l <= length b
  then Correct(Platform.Bytes.split b l)
  else Error(AD_decode_error, perror __SOURCE_FILE__ __LINE__ "")


val vlparse: lSize:nat{lSize <= 4} -> vlb:bytes{lSize <= length vlb}
  -> Tot (result (b:bytes{repr_bytes (length b) <= lSize /\ Seq.equal vlb (vlbytes lSize b)}))
let vlparse lSize vlb =
  let vl,b = split vlb lSize in
  if int_of_bytes vl = length b
  then Correct b
  else Error(AD_decode_error, perror __SOURCE_FILE__ __LINE__ "")


val vlparse_vlbytes: lSize:nat{lSize <= 4} -> vlb:bytes{repr_bytes (length vlb) <= lSize} -> Lemma 
  (requires (True))
  (ensures (vlparse lSize (vlbytes lSize vlb) == Correct vlb))
  [SMTPat (vlparse lSize (vlbytes lSize vlb))]
let vlparse_vlbytes lSize vlb =
  let vl,b = split (vlbytes lSize vlb) lSize in
  assert (Seq.equal vl (bytes_of_int lSize (length vlb)));
  int_of_bytes_of_int lSize (length vlb);
  match vlparse lSize (vlbytes lSize vlb) with
  | Error z   -> ()
  | Correct b -> lemma_vlbytes_inj lSize vlb b
>>>>>>> 3f9d4e5d


(** Certificate type definition *)
type certType =
  | RSA_sign
  | DSA_sign
  | RSA_fixed_dh
  | DSA_fixed_dh

<<<<<<< HEAD
=======
(** Serializing function for the certificate type *)
val certTypeBytes: certType -> Tot (lbytes 1)
let certTypeBytes ct =
  match ct with
  | RSA_sign     -> abyte 1z
  | DSA_sign     -> abyte 2z
  | RSA_fixed_dh -> abyte 3z
  | DSA_fixed_dh -> abyte 4z

(** Parsing function for the certificate type *)
val parseCertType: pinverse_t certTypeBytes
let parseCertType b =
  match cbyte b with
  | 1z -> Correct RSA_sign
  | 2z -> Correct DSA_sign
  | 3z -> Correct RSA_fixed_dh
  | 4z -> Correct DSA_fixed_dh
  | _ -> Error(AD_decode_error, perror __SOURCE_FILE__ __LINE__ "")


(** Lemmas associated to serializing/parsing of certificate types *)
val inverse_certType: x:_ -> Lemma
  (requires (True))
  (ensures lemma_inverse_g_f certTypeBytes parseCertType x)
  [SMTPat (parseCertType (certTypeBytes x))]
let inverse_certType x = ()

val pinverse_certType: x:_ -> Lemma
  (requires (True))
  (ensures (lemma_pinverse_f_g Seq.equal certTypeBytes parseCertType x))
  [SMTPat (certTypeBytes (Correct?._0 (parseCertType x)))]
let pinverse_certType x = ()


#set-options "--max_fuel 1 --initial_fuel 1"

(** Serializing function for lists of certificate types *)
val certificateTypeListBytes: ctl:list certType -> Tot (lbytes (List.Tot.length ctl))
let rec certificateTypeListBytes ctl =
  match ctl with
  | [] -> empty_bytes
  | h::t ->
    let ct = certTypeBytes h in
    ct @| certificateTypeListBytes t

(** Parsing function for lists of certificate types *)
val parseCertificateTypeList: data:bytes -> Tot (list certType) (decreases (length data))
let rec parseCertificateTypeList data =
  if length data = 0 then []
  else
    let (thisByte,data) = Platform.Bytes.split data 1 in
    match parseCertType thisByte with
    | Error z -> // we skip this one
      parseCertificateTypeList data
    | Correct ct ->
      let rem = parseCertificateTypeList data in
      ct :: rem


>>>>>>> 3f9d4e5d
#set-options "--max_ifuel 4 --initial_ifuel 1 --max_fuel 4 --initial_fuel 1"


(** Determine the certificate signature algorithms allowed according to the ciphersuite *)
val defaultCertTypes: bool -> cipherSuite -> l:list certType{List.Tot.length l <= 1}
let defaultCertTypes sign cs =
  let alg = sigAlg_of_ciphersuite cs in
    if sign then
      match alg with
      | RSASIG -> [RSA_sign]
      | DSA -> [DSA_sign]
      | _ -> unexpected "[defaultCertTypes] invoked on an invalid ciphersuite"
    else
      match alg with
      | RSASIG -> [RSA_fixed_dh]
      | DSA -> [DSA_fixed_dh]
      | _ -> unexpected "[defaultCertTypes] invoked on an invalid ciphersuite"


#set-options "--max_ifuel 2 --initial_ifuel 2 --max_fuel 1 --initial_fuel 1"


(** Type definition of the Distinguished Name of a certificate *)
type dn = s:string{length(utf8 s) <= 256}

(** Determine if a ciphersuite list contains the SCSV ciphersuite *)
let contains_TLS_EMPTY_RENEGOTIATION_INFO_SCSV (css: list cipherSuite) =
  List.Tot.mem (SCSV (TLS_EMPTY_RENEGOTIATION_INFO_SCSV)) css


// TODO: move all the definitions below to a separate file / figure out whether
// they belong here ?
//
// TODO: all occurrences of [pinverse] from there on have been replaced by calls
// to [pinverse_t]; we should write corresponding inversion lemmas.


(** Finite Field Diffie-Hellman group definitions *)
type ffdhe =
  | FFDHE2048
  | FFDHE3072
  | FFDHE4096
  | FFDHE6144
  | FFDHE8192

// BB.TODO: Document this !
let _FFz = 0xFFz // Workaround for #514

(** TLS 1.3 named groups for (EC)DHE key exchanges *)
type namedGroup =
  | SEC of CoreCrypto.ec_curve
  | EC_UNSUPPORTED of (b:byte{b <> 0x17z /\ b <> 0x18z /\ b <> 0x19z})
  | FFDHE of ffdhe
  | FFDHE_PRIVATE_USE of (b:byte{b = 0xFCz \/ b = 0xFDz \/ b = 0xFEz \/ b = _FFz})
  | ECDHE_PRIVATE_USE of byte

<<<<<<< HEAD
(** Definition of the configuration identifier *)
type configurationId = b:bytes{0 < length b /\ length b < 65536}

=======
(** Serializing function for (EC)DHE named groups *)
val namedGroupBytes: namedGroup -> Tot (lbytes 2)
let namedGroupBytes ng =
  match ng with
  | SEC ec ->
    begin
    match ec with
    | ECC_P256		-> abyte2 (0x00z, 0x17z)
    | ECC_P384		-> abyte2 (0x00z, 0x18z)
    | ECC_P521		-> abyte2 (0x00z, 0x19z)
    end
  | EC_UNSUPPORTED b	-> abyte2 (0x00z, b)
  | FFDHE dhe ->
    begin
    match dhe with
    | FFDHE2048		-> abyte2 (0x01z, 0x00z)
    | FFDHE3072		-> abyte2 (0x01z, 0x01z)
    | FFDHE4096		-> abyte2 (0x01z, 0x02z)
    | FFDHE6144		-> abyte2 (0x01z, 0x03z)
    | FFDHE8192		-> abyte2 (0x01z, 0x04z)
    end
  | FFDHE_PRIVATE_USE b -> abyte2 (0x01z, b)
  | ECDHE_PRIVATE_USE b -> abyte2 (0xFEz, b)

(** Parsing function for (EC)DHE named groups *)
val parseNamedGroup: pinverse_t namedGroupBytes
let parseNamedGroup b =
  match cbyte2 b with
  | (0x00z, 0x17z) -> Correct (SEC ECC_P256)
  | (0x00z, 0x18z) -> Correct (SEC ECC_P384)
  | (0x00z, 0x19z) -> Correct (SEC ECC_P521)
  | (0x00z, b)     -> Correct (EC_UNSUPPORTED b) // REMARK: only values 0x01z-0x16z and 0x1Az-0x1Ez are assigned
  | (0x01z, 0x00z) -> Correct (FFDHE FFDHE2048)
  | (0x01z, 0x01z) -> Correct (FFDHE FFDHE3072)
  | (0x01z, 0x02z) -> Correct (FFDHE FFDHE4096)
  | (0x01z, 0x03z) -> Correct (FFDHE FFDHE6144)
  | (0x01z, 0x04z) -> Correct (FFDHE FFDHE8192)
  | (0x01z, b)     ->
    if b = 0xFCz || b = 0xFDz || b = 0xFEz || b = 0xFFz
    then Correct (FFDHE_PRIVATE_USE b)
    else Error (AD_decode_error, perror __SOURCE_FILE__ __LINE__ "Wrong ffdhe private use group")
  | (0xFEz, b)     -> Correct (ECDHE_PRIVATE_USE b)
  | _ -> Error (AD_decode_error, perror __SOURCE_FILE__ __LINE__ "Wrong named group")

(** Lemmas for named groups parsing/serializing inversions *)
val inverse_namedGroup: x:_ -> Lemma
  (requires (True))
  (ensures lemma_inverse_g_f namedGroupBytes parseNamedGroup x)
  [SMTPat (parseNamedGroup (namedGroupBytes x))]
let inverse_namedGroup x = ()

val pinverse_namedGroup: x:_ -> Lemma
  (requires (True))
  (ensures (lemma_pinverse_f_g Seq.equal namedGroupBytes parseNamedGroup x))
  [SMTPat (namedGroupBytes (Correct?._0 (parseNamedGroup x)))]
let pinverse_namedGroup x = ()


private val namedGroupsBytes0: groups:list namedGroup
  -> Tot (b:bytes { length b = op_Multiply 2 (List.Tot.length groups)})
let rec namedGroupsBytes0 groups =
  match groups with
  | [] -> empty_bytes
  | g::gs -> namedGroupBytes g @| namedGroupsBytes0 gs

(** Serialization function for a list of named groups *)
val namedGroupsBytes: groups:list namedGroup{List.Tot.length groups < 65536/2}
  -> Tot (b:bytes { length b = 2 + op_Multiply 2 (List.Tot.length groups)})
let namedGroupsBytes groups =
  let gs = namedGroupsBytes0 groups in
  lemma_repr_bytes_values (length gs);
  vlbytes 2 gs

private val parseNamedGroups0: b:bytes -> l:list namedGroup
  -> Tot (result (groups:list namedGroup{List.Tot.length groups = List.Tot.length l + length b / 2}))
  (decreases (length b))
let rec parseNamedGroups0 b groups =
  if length b > 0 then
    if length b >= 2 then
      let (ng, bytes) = split b 2 in
      lemma_split b 2;
      match parseNamedGroup ng with
      |Correct ng ->
        let groups' = ng :: groups in
        parseNamedGroups0 bytes groups'
      | Error z    -> Error z
    else Error (AD_decode_error, perror __SOURCE_FILE__ __LINE__ "")
  else
   let grev = List.Tot.rev groups in
   assume (List.Tot.length grev == List.Tot.length groups);
   Correct grev

(** Parsing function for a list of named groups *)
val parseNamedGroups: b:bytes { 2 <= length b /\ length b < 65538 }
  -> Tot (result (groups:list namedGroup{List.Tot.length groups = (length b - 2) / 2}))
let parseNamedGroups b =
  match vlparse 2 b with
  | Correct b -> parseNamedGroups0 b []
  | Error z   ->
    Error(AD_decode_error, perror __SOURCE_FILE__ __LINE__ "Failed to parse named groups")


(** Definition of the configuration identifier *)
type configurationId = b:bytes{0 < length b /\ length b < 65536}

(** Serializing function for the configuration identifier *)
val configurationIdBytes: configurationId -> Tot (b:bytes{2 < length b /\ length b < 65538})
let configurationIdBytes cid =
  lemma_repr_bytes_values (length cid);
  vlbytes 2 cid

(** Parsing function for the configuration identifier *)
val parseConfigurationId: pinverse_t configurationIdBytes
let parseConfigurationId b =
  match vlparse 2 b with
  | Error z -> Error z
  | Correct b -> Correct b

(** Lemmas for configurationId serializing/parsing inversion *)
val inverse_configurationId: x:_ -> Lemma
  (requires (True))
  (ensures lemma_inverse_g_f configurationIdBytes parseConfigurationId x)
  [SMTPat (parseConfigurationId (configurationIdBytes x))]
let inverse_configurationId x =
  lemma_repr_bytes_values (length x)

val pinverse_configurationId: x:_ -> Lemma
  (requires (True))
  (ensures (lemma_pinverse_f_g Seq.equal configurationIdBytes parseConfigurationId x))
  [SMTPat (configurationIdBytes (Correct?._0 (parseConfigurationId x)))]
let pinverse_configurationId x = ()


//
// BB.TODO: Some of the following code should be moved outside TLSConstants !
//          In particular, the integer definitions can be taken from F* ulib.

type uint32 = b:lbytes 4

val uint32Bytes: uint32 -> Tot (lbytes 4)
let uint32Bytes u = u

val parseUint32: pinverse_t uint32Bytes
let parseUint32 b =
  if length b = 4 then Correct(b)
  else Error (AD_decode_error, perror __SOURCE_FILE__ __LINE__ "")

val inverse_uint32: x:_ -> Lemma
  (requires (True))
  (ensures lemma_inverse_g_f uint32Bytes parseUint32 x)
  [SMTPat (parseUint32 (uint32Bytes x))]
let inverse_uint32 x = ()

val pinverse_uint32: x:_ -> Lemma
  (requires (True))
  (ensures (lemma_pinverse_f_g Seq.equal uint32Bytes parseUint32 x))
  [SMTPat (uint32Bytes (Correct?._0 (parseUint32 x)))]
let pinverse_uint32 x = ()



>>>>>>> 3f9d4e5d
(** EarlyData type definition *)
type earlyDataType =
  | ClientAuthentication
  | EarlyData
  | ClientAuthenticationAndData

<<<<<<< HEAD
=======
(** Serializing function for Early Data values *)
val earlyDataTypeBytes: earlyDataType -> Tot (lbytes 1)
let earlyDataTypeBytes edt =
  match edt with
  | ClientAuthentication        -> abyte 1z
  | EarlyData                   -> abyte 2z
  | ClientAuthenticationAndData -> abyte 3z

(** Parsing function for Early Data values *)
val parseEarlyDataType: pinverse_t earlyDataTypeBytes
let parseEarlyDataType b =
  match cbyte b with
  | 1z -> Correct ClientAuthentication
  | 2z -> Correct EarlyData
  | 3z -> Correct ClientAuthenticationAndData
  | _  -> Error (AD_decode_error, perror __SOURCE_FILE__ __LINE__ "Failed to parse early data type")


(** Lemmas for Early Data parsing/serializing inversions *)
val inverse_earlyDataType: x:_ -> Lemma
  (requires (True))
  (ensures lemma_inverse_g_f earlyDataTypeBytes parseEarlyDataType x)
  [SMTPat (parseEarlyDataType (earlyDataTypeBytes x))]
let inverse_earlyDataType x = ()

val pinverse_earlyDataType: x:_ -> Lemma
  (requires (True))
  (ensures (lemma_pinverse_f_g Seq.equal earlyDataTypeBytes parseEarlyDataType x))
  [SMTPat (earlyDataTypeBytes (Correct?._0 (parseEarlyDataType x)))]
let pinverse_earlyDataType x = ()


>>>>>>> 3f9d4e5d
// TODO: replace with more precise types when available
(** Configuration Extension definition *)
noeq type configurationExtension =
  | UnknownConfigurationExtension:
      typ:lbytes 2 -> payload: bytes { repr_bytes (length payload) <= 2 } -> configurationExtension

<<<<<<< HEAD
=======
// TODO: Should we strengthen the result type to b:bytes{length b >= 4}?
(** Serialization of the configuration extension values *)
val configurationExtensionBytes: ce:configurationExtension -> Tot bytes
let configurationExtensionBytes ce =
  match ce with
  | UnknownConfigurationExtension typ payload -> typ @| vlbytes 2 payload

(** Parsing of the configuration extension values *)
val parseConfigurationExtension: pinverse_t configurationExtensionBytes
let parseConfigurationExtension b =
  if length b >= 4 then
    let (typ,payload) = split b 2 in
    match vlparse 2 payload with
    | Correct payload -> Correct (UnknownConfigurationExtension typ payload)
    | Error z -> Error z
  else Error (AD_decode_error, perror __SOURCE_FILE__ __LINE__ "Too few bytes to parse a configuration extension")


(** Lemmas for Configuration Extension parsing/serializing inversions *)
val inverse_configurationExtension: x:_ -> Lemma
  (requires (True))
  (ensures lemma_inverse_g_f configurationExtensionBytes parseConfigurationExtension x)
  [SMTPat (parseConfigurationExtension (configurationExtensionBytes x))]
let inverse_configurationExtension x =
  match x with
  | UnknownConfigurationExtension typ payload ->
  let b = typ @| vlbytes 2 payload in
  let b0,b1 = split b 2 in
  let vl,b = split b1 2 in
  vlparse_vlbytes 2 b;
  assert (Seq.equal vl (bytes_of_int 2 (length b)));
  assert (Seq.equal b0 typ);
  assert (Seq.equal b payload)

val pinverse_configurationExtension: x:_ -> Lemma
  (requires (True))
  (ensures (lemma_pinverse_f_g Seq.equal configurationExtensionBytes parseConfigurationExtension x))
  [SMTPat (configurationExtensionBytes (Correct?._0 (parseConfigurationExtension x)))]
let pinverse_configurationExtension x = ()


// TODO: Choice, truncate when maximum length is exceeded
(** Serialization of the configuration extension list of values *)
val configurationExtensionsBytes: list configurationExtension -> Tot bytes
let configurationExtensionsBytes ce =
  let rec configurationExtensionsBytes_aux (b:bytes{length b < 65536}) (ces:list configurationExtension): Tot (b:bytes{length b < 65536}) (decreases ces) =
  match ces with
  | [] -> b
  | ce::ces ->
    if length (b @| configurationExtensionBytes ce) < 65536 then
      configurationExtensionsBytes_aux (b @| configurationExtensionBytes ce) ces
    else b
  in
  let b = configurationExtensionsBytes_aux empty_bytes ce in
  lemma_repr_bytes_values (length b);
  vlbytes 2 b

(** Parsing of the configuration extension list of values *)
val parseConfigurationExtensions: pinverse_t configurationExtensionsBytes
let parseConfigurationExtensions b =
  let rec (aux: b:bytes -> list configurationExtension -> Tot (result (list configurationExtension)) (decreases (length b))) =
    fun b exts ->
    if length b > 0 then
      if length b >= 4 then
	let typ, len, data = split2 b 2 2 in
	let len = int_of_bytes len in
	if length b >= 4 + len then
	  let ext, bytes = split b len in
	  match parseConfigurationExtension ext with
	  | Correct(ext') -> aux bytes (ext'::exts)
	  | Error(z) -> Error(z)
	else Error(AD_decode_error, perror __SOURCE_FILE__ __LINE__ "Failed to parse configuration extension length")
      else Error(AD_decode_error, perror __SOURCE_FILE__ __LINE__ "Configuration extension length should be at least 4")
    else Correct(exts) in
  if length b >= 2 then
  match vlparse 2 b with
  | Correct (b) ->  aux b []
  | Error(z) -> Error(AD_decode_error, perror __SOURCE_FILE__ __LINE__ "Failed to parse configuration extension")
  else Error(AD_decode_error, perror __SOURCE_FILE__ __LINE__ "Failed to parse configuration extension")


>>>>>>> 3f9d4e5d
(** Tuple Signature Algorithm and Hash Algorithm type definition *)
type sigHashAlg = sigAlg * hashAlg'
type sigScheme = 
  | SigHashAlg of sigHashAlg
  | RSA_PSS_SHA256
  | RSA_PSS_SHA384
  | RSA_PSS_SHA512
  | ED25519	
  | ED448

// TODO: replace "bytes" by either DH or ECDH parameters
(** KeyShare entry definition *)
type keyShareEntry = namedGroup * b:bytes{repr_bytes (length b) <= 2}

(** ClientKeyShare definition *)
type clientKeyShare = l:list keyShareEntry{List.Tot.length l < 65536/4}

(** ServerKeyShare definition *)
type serverKeyShare = keyShareEntry


(** KeyShare definition *)
noeq type keyShare =
  | ClientKeyShare of clientKeyShare
  | ServerKeyShare of serverKeyShare

<<<<<<< HEAD
=======
(** Serializing function for a KeyShareEntry *)
val keyShareEntryBytes: keyShareEntry -> Tot (b:bytes{4 <= length b})
let keyShareEntryBytes (ng, b) =
  let ng_bytes = namedGroupBytes ng in
  ng_bytes @| vlbytes 2 b

(** Parsing function for a KeyShareEntry *)
val parseKeyShareEntry: pinverse_t keyShareEntryBytes
let parseKeyShareEntry b =
  let ng,key_exchange = split b 2 in
  match parseNamedGroup ng with
  | Correct ng ->
    begin
    match vlparse 2 key_exchange with
    | Correct ke -> Correct (ng, ke)
    | Error z    -> Error(AD_decode_error, perror __SOURCE_FILE__ __LINE__ "Failed to parse key share entry")
    end
  | Error z -> Error z


(** Lemmas for KeyShare entries parsing/serializing inversions *)
val inverse_keyShareEntry: x:_ -> Lemma
  (requires (True))
  (ensures lemma_inverse_g_f keyShareEntryBytes parseKeyShareEntry x)
  [SMTPat (parseKeyShareEntry (keyShareEntryBytes x))]
let inverse_keyShareEntry (ng, x) =
  let b = namedGroupBytes ng @| vlbytes 2 x in
  let b0,b1 = split b 2 in
  let vl,b = split b1 2 in
  vlparse_vlbytes 2 b;
  assert (Seq.equal vl (bytes_of_int 2 (length b)));
  assert (Seq.equal b0 (namedGroupBytes ng));
  assert (Seq.equal b x)

val pinverse_keyShareEntry: x:_ -> Lemma
  (requires (True))
  (ensures lemma_pinverse_f_g Seq.equal keyShareEntryBytes parseKeyShareEntry x)
  [SMTPat (keyShareEntryBytes (Correct?._0 (parseKeyShareEntry x)))]
let pinverse_keyShareEntry x = ()


// Choice: truncate when maximum length is exceeded
(** Serializing function for a list of KeyShareEntry *)
val keyShareEntriesBytes: list keyShareEntry -> Tot (b:bytes{2 <= length b /\ length b < 65538})
let keyShareEntriesBytes kes =
  let rec keyShareEntriesBytes_aux (b:bytes{length b < 65536}) (kes:list keyShareEntry): Tot (b:bytes{length b < 65536}) (decreases kes) =
  match kes with
  | [] -> b
  | ke::kes ->
    let b' = b @| keyShareEntryBytes ke in
    if length b' < 65536 then
      keyShareEntriesBytes_aux b' kes
    else b
  in
  let b = keyShareEntriesBytes_aux empty_bytes kes in
  lemma_repr_bytes_values (length b);
  vlbytes 2 b

(** Parsing function for a list KeyShareEntry *)
val parseKeyShareEntries: pinverse_t keyShareEntriesBytes
let parseKeyShareEntries b =
  let rec (aux: b:bytes -> list keyShareEntry -> Tot (result (list keyShareEntry)) (decreases (length b))) = fun b entries ->
    if length b > 0 then
      if length b >= 4 then
	let ng, data = split b 2 in
	match vlsplit 2 data with
	| Correct(kex, bytes) ->
	  begin
	  match parseKeyShareEntry (ng @| vlbytes 2 kex) with
	  | Correct entry -> aux bytes (entries @ [entry])
	  | Error z -> Error z
	  end
	| Error z -> Error(AD_decode_error, perror __SOURCE_FILE__ __LINE__ "Failed to parse key share entry")
      else Error (AD_decode_error, perror __SOURCE_FILE__ __LINE__ "Too few bytes to parse key share entries")
    else Correct entries in
  match vlparse 2 b with
  | Correct b -> aux b []
  | Error z   -> Error(AD_decode_error, perror __SOURCE_FILE__ __LINE__ "Failed to parse key share entries")

(** Serializing function for a ClientKeyShare *)
val clientKeyShareBytes: clientKeyShare -> Tot (b:bytes{ 2 <= length b /\ length b < 65538 })
let clientKeyShareBytes cks = keyShareEntriesBytes cks

(** Parsing function for a ClientKeyShare *)
val parseClientKeyShare: b:bytes{ 2 <= length b /\ length b < 65538 }
  -> Tot (result clientKeyShare)
let parseClientKeyShare b =
  match parseKeyShareEntries b with
  | Correct kes ->
    if List.Tot.length kes < 65536/4
    then Correct kes
    else Error(AD_decode_error, perror __SOURCE_FILE__ __LINE__ "Failed to parse client key share entries")
  | Error z -> Error z

(** Serializing function for a ServerKeyShare *)
val serverKeyShareBytes: serverKeyShare -> Tot (b:bytes{ 4 <= length b })
let serverKeyShareBytes sks = keyShareEntryBytes sks

(** Parsing function for a ServerKeyShare *)
val parseServerKeyShare: pinverse_t serverKeyShareBytes
let parseServerKeyShare b = parseKeyShareEntry b

(** Serializing function for a KeyShare *)
val keyShareBytes: keyShare -> Tot bytes
let keyShareBytes = function
  | ClientKeyShare cks -> clientKeyShareBytes cks
  | ServerKeyShare sks -> serverKeyShareBytes sks

(** Parsing function for a KeyShare *)
val parseKeyShare: bool -> bytes -> Tot (result keyShare)
let parseKeyShare is_client b =
  if is_client then
    begin
    if 2 <= length b && length b < 65538 then
      begin
      match parseClientKeyShare b with
      | Correct kse -> Correct (ClientKeyShare kse)
      | Error z -> Error z
      end
    else Error(AD_decode_error, perror __SOURCE_FILE__ __LINE__ "Failed to parse key share")
    end
  else
    if 4 <= length b then
      begin
      match parseServerKeyShare b with
      | Correct ks -> Correct (ServerKeyShare ks)
      | Error z -> Error z
      end
    else Error(AD_decode_error, perror __SOURCE_FILE__ __LINE__ "Failed to parse key share")

>>>>>>> 3f9d4e5d
// TODO: give more precise type

(** PSK Identity definition *)
type pskIdentity = b:bytes{repr_bytes (length b) <= 2}

(** Client list of PSK identities *)
type clientPreSharedKey = l:list pskIdentity{List.Tot.length l >= 1 /\ List.Tot.length l < 65536/2}

(** Server list of PSK identities *)
type serverPreSharedKey = pskIdentity

(** PreSharedKey definition *)
noeq type preSharedKey =
  | ClientPreSharedKey of clientPreSharedKey
  | ServerPreSharedKey of serverPreSharedKey
<|MERGE_RESOLUTION|>--- conflicted
+++ resolved
@@ -155,106 +155,9 @@
 (** Signature algorithms *)
 type sigAlg = CoreCrypto.sig_alg
 
-<<<<<<< HEAD
-=======
-(* This is the old version of the inverse predicate. According to CF,
-   verification was harder with this style, so we moved to the new style with
-   pinverse_t + lemmas. The type abbrevations lemma_inverse_* minimize the
-   syntactic overhead.
-
-  logic type pinverse (#a:Type) (#b:Type) (r:b -> b -> Type) (=f:a -> Tot b) =
-    y:b -> Tot (xopt:result a{(forall (x:a). r (f x) y <==> (xopt = Correct x))})
-*)
-
-type pinverse_t (#a:Type) (#b:Type) ($f:(a -> Tot b)) = b -> Tot (result a)
-
-unfold type lemma_inverse_g_f (#a:Type) (#b:Type) ($f:a -> Tot b) ($g:b -> Tot (result a)) (x:a) =
-  g (f x) == Correct x
-
-unfold type lemma_pinverse_f_g (#a:Type) (#b:Type) (r:b -> b -> Type) ($f:a -> Tot b) ($g:b -> Tot (result a)) (y:b) =
-  Correct? (g y) ==> r (f (Correct?._0 (g y))) y
-
-
-(** Serializing function for signature algorithms *)
-val sigAlgBytes: sigAlg -> Tot (lbytes 1)
-let sigAlgBytes sa =
-  match sa with
-  | CoreCrypto.RSASIG -> abyte 1z
-  | CoreCrypto.DSA    -> abyte 2z
-  | CoreCrypto.ECDSA  -> abyte 3z
-  | CoreCrypto.RSAPSS -> abyte 0z // TODO fix me!
-
-(** Parsing function associated to sigAlgBytes *)
-val parseSigAlg: pinverse_t sigAlgBytes
-let parseSigAlg b =
-  match cbyte b with
-  | 1z -> Correct CoreCrypto.RSASIG
-  | 2z -> Correct CoreCrypto.DSA
-  | 3z -> Correct CoreCrypto.ECDSA
-  | 0z -> Correct CoreCrypto.RSAPSS
-  | _ -> Error (AD_decode_error, perror __SOURCE_FILE__ __LINE__ "")
-
-val inverse_sigAlg: x:_ -> Lemma
-  (requires (True))
-  (ensures lemma_inverse_g_f sigAlgBytes parseSigAlg x)
-  [SMTPat (parseSigAlg (sigAlgBytes x))]
-let inverse_sigAlg x = ()
-
-val pinverse_sigAlg: x:_ -> Lemma
-  (requires (True))
-  (ensures (lemma_pinverse_f_g Seq.equal sigAlgBytes parseSigAlg x))
-  [SMTPat (sigAlgBytes (Correct?._0 (parseSigAlg x)))]
-let pinverse_sigAlg x = ()
-
->>>>>>> 3f9d4e5d
-
 (** Hash algorithm minimum requirements *)
 type hashAlg' = h:hashAlg{h <> NULL /\ h <> MD5SHA1 }
 
-<<<<<<< HEAD
-=======
-
-#set-options "--max_fuel 0 --initial_fuel 0 --max_ifuel 2 --initial_ifuel 2"
-
-(** Serializing of the Hash algorithm *)
-val hashAlgBytes: hashAlg' -> Tot (lbytes 1)
-let hashAlgBytes ha =
-  match ha with
-  | Hash MD5     -> abyte 1z
-  | Hash SHA1    -> abyte 2z
-  | Hash SHA224  -> abyte 3z
-  | Hash SHA256  -> abyte 4z
-  | Hash SHA384  -> abyte 5z
-  | Hash SHA512  -> abyte 6z
-  | NULL -> abyte 7z // FIXME!!
-
-(** Parsing of the Hash algorithm *)
-val parseHashAlg: pinverse_t hashAlgBytes
-let parseHashAlg b =
-  match cbyte b with
-  | 1z -> Correct (Hash MD5)
-  | 2z -> Correct (Hash SHA1)
-  | 3z -> Correct (Hash SHA224)
-  | 4z -> Correct (Hash SHA256)
-  | 5z -> Correct (Hash SHA384)
-  | 6z -> Correct (Hash SHA512)
-  | 7z -> admit();  //TODO: FIXME!!!!
-         Correct (NULL)
-  | _ -> Error (AD_decode_error, perror __SOURCE_FILE__ __LINE__ "")
-
-val inverse_hashAlg: x:_ -> Lemma
-  (requires (True))
-  (ensures lemma_inverse_g_f hashAlgBytes parseHashAlg x)
-  [SMTPat (parseHashAlg (hashAlgBytes x))]
-let inverse_hashAlg x = ()
-
-val pinverse_hashAlg: x:_ -> Lemma
-  (requires (True))
-  (ensures (lemma_pinverse_f_g Seq.equal hashAlgBytes parseHashAlg x))
-  [SMTPat (hashAlgBytes (Correct?._0 (parseHashAlg x)))]
-let pinverse_hashAlg x = ()
-
->>>>>>> 3f9d4e5d
 (** Encryption key sizes *)
 let encKeySize = function
   | Stream RC4_128      -> 16
@@ -314,87 +217,6 @@
   | NullCompression
   | UnknownCompression of (b:byte{b <> 0z})
 
-<<<<<<< HEAD
-=======
-(** Serializing function for compression algorithms *)
-val compressionBytes: compression -> Tot (lbytes 1)
-let compressionBytes comp =
-  match comp with
-  | NullCompression      -> abyte 0z
-  | UnknownCompression b -> abyte b
-
-// Not pinverse_t compressionBytes, because it never fails
-
-(** Parsing function for compression algorithm *)
-val parseCompression: b:lbytes 1
-  -> Tot (cm:compression{Seq.equal (compressionBytes cm) b})
-let parseCompression b =
-  match cbyte b with
-  | 0z -> NullCompression
-  | b  -> UnknownCompression b
-
-// We ignore compression methods we don't understand. This is a departure
-// from usual parsing, where we fail on unknown values, but that's how TLS
-// handles compression method lists.
-
-(** Parsing function for compression algorithm lists *)
-val parseCompressions: b:bytes -> Tot (list compression) (decreases (length b))
-let rec parseCompressions b =
-  if length b > 0
-  then
-    let cmB,b = split b 1 in
-    let cm = parseCompression cmB in
-    cm::(parseCompressions b)
-  else []
-
-
-#set-options "--max_fuel 1 --initial_fuel 1 --max_ifuel 1 --initial_ifuel 1"
-
-(** Serializing function for lists of compression algorithms *)
-val compressionMethodsBytes: cms:list compression
-  -> Tot (lbytes (List.Tot.length cms))
-let rec compressionMethodsBytes cms =
-  match cms with
-  | c::cs -> compressionBytes c @| compressionMethodsBytes cs
-  | []   -> empty_bytes
-
-
-#set-options "--max_fuel 0 --initial_fuel 0 --max_ifuel 1 --initial_ifuel 1"
-
-(** Serializing function for the protocol version *)
-val versionBytes: protocolVersion -> Tot (lbytes 2)
-let versionBytes pv =
-  match pv with
-  | SSL_3p0 -> abyte2 ( 3z, 0z)
-  | TLS_1p0 -> abyte2 ( 3z, 1z)
-  | TLS_1p1 -> abyte2 ( 3z, 2z )
-  | TLS_1p2 -> abyte2 ( 3z, 3z )
-  | TLS_1p3 -> abyte2 ( 3z, 4z )
-
-(** Parsing function for the protocol version *)
-val parseVersion: pinverse_t versionBytes
-let parseVersion v =
-  match cbyte2 v with
-  | ( 3z, 0z ) -> Correct SSL_3p0
-  | ( 3z, 1z ) -> Correct TLS_1p0
-  | ( 3z, 2z ) -> Correct TLS_1p1
-  | ( 3z, 3z ) -> Correct TLS_1p2
-  | ( 3z, 4z ) -> Correct TLS_1p3
-  | _ -> Error(AD_decode_error, perror __SOURCE_FILE__ __LINE__ "Parsed an unknown version")
-
-val inverse_version: x:_ -> Lemma
-  (requires (True))
-  (ensures lemma_inverse_g_f versionBytes parseVersion x)
-  [SMTPat (parseVersion (versionBytes x))]
-let inverse_version x = ()
-
-val pinverse_version: x:_ -> Lemma
-  (requires (True))
-  (ensures (lemma_pinverse_f_g Seq.equal versionBytes parseVersion x))
-  [SMTPat (versionBytes (Correct?._0 (parseVersion x)))]
-let pinverse_version x = ()
-
->>>>>>> 3f9d4e5d
 (** Determine the oldest protocol versions for TLS *)
 let minPV (a:protocolVersion) (b:protocolVersion) =
   match a,b with
@@ -405,314 +227,6 @@
   | TLS_1p3, _  | _, TLS_1p3 -> TLS_1p3
 
 let geqPV a b = (b = minPV a b)
-
-<<<<<<< HEAD
-=======
-(* JK: injectivity proof requires extra specification for the UnknownCipherSuite objects as they
-   have to be distinct from the 'correct' ones *)
-val cipherSuiteBytesOpt: cipherSuite -> Tot (option (lbytes 2))
-let cipherSuiteBytesOpt cs =
-  let abyte2 b: option (lbytes 2) = Some (abyte2 b) in
-    match cs with
-    | UnknownCipherSuite b1 b2 -> abyte2 (b1,b2)
-    | NullCipherSuite                                              -> abyte2 ( 0x00z, 0x00z )
-
-    | CipherSuite Kex_RSA None (MACOnly MD5)                       -> abyte2 ( 0x00z, 0x01z )
-    | CipherSuite Kex_RSA None (MACOnly SHA1)                      -> abyte2 ( 0x00z, 0x02z )
-    | CipherSuite Kex_RSA None (MACOnly SHA256)                    -> abyte2 ( 0x00z, 0x3Bz )
-    | CipherSuite Kex_RSA None(MtE (Stream RC4_128) MD5)           -> abyte2 ( 0x00z, 0x04z )
-    | CipherSuite Kex_RSA None(MtE (Stream RC4_128) SHA1)          -> abyte2 ( 0x00z, 0x05z )
-
-    | CipherSuite Kex_RSA None(MtE (Block TDES_EDE_CBC) SHA1)      -> abyte2 ( 0x00z, 0x0Az )
-    | CipherSuite Kex_RSA None(MtE (Block AES_128_CBC) SHA1)       -> abyte2 ( 0x00z, 0x2Fz )
-    | CipherSuite Kex_RSA None(MtE (Block AES_256_CBC) SHA1)       -> abyte2 ( 0x00z, 0x35z )
-    | CipherSuite Kex_RSA None(MtE (Block AES_128_CBC) SHA256)     -> abyte2 ( 0x00z, 0x3Cz )
-    | CipherSuite Kex_RSA None(MtE (Block AES_256_CBC) SHA256)     -> abyte2 ( 0x00z, 0x3Dz )
-
-    (**************************************************************************)
-    | CipherSuite Kex_DH (Some DSA)     (MtE (Block TDES_EDE_CBC) SHA1)   -> abyte2 ( 0x00z, 0x0Dz )
-    | CipherSuite Kex_DH (Some RSASIG)  (MtE (Block TDES_EDE_CBC) SHA1)   -> abyte2 ( 0x00z, 0x10z )
-    | CipherSuite Kex_DHE (Some DSA)    (MtE (Block TDES_EDE_CBC) SHA1)   -> abyte2 ( 0x00z, 0x13z )
-    | CipherSuite Kex_DHE (Some RSASIG) (MtE (Block TDES_EDE_CBC) SHA1)   -> abyte2 ( 0x00z, 0x16z )
-
-    | CipherSuite Kex_DH (Some DSA)     (MtE (Block AES_128_CBC) SHA1)    -> abyte2 ( 0x00z, 0x30z )
-    | CipherSuite Kex_DH (Some RSASIG)  (MtE (Block AES_128_CBC) SHA1)    -> abyte2 ( 0x00z, 0x31z )
-    | CipherSuite Kex_DHE (Some DSA)    (MtE (Block AES_128_CBC) SHA1)    -> abyte2 ( 0x00z, 0x32z )
-    | CipherSuite Kex_DHE (Some RSASIG) (MtE (Block AES_128_CBC) SHA1)    -> abyte2 ( 0x00z, 0x33z )
-
-    | CipherSuite Kex_DH (Some DSA)     (MtE (Block AES_256_CBC) SHA1)    -> abyte2 ( 0x00z, 0x36z )
-    | CipherSuite Kex_DH (Some RSASIG)  (MtE (Block AES_256_CBC) SHA1)    -> abyte2 ( 0x00z, 0x37z )
-    | CipherSuite Kex_DHE (Some DSA)    (MtE (Block AES_256_CBC) SHA1)    -> abyte2 ( 0x00z, 0x38z )
-    | CipherSuite Kex_DHE (Some RSASIG) (MtE (Block AES_256_CBC) SHA1)    -> abyte2 ( 0x00z, 0x39z )
-
-    | CipherSuite Kex_DH (Some DSA)     (MtE (Block AES_128_CBC) SHA256)  -> abyte2 ( 0x00z, 0x3Ez )
-    | CipherSuite Kex_DH (Some RSASIG)  (MtE (Block AES_128_CBC) SHA256)  -> abyte2 ( 0x00z, 0x3Fz )
-    | CipherSuite Kex_DHE (Some DSA)    (MtE (Block AES_128_CBC) SHA256)  -> abyte2 ( 0x00z, 0x40z )
-    | CipherSuite Kex_DHE (Some RSASIG) (MtE (Block AES_128_CBC) SHA256)  -> abyte2 ( 0x00z, 0x67z )
-
-    | CipherSuite Kex_DH (Some DSA)     (MtE (Block AES_256_CBC) SHA256)  -> abyte2 ( 0x00z, 0x68z )
-    | CipherSuite Kex_DH (Some RSASIG)  (MtE (Block AES_256_CBC) SHA256)  -> abyte2 ( 0x00z, 0x69z )
-    | CipherSuite Kex_DHE (Some DSA)    (MtE (Block AES_256_CBC) SHA256)  -> abyte2 ( 0x00z, 0x6Az )
-    | CipherSuite Kex_DHE (Some RSASIG) (MtE (Block AES_256_CBC) SHA256)  -> abyte2 ( 0x00z, 0x6Bz )
-
-    (**************************************************************************)
-    | CipherSuite Kex_ECDHE (Some RSASIG) (MtE (Stream RC4_128) SHA1)       -> abyte2 ( 0xc0z, 0x11z )
-    | CipherSuite Kex_ECDHE (Some RSASIG) (MtE (Block TDES_EDE_CBC) SHA1)   -> abyte2 ( 0xc0z, 0x12z )
-    | CipherSuite Kex_ECDHE (Some RSASIG) (MtE (Block AES_128_CBC) SHA1)    -> abyte2 ( 0xc0z, 0x13z )
-    | CipherSuite Kex_ECDHE (Some RSASIG) (MtE (Block AES_256_CBC) SHA1)    -> abyte2 ( 0xc0z, 0x14z )
-    | CipherSuite Kex_ECDHE (Some RSASIG) (MtE (Block AES_128_CBC) SHA256)  -> abyte2 ( 0xc0z, 0x27z )
-    | CipherSuite Kex_ECDHE (Some RSASIG) (MtE (Block AES_256_CBC) SHA384)  -> abyte2 ( 0xc0z, 0x28z )
-
-    | CipherSuite Kex_ECDHE (Some RSASIG) (AEAD AES_128_GCM SHA256) -> abyte2 ( 0xc0z, 0x2fz )
-    | CipherSuite Kex_ECDHE (Some ECDSA)  (AEAD AES_128_GCM SHA256) -> abyte2 ( 0xc0z, 0x2bz )
-    | CipherSuite Kex_ECDHE (Some RSASIG) (AEAD AES_256_GCM SHA384) -> abyte2 ( 0xc0z, 0x30z )
-    | CipherSuite Kex_ECDHE (Some ECDSA) (AEAD AES_256_GCM SHA384) -> abyte2 ( 0xc0z, 0x2cz )
-
-    (**************************************************************************)
-    | CipherSuite Kex_PSK_DHE None (AEAD AES_128_GCM SHA256) -> abyte2 ( 0x00z, 0xaaz )
-    | CipherSuite Kex_PSK_DHE None (AEAD AES_256_GCM SHA384) -> abyte2 ( 0x00z, 0xabz )
-    | CipherSuite Kex_PSK_ECDHE None (AEAD AES_128_GCM SHA256) -> abyte2 ( 0xd0z, 0x01z )
-    | CipherSuite Kex_PSK_ECDHE None (AEAD AES_256_GCM SHA384) -> abyte2 ( 0xd0z, 0x02z )
-
-    (**************************************************************************)
-    | CipherSuite Kex_DHE None   (MtE (Stream RC4_128) MD5)         -> abyte2 ( 0x00z, 0x18z )
-    | CipherSuite Kex_DHE None   (MtE (Block TDES_EDE_CBC) SHA1)    -> abyte2 ( 0x00z, 0x1Bz )
-    | CipherSuite Kex_DHE None   (MtE (Block AES_128_CBC) SHA1)     -> abyte2 ( 0x00z, 0x34z )
-    | CipherSuite Kex_DHE None   (MtE (Block AES_256_CBC) SHA1)     -> abyte2 ( 0x00z, 0x3Az )
-    | CipherSuite Kex_DHE None   (MtE (Block AES_128_CBC) SHA256)   -> abyte2 ( 0x00z, 0x6Cz )
-    | CipherSuite Kex_DHE None   (MtE (Block AES_256_CBC) SHA256)   -> abyte2 ( 0x00z, 0x6Dz )
-
-    (**************************************************************************)
-    | CipherSuite Kex_RSA None     (AEAD AES_128_GCM SHA256) -> abyte2( 0x00z, 0x9Cz )
-    | CipherSuite Kex_RSA None     (AEAD AES_256_GCM SHA384) -> abyte2( 0x00z, 0x9Dz )
-
-    | CipherSuite Kex_DHE (Some RSASIG) (AEAD AES_128_GCM SHA256) -> abyte2( 0x00z, 0x9Ez )
-    | CipherSuite Kex_DHE (Some RSASIG) (AEAD AES_256_GCM SHA384) -> abyte2( 0x00z, 0x9Fz )
-    | CipherSuite Kex_DH (Some RSASIG)  (AEAD AES_128_GCM SHA256) -> abyte2( 0x00z, 0xA0z )
-    | CipherSuite Kex_DH (Some RSASIG)  (AEAD AES_256_GCM SHA384) -> abyte2( 0x00z, 0xA1z )
-
-    | CipherSuite Kex_DHE (Some DSA) (AEAD AES_128_GCM SHA256) -> abyte2( 0x00z, 0xA2z )
-    | CipherSuite Kex_DHE (Some DSA) (AEAD AES_256_GCM SHA384) -> abyte2( 0x00z, 0xA3z )
-    | CipherSuite Kex_DH (Some DSA)  (AEAD AES_128_GCM SHA256) -> abyte2( 0x00z, 0xA4z )
-    | CipherSuite Kex_DH (Some DSA)  (AEAD AES_256_GCM SHA384) -> abyte2( 0x00z, 0xA5z )
-
-    | CipherSuite Kex_DHE None (AEAD AES_128_GCM SHA256) -> abyte2( 0x00z, 0xA6z )
-    | CipherSuite Kex_DHE None (AEAD AES_256_GCM SHA384) -> abyte2( 0x00z, 0xA7z )
-
-    (**************************************************************************)
-    | CipherSuite Kex_ECDHE (Some RSASIG) (AEAD CHACHA20_POLY1305 SHA256) -> abyte2( 0xccz, 0xa8z )
-    | CipherSuite Kex_ECDHE (Some ECDSA) (AEAD CHACHA20_POLY1305 SHA256)  -> abyte2( 0xccz, 0xa9z )
-    | CipherSuite Kex_DHE (Some RSASIG) (AEAD CHACHA20_POLY1305 SHA256)   -> abyte2( 0xccz, 0xaaz )
-    | CipherSuite Kex_PSK None (AEAD CHACHA20_POLY1305 SHA256)            -> abyte2( 0xccz, 0xabz )
-    | CipherSuite Kex_PSK_ECDHE None (AEAD CHACHA20_POLY1305 SHA256)      -> abyte2( 0xccz, 0xacz )
-    | CipherSuite Kex_PSK_DHE None (AEAD CHACHA20_POLY1305 SHA256)        -> abyte2( 0xccz, 0xadz )
-
-    | SCSV (TLS_EMPTY_RENEGOTIATION_INFO_SCSV)         -> abyte2 ( 0x00z, 0xFFz )
-    | _ -> None
-
-let validCipherSuite (c:cipherSuite) = Some? (cipherSuiteBytesOpt c)
-let valid_cipher_suite = c:cipherSuite{validCipherSuite c}
-
-(** List of valid ciphersuite *)
-let valid_cipher_suites = list valid_cipher_suite
-
-(** Serializing function for a valid ciphersuite *)
-val cipherSuiteBytes: valid_cipher_suite -> Tot (lbytes 2)
-let cipherSuiteBytes c = Some?.v (cipherSuiteBytesOpt c)
-
-#reset-options "--z3rlimit 60"
-
-(** Auxillary parsing function for ciphersuites *)
-val parseCipherSuiteAux : lbytes 2 -> Tot (result (c:cipherSuite{validCipherSuite c}))
-let parseCipherSuiteAux b =
-  match cbyte2 b with
-  | ( 0x00z, 0x00z ) -> Correct(NullCipherSuite)
-
-  | ( 0x00z, 0x01z ) -> Correct(CipherSuite Kex_RSA None (MACOnly MD5))
-  | ( 0x00z, 0x02z ) -> Correct(CipherSuite Kex_RSA None (MACOnly SHA1))
-  | ( 0x00z, 0x3Bz ) -> Correct(CipherSuite Kex_RSA None (MACOnly SHA256))
-  | ( 0x00z, 0x04z ) -> Correct(CipherSuite Kex_RSA None (MtE (Stream RC4_128) MD5))
-  | ( 0x00z, 0x05z ) -> Correct(CipherSuite Kex_RSA None (MtE (Stream RC4_128) SHA1))
-
-  | ( 0x00z, 0x0Az ) -> Correct(CipherSuite Kex_RSA None (MtE (Block TDES_EDE_CBC) SHA1))
-  | ( 0x00z, 0x2Fz ) -> Correct(CipherSuite Kex_RSA None (MtE (Block AES_128_CBC) SHA1))
-  | ( 0x00z, 0x35z ) -> Correct(CipherSuite Kex_RSA None (MtE (Block AES_256_CBC) SHA1))
-  | ( 0x00z, 0x3Cz ) -> Correct(CipherSuite Kex_RSA None (MtE (Block AES_128_CBC) SHA256))
-  | ( 0x00z, 0x3Dz ) -> Correct(CipherSuite Kex_RSA None (MtE (Block AES_256_CBC) SHA256))
-
-  (**************************************************************************)
-  | ( 0x00z, 0x0Dz ) -> Correct(CipherSuite Kex_DH (Some DSA) (MtE (Block TDES_EDE_CBC) SHA1))
-  | ( 0x00z, 0x10z ) -> Correct(CipherSuite Kex_DH (Some RSASIG) (MtE (Block TDES_EDE_CBC) SHA1))
-  | ( 0x00z, 0x13z ) -> Correct(CipherSuite Kex_DHE (Some DSA) (MtE (Block TDES_EDE_CBC) SHA1))
-  | ( 0x00z, 0x16z ) -> Correct(CipherSuite Kex_DHE (Some RSASIG) (MtE (Block TDES_EDE_CBC) SHA1))
-
-  | ( 0x00z, 0x30z ) -> Correct(CipherSuite Kex_DH (Some DSA) (MtE (Block AES_128_CBC) SHA1))
-  | ( 0x00z, 0x31z ) -> Correct(CipherSuite Kex_DH (Some RSASIG) (MtE (Block AES_128_CBC) SHA1))
-  | ( 0x00z, 0x32z ) -> Correct(CipherSuite Kex_DHE (Some DSA) (MtE (Block AES_128_CBC) SHA1))
-  | ( 0x00z, 0x33z ) -> Correct(CipherSuite Kex_DHE (Some RSASIG) (MtE (Block AES_128_CBC) SHA1))
-
-  | ( 0x00z, 0x36z ) -> Correct(CipherSuite Kex_DH (Some DSA) (MtE (Block AES_256_CBC) SHA1))
-  | ( 0x00z, 0x37z ) -> Correct(CipherSuite Kex_DH (Some RSASIG) (MtE (Block AES_256_CBC) SHA1))
-  | ( 0x00z, 0x38z ) -> Correct(CipherSuite Kex_DHE (Some DSA) (MtE (Block AES_256_CBC) SHA1))
-  | ( 0x00z, 0x39z ) -> Correct(CipherSuite Kex_DHE (Some RSASIG) (MtE (Block AES_256_CBC) SHA1))
-
-  | ( 0x00z, 0x3Ez ) -> Correct(CipherSuite Kex_DH (Some DSA) (MtE (Block AES_128_CBC) SHA256))
-  | ( 0x00z, 0x3Fz ) -> Correct(CipherSuite Kex_DH (Some RSASIG) (MtE (Block AES_128_CBC) SHA256))
-  | ( 0x00z, 0x40z ) -> Correct(CipherSuite Kex_DHE (Some DSA) (MtE (Block AES_128_CBC) SHA256))
-  | ( 0x00z, 0x67z ) -> Correct(CipherSuite Kex_DHE (Some RSASIG) (MtE (Block AES_128_CBC) SHA256))
-
-  | ( 0x00z, 0x68z ) -> Correct(CipherSuite Kex_DH (Some DSA) (MtE (Block AES_256_CBC) SHA256))
-  | ( 0x00z, 0x69z ) -> Correct(CipherSuite Kex_DH (Some RSASIG) (MtE (Block AES_256_CBC) SHA256))
-  | ( 0x00z, 0x6Az ) -> Correct(CipherSuite Kex_DHE (Some DSA) (MtE (Block AES_256_CBC) SHA256))
-  | ( 0x00z, 0x6Bz ) -> Correct(CipherSuite Kex_DHE (Some RSASIG) (MtE (Block AES_256_CBC) SHA256))
-
-  (**************************************************************************)
-  | ( 0xc0z, 0x11z ) -> Correct(CipherSuite Kex_ECDHE (Some RSASIG) (MtE (Stream RC4_128) SHA1))
-  | ( 0xc0z, 0x12z ) -> Correct(CipherSuite Kex_ECDHE (Some RSASIG) (MtE (Block TDES_EDE_CBC) SHA1))
-  | ( 0xc0z, 0x13z ) -> Correct(CipherSuite Kex_ECDHE (Some RSASIG) (MtE (Block AES_128_CBC) SHA1))
-  | ( 0xc0z, 0x14z ) -> Correct(CipherSuite Kex_ECDHE (Some RSASIG) (MtE (Block AES_256_CBC) SHA1))
-  | ( 0xc0z, 0x27z ) -> Correct(CipherSuite Kex_ECDHE (Some RSASIG) (MtE (Block AES_128_CBC) SHA256))
-  | ( 0xc0z, 0x28z ) -> Correct(CipherSuite Kex_ECDHE (Some RSASIG) (MtE (Block AES_256_CBC) SHA384))
-
-  (**************************************************************************)
-  | ( 0xc0z, 0x2bz ) -> Correct(CipherSuite Kex_ECDHE (Some ECDSA) (AEAD AES_128_GCM SHA256))
-  | ( 0xc0z, 0x2fz ) -> Correct(CipherSuite Kex_ECDHE (Some RSASIG) (AEAD AES_128_GCM SHA256))
-  | ( 0xc0z, 0x2cz ) -> Correct(CipherSuite Kex_ECDHE (Some ECDSA) (AEAD AES_256_GCM SHA384))
-  | ( 0xc0z, 0x30z ) -> Correct(CipherSuite Kex_ECDHE (Some RSASIG) (AEAD AES_256_GCM SHA384))
-
-  (**************************************************************************)
-  | ( 0xd0z, 0x01z ) -> Correct(CipherSuite Kex_PSK_ECDHE None (AEAD AES_128_GCM SHA256))
-  | ( 0xd0z, 0x02z ) -> Correct(CipherSuite Kex_PSK_ECDHE None (AEAD AES_256_GCM SHA384))
-
-  (**************************************************************************)
-  | ( 0x00z, 0x18z ) -> Correct(CipherSuite Kex_DHE None (MtE (Stream RC4_128) MD5))
-  | ( 0x00z, 0x1Bz ) -> Correct(CipherSuite Kex_DHE None (MtE (Block TDES_EDE_CBC) SHA1))
-  | ( 0x00z, 0x34z ) -> Correct(CipherSuite Kex_DHE None (MtE (Block AES_128_CBC) SHA1))
-  | ( 0x00z, 0x3Az ) -> Correct(CipherSuite Kex_DHE None (MtE (Block AES_256_CBC) SHA1))
-  | ( 0x00z, 0x6Cz ) -> Correct(CipherSuite Kex_DHE None (MtE (Block AES_128_CBC) SHA256))
-  | ( 0x00z, 0x6Dz ) -> Correct(CipherSuite Kex_DHE None (MtE (Block AES_256_CBC) SHA256))
-
-  (**************************************************************************)
-  | ( 0x00z, 0x9Cz ) -> Correct(CipherSuite Kex_RSA None (AEAD AES_128_GCM SHA256))
-  | ( 0x00z, 0x9Dz ) -> Correct(CipherSuite Kex_RSA None (AEAD AES_256_GCM SHA384))
-
-  | ( 0x00z, 0x9Ez ) -> Correct(CipherSuite Kex_DHE (Some RSASIG) (AEAD AES_128_GCM SHA256))
-  | ( 0x00z, 0x9Fz ) -> Correct(CipherSuite Kex_DHE (Some RSASIG) (AEAD AES_256_GCM SHA384))
-  | ( 0x00z, 0xA0z ) -> Correct(CipherSuite Kex_DH (Some RSASIG)  (AEAD AES_128_GCM SHA256))
-  | ( 0x00z, 0xA1z ) -> Correct(CipherSuite Kex_DH (Some RSASIG)  (AEAD AES_256_GCM SHA384))
-
-  | ( 0x00z, 0xA2z ) -> Correct(CipherSuite Kex_DHE (Some DSA) (AEAD AES_128_GCM SHA256))
-  | ( 0x00z, 0xA3z ) -> Correct(CipherSuite Kex_DHE (Some DSA) (AEAD AES_256_GCM SHA384))
-  | ( 0x00z, 0xA4z ) -> Correct(CipherSuite Kex_DH (Some DSA)  (AEAD AES_128_GCM SHA256))
-  | ( 0x00z, 0xA5z ) -> Correct(CipherSuite Kex_DH (Some DSA)  (AEAD AES_256_GCM SHA384))
-
-  | ( 0x00z, 0xA6z ) -> Correct(CipherSuite Kex_DHE None (AEAD AES_128_GCM SHA256))
-  | ( 0x00z, 0xA7z ) -> Correct(CipherSuite Kex_DHE None (AEAD AES_256_GCM SHA384))
-
-  (**************************************************************************)
-  | ( 0x00z, 0xaaz ) -> Correct(CipherSuite Kex_PSK_DHE None (AEAD AES_128_GCM SHA256))
-  | ( 0x00z, 0xabz ) -> Correct(CipherSuite Kex_PSK_DHE None (AEAD AES_256_GCM SHA384))
-
-  (**************************************************************************)
-  | ( 0xccz, 0xa8z ) -> Correct(CipherSuite Kex_ECDHE (Some RSASIG) (AEAD CHACHA20_POLY1305 SHA256))
-  | ( 0xccz, 0xa9z ) -> Correct(CipherSuite Kex_ECDHE (Some ECDSA) (AEAD CHACHA20_POLY1305 SHA256))
-  | ( 0xccz, 0xaaz ) -> Correct(CipherSuite Kex_DHE (Some RSASIG) (AEAD CHACHA20_POLY1305 SHA256))
-  | ( 0xccz, 0xabz ) -> Correct(CipherSuite Kex_PSK None (AEAD CHACHA20_POLY1305 SHA256))
-  | ( 0xccz, 0xacz ) -> Correct(CipherSuite Kex_PSK_ECDHE None (AEAD CHACHA20_POLY1305 SHA256))
-  | ( 0xccz, 0xadz ) -> Correct(CipherSuite Kex_PSK_DHE None (AEAD CHACHA20_POLY1305 SHA256))
-
-  (**************************************************************************)
-  | ( 0x00z, 0xFFz ) -> Correct(SCSV (TLS_EMPTY_RENEGOTIATION_INFO_SCSV))
-  | (b1, b2) -> Correct(UnknownCipherSuite b1 b2)
-// Was:  | _ -> Error(AD_decode_error, perror __SOURCE_FILE__ __LINE__ "Parsed unknown cipher")
-
-(** Parsing function for ciphersuites *)
-val parseCipherSuite: pinverse_t cipherSuiteBytes
-let parseCipherSuite b =
-  match parseCipherSuiteAux b with
-  | Correct c -> Correct c
-  | Error z -> Error z
-
-#reset-options "--z3rlimit 60 --max_ifuel 6 --initial_ifuel 6 --max_fuel 1 --initial_fuel 1"
-
-(** Lemma for ciphersuite serializing/parsing inversions *)
-val inverse_cipherSuite: x:cipherSuite -> Lemma
-  (requires (~ (UnknownCipherSuite? x)))
-  // parse (bytes (Unknown 0 0)) = NullCiphersuite
-  // must exclude this case...
-  (ensures (let y = cipherSuiteBytesOpt x in
-	(Some? y ==> parseCipherSuiteAux (Some?.v y) = Correct x)))
-  [SMTPat (parseCipherSuiteAux (Some?.v (cipherSuiteBytesOpt x)))]
-let inverse_cipherSuite x = ()
-
-(** Lemma for ciphersuite serializing/parsing inversions *)
-val pinverse_cipherSuite : x:lbytes 2 -> Lemma
-  (requires (True))
-  (ensures (let y = parseCipherSuiteAux x in
-	    (Correct? y ==>
-              (if UnknownCipherSuite? (Correct?._0 y) then true
-              else Some? (cipherSuiteBytesOpt (Correct?._0 y))
-               /\ Seq.equal x (Some?.v (cipherSuiteBytesOpt (Correct?._0 y)))))))
-  [SMTPat (cipherSuiteBytesOpt (Correct?._0 (parseCipherSuiteAux x)))]
-let pinverse_cipherSuite x = ()
-
-
-#reset-options
-#set-options "--max_ifuel 1 --initial_ifuel 1 --max_fuel 1 --initial_fuel 1"
-
-(** Serializing function for a list of ciphersuite *)
-val cipherSuitesBytes: css:list (c:cipherSuite{validCipherSuite c}) -> Tot (lbytes (op_Multiply 2 (List.Tot.length css)))
-let rec cipherSuitesBytes css =
-  match css with
-  | [] -> empty_bytes
-  | cs::css -> (cipherSuiteBytes cs) @| (cipherSuitesBytes css)
-
-// Called by the server handshake;
-// ciphersuites that we do not understand are parsed, but ignored
-
-(** Parsing function for a list of ciphersuites *)
-val parseCipherSuites: b:bytes -> Tot (result (list (c:cipherSuite{validCipherSuite c}))) (decreases (length b))
-let rec parseCipherSuites b =
-  if length b > 1 then
-    let (b0,b1) = split b 2 in
-    match parseCipherSuites b1 with
-      | Correct(css) ->
-	(match parseCipherSuite b0 with
-	 | Error z ->	Correct css
-	 | Correct cs -> Correct (cs::css))
-      | Error z -> Error z
-  else
-  if length b = 0 then Correct []
-  else Error(AD_decode_error, perror __SOURCE_FILE__ __LINE__ "Odd cs bytes number")
-
-
-#reset-options
-#set-options "--max_ifuel 2 --initial_ifuel 2 --max_fuel 2 --initial_fuel 2"
-
-(** Lemma for ciphersuite lists serializing/parsing inversions *)
-val inverse_cipherSuites: x:list (c:cipherSuite{validCipherSuite c}) -> Lemma
-  (requires (true))
-  (ensures (parseCipherSuites (cipherSuitesBytes x) = Correct x))
-  [SMTPat (parseCipherSuites (cipherSuitesBytes x))]
-let rec inverse_cipherSuites x =
-  match x with
-  | [] -> ()
-  | cs::css ->
-     assume (~ (UnknownCipherSuite? cs)); // TODO enforce it
-     let b = (cipherSuiteBytes cs) @| (cipherSuitesBytes css) in
-     let (b0,b1) = split b 2 in
-     lemma_append_inj b0 b1 (cipherSuiteBytes cs) (cipherSuitesBytes css);
-     inverse_cipherSuite cs;
-     inverse_cipherSuites css
-
-// REMARK: cipherSuitesBytes is not a partial inverse of parseCipherSuites,
-// because parseCipherSuites drops unknown ciphersuites.
-// Alternatively, we could add an UNKNOWN of (lbyte 2) constructor in cipherSuite
-// to make this hold.
-//
-// TODO: We added such constructor, so this is the case now. Prove it.
-
->>>>>>> 3f9d4e5d
 
 let isAnonCipherSuite cs =
   match cs with
@@ -925,17 +439,12 @@
   | TLS_DH_DSS_WITH_AES_256_GCM_SHA384
   | TLS_DH_anon_WITH_AES_128_GCM_SHA256
   | TLS_DH_anon_WITH_AES_256_GCM_SHA384
-<<<<<<< HEAD
-
-=======
->>>>>>> 3f9d4e5d
   | TLS_ECDHE_RSA_WITH_CHACHA20_POLY1305_SHA256
   | TLS_ECDHE_ECDSA_WITH_CHACHA20_POLY1305_SHA256
   | TLS_DHE_RSA_WITH_CHACHA20_POLY1305_SHA256
   | TLS_PSK_WITH_CHACHA20_POLY1305_SHA256
   | TLS_ECDHE_PSK_WITH_CHACHA20_POLY1305_SHA256
   | TLS_DHE_PSK_WITH_CHACHA20_POLY1305_SHA256
-<<<<<<< HEAD
 
 val known_cipher_suite: cipherSuite -> Tot bool 
 let known_cipher_suite cs =
@@ -1015,8 +524,6 @@
 
 type valid_cipher_suite = c:cipherSuite{known_cipher_suite c}
 type valid_cipher_suites = list valid_cipher_suite
-=======
->>>>>>> 3f9d4e5d
 
 type cipherSuiteNames = list cipherSuiteName
 
@@ -1085,12 +592,8 @@
   | TLS_ECDHE_PSK_WITH_CHACHA20_POLY1305_SHA256    -> CipherSuite Kex_PSK_ECDHE None (AEAD CHACHA20_POLY1305 SHA256)
   | TLS_DHE_PSK_WITH_CHACHA20_POLY1305_SHA256      -> CipherSuite Kex_PSK_DHE None (AEAD CHACHA20_POLY1305 SHA256)
 
-<<<<<<< HEAD
-val cipherSuites_of_nameList: l1:list cipherSuiteName 
-=======
 (** Return valid ciphersuites according to a list of ciphersuite names *)
 val cipherSuites_of_nameList: l1:list cipherSuiteName
->>>>>>> 3f9d4e5d
   -> Tot (l2:valid_cipher_suites{List.Tot.length l2 = List.Tot.length l1})
 let cipherSuites_of_nameList nameList =
   // REMARK: would trigger automatically if ListProperties is loaded
@@ -1185,88 +688,8 @@
       end
     end
 
-<<<<<<< HEAD
 type cert = b:bytes {length b <= 16777215}
 type chain = list cert
-=======
-// Note:
-// Migrated contentType to Content.fst (this is internal to TLS)
-
-(** Transforms a sequence of natural numbers into bytes *)
-val bytes_of_seq: n:nat{ repr_bytes n <= 8 } -> Tot (b:bytes{length b <= 8})
-let bytes_of_seq sn = bytes_of_int 8 sn
-
-(** Transforms bytes into a sequence of natural numbers *)
-val seq_of_bytes: b:bytes{ length b <= 8 } -> Tot nat
-let seq_of_bytes b = int_of_bytes b
-
-(** Transform and concatenate a natural number to bytes *)
-val vlbytes: lSize:nat -> b:bytes{repr_bytes (length b) <= lSize} -> Tot (r:bytes{length r = lSize + length b})
-let vlbytes lSize b = bytes_of_int lSize (length b) @| b
-
-(** Lemmas associated to bytes manipulations *)
-val lemma_vlbytes_len : i:nat -> b:bytes{repr_bytes (length b) <= i}
-  -> Lemma (ensures (length (vlbytes i b) = i + length b))
-let lemma_vlbytes_len i b = ()
-
-val lemma_vlbytes_inj : i:nat
-  -> b:bytes{repr_bytes (length b) <= i}
-  -> b':bytes{repr_bytes (length b') <= i}
-  -> Lemma (requires (Seq.equal (vlbytes i b) (vlbytes i b')))
-          (ensures (b == b'))
-let lemma_vlbytes_inj i b b' =
-  let l = bytes_of_int i (length b) in
-  SeqProperties.lemma_append_inj l b l b'
-
-val vlbytes_length_lemma: n:nat -> a:bytes{repr_bytes (length a) <= n} -> b:bytes{repr_bytes (length b) <= n} -> 
-  Lemma (requires (Seq.equal (Seq.slice (vlbytes n a) 0 n) (Seq.slice (vlbytes n b) 0 n)))
-        (ensures (length a = length b))
-let vlbytes_length_lemma n a b = 
-  let lena = Seq.slice (vlbytes n a) 0 n in
-  let lenb = Seq.slice (vlbytes n b) 0 n in
-  assert(Seq.equal lena (bytes_of_int n (length a)));
-  assert(Seq.equal lenb (bytes_of_int n (length b)));
-  int_of_bytes_of_int n (length a); int_of_bytes_of_int n (length b)
-
-
-#set-options "--max_ifuel 1 --initial_ifuel 1 --max_fuel 0 --initial_fuel 0"   //need to reason about length
-
-
-val vlsplit: lSize:nat{lSize <= 4}
-  -> vlb:bytes{lSize <= length vlb}
-  -> Tot (result (b:(bytes * bytes){
-                    repr_bytes (length (fst b)) <= lSize
-                  /\ Seq.equal vlb (vlbytes lSize (fst b) @| (snd b))}))
-let vlsplit lSize vlb =
-  let (vl,b) = Platform.Bytes.split vlb lSize in
-  let l = int_of_bytes vl in
-  if l <= length b
-  then Correct(Platform.Bytes.split b l)
-  else Error(AD_decode_error, perror __SOURCE_FILE__ __LINE__ "")
-
-
-val vlparse: lSize:nat{lSize <= 4} -> vlb:bytes{lSize <= length vlb}
-  -> Tot (result (b:bytes{repr_bytes (length b) <= lSize /\ Seq.equal vlb (vlbytes lSize b)}))
-let vlparse lSize vlb =
-  let vl,b = split vlb lSize in
-  if int_of_bytes vl = length b
-  then Correct b
-  else Error(AD_decode_error, perror __SOURCE_FILE__ __LINE__ "")
-
-
-val vlparse_vlbytes: lSize:nat{lSize <= 4} -> vlb:bytes{repr_bytes (length vlb) <= lSize} -> Lemma 
-  (requires (True))
-  (ensures (vlparse lSize (vlbytes lSize vlb) == Correct vlb))
-  [SMTPat (vlparse lSize (vlbytes lSize vlb))]
-let vlparse_vlbytes lSize vlb =
-  let vl,b = split (vlbytes lSize vlb) lSize in
-  assert (Seq.equal vl (bytes_of_int lSize (length vlb)));
-  int_of_bytes_of_int lSize (length vlb);
-  match vlparse lSize (vlbytes lSize vlb) with
-  | Error z   -> ()
-  | Correct b -> lemma_vlbytes_inj lSize vlb b
->>>>>>> 3f9d4e5d
-
 
 (** Certificate type definition *)
 type certType =
@@ -1275,68 +698,6 @@
   | RSA_fixed_dh
   | DSA_fixed_dh
 
-<<<<<<< HEAD
-=======
-(** Serializing function for the certificate type *)
-val certTypeBytes: certType -> Tot (lbytes 1)
-let certTypeBytes ct =
-  match ct with
-  | RSA_sign     -> abyte 1z
-  | DSA_sign     -> abyte 2z
-  | RSA_fixed_dh -> abyte 3z
-  | DSA_fixed_dh -> abyte 4z
-
-(** Parsing function for the certificate type *)
-val parseCertType: pinverse_t certTypeBytes
-let parseCertType b =
-  match cbyte b with
-  | 1z -> Correct RSA_sign
-  | 2z -> Correct DSA_sign
-  | 3z -> Correct RSA_fixed_dh
-  | 4z -> Correct DSA_fixed_dh
-  | _ -> Error(AD_decode_error, perror __SOURCE_FILE__ __LINE__ "")
-
-
-(** Lemmas associated to serializing/parsing of certificate types *)
-val inverse_certType: x:_ -> Lemma
-  (requires (True))
-  (ensures lemma_inverse_g_f certTypeBytes parseCertType x)
-  [SMTPat (parseCertType (certTypeBytes x))]
-let inverse_certType x = ()
-
-val pinverse_certType: x:_ -> Lemma
-  (requires (True))
-  (ensures (lemma_pinverse_f_g Seq.equal certTypeBytes parseCertType x))
-  [SMTPat (certTypeBytes (Correct?._0 (parseCertType x)))]
-let pinverse_certType x = ()
-
-
-#set-options "--max_fuel 1 --initial_fuel 1"
-
-(** Serializing function for lists of certificate types *)
-val certificateTypeListBytes: ctl:list certType -> Tot (lbytes (List.Tot.length ctl))
-let rec certificateTypeListBytes ctl =
-  match ctl with
-  | [] -> empty_bytes
-  | h::t ->
-    let ct = certTypeBytes h in
-    ct @| certificateTypeListBytes t
-
-(** Parsing function for lists of certificate types *)
-val parseCertificateTypeList: data:bytes -> Tot (list certType) (decreases (length data))
-let rec parseCertificateTypeList data =
-  if length data = 0 then []
-  else
-    let (thisByte,data) = Platform.Bytes.split data 1 in
-    match parseCertType thisByte with
-    | Error z -> // we skip this one
-      parseCertificateTypeList data
-    | Correct ct ->
-      let rem = parseCertificateTypeList data in
-      ct :: rem
-
-
->>>>>>> 3f9d4e5d
 #set-options "--max_ifuel 4 --initial_ifuel 1 --max_fuel 4 --initial_fuel 1"
 
 
@@ -1393,304 +754,21 @@
   | FFDHE_PRIVATE_USE of (b:byte{b = 0xFCz \/ b = 0xFDz \/ b = 0xFEz \/ b = _FFz})
   | ECDHE_PRIVATE_USE of byte
 
-<<<<<<< HEAD
 (** Definition of the configuration identifier *)
 type configurationId = b:bytes{0 < length b /\ length b < 65536}
 
-=======
-(** Serializing function for (EC)DHE named groups *)
-val namedGroupBytes: namedGroup -> Tot (lbytes 2)
-let namedGroupBytes ng =
-  match ng with
-  | SEC ec ->
-    begin
-    match ec with
-    | ECC_P256		-> abyte2 (0x00z, 0x17z)
-    | ECC_P384		-> abyte2 (0x00z, 0x18z)
-    | ECC_P521		-> abyte2 (0x00z, 0x19z)
-    end
-  | EC_UNSUPPORTED b	-> abyte2 (0x00z, b)
-  | FFDHE dhe ->
-    begin
-    match dhe with
-    | FFDHE2048		-> abyte2 (0x01z, 0x00z)
-    | FFDHE3072		-> abyte2 (0x01z, 0x01z)
-    | FFDHE4096		-> abyte2 (0x01z, 0x02z)
-    | FFDHE6144		-> abyte2 (0x01z, 0x03z)
-    | FFDHE8192		-> abyte2 (0x01z, 0x04z)
-    end
-  | FFDHE_PRIVATE_USE b -> abyte2 (0x01z, b)
-  | ECDHE_PRIVATE_USE b -> abyte2 (0xFEz, b)
-
-(** Parsing function for (EC)DHE named groups *)
-val parseNamedGroup: pinverse_t namedGroupBytes
-let parseNamedGroup b =
-  match cbyte2 b with
-  | (0x00z, 0x17z) -> Correct (SEC ECC_P256)
-  | (0x00z, 0x18z) -> Correct (SEC ECC_P384)
-  | (0x00z, 0x19z) -> Correct (SEC ECC_P521)
-  | (0x00z, b)     -> Correct (EC_UNSUPPORTED b) // REMARK: only values 0x01z-0x16z and 0x1Az-0x1Ez are assigned
-  | (0x01z, 0x00z) -> Correct (FFDHE FFDHE2048)
-  | (0x01z, 0x01z) -> Correct (FFDHE FFDHE3072)
-  | (0x01z, 0x02z) -> Correct (FFDHE FFDHE4096)
-  | (0x01z, 0x03z) -> Correct (FFDHE FFDHE6144)
-  | (0x01z, 0x04z) -> Correct (FFDHE FFDHE8192)
-  | (0x01z, b)     ->
-    if b = 0xFCz || b = 0xFDz || b = 0xFEz || b = 0xFFz
-    then Correct (FFDHE_PRIVATE_USE b)
-    else Error (AD_decode_error, perror __SOURCE_FILE__ __LINE__ "Wrong ffdhe private use group")
-  | (0xFEz, b)     -> Correct (ECDHE_PRIVATE_USE b)
-  | _ -> Error (AD_decode_error, perror __SOURCE_FILE__ __LINE__ "Wrong named group")
-
-(** Lemmas for named groups parsing/serializing inversions *)
-val inverse_namedGroup: x:_ -> Lemma
-  (requires (True))
-  (ensures lemma_inverse_g_f namedGroupBytes parseNamedGroup x)
-  [SMTPat (parseNamedGroup (namedGroupBytes x))]
-let inverse_namedGroup x = ()
-
-val pinverse_namedGroup: x:_ -> Lemma
-  (requires (True))
-  (ensures (lemma_pinverse_f_g Seq.equal namedGroupBytes parseNamedGroup x))
-  [SMTPat (namedGroupBytes (Correct?._0 (parseNamedGroup x)))]
-let pinverse_namedGroup x = ()
-
-
-private val namedGroupsBytes0: groups:list namedGroup
-  -> Tot (b:bytes { length b = op_Multiply 2 (List.Tot.length groups)})
-let rec namedGroupsBytes0 groups =
-  match groups with
-  | [] -> empty_bytes
-  | g::gs -> namedGroupBytes g @| namedGroupsBytes0 gs
-
-(** Serialization function for a list of named groups *)
-val namedGroupsBytes: groups:list namedGroup{List.Tot.length groups < 65536/2}
-  -> Tot (b:bytes { length b = 2 + op_Multiply 2 (List.Tot.length groups)})
-let namedGroupsBytes groups =
-  let gs = namedGroupsBytes0 groups in
-  lemma_repr_bytes_values (length gs);
-  vlbytes 2 gs
-
-private val parseNamedGroups0: b:bytes -> l:list namedGroup
-  -> Tot (result (groups:list namedGroup{List.Tot.length groups = List.Tot.length l + length b / 2}))
-  (decreases (length b))
-let rec parseNamedGroups0 b groups =
-  if length b > 0 then
-    if length b >= 2 then
-      let (ng, bytes) = split b 2 in
-      lemma_split b 2;
-      match parseNamedGroup ng with
-      |Correct ng ->
-        let groups' = ng :: groups in
-        parseNamedGroups0 bytes groups'
-      | Error z    -> Error z
-    else Error (AD_decode_error, perror __SOURCE_FILE__ __LINE__ "")
-  else
-   let grev = List.Tot.rev groups in
-   assume (List.Tot.length grev == List.Tot.length groups);
-   Correct grev
-
-(** Parsing function for a list of named groups *)
-val parseNamedGroups: b:bytes { 2 <= length b /\ length b < 65538 }
-  -> Tot (result (groups:list namedGroup{List.Tot.length groups = (length b - 2) / 2}))
-let parseNamedGroups b =
-  match vlparse 2 b with
-  | Correct b -> parseNamedGroups0 b []
-  | Error z   ->
-    Error(AD_decode_error, perror __SOURCE_FILE__ __LINE__ "Failed to parse named groups")
-
-
-(** Definition of the configuration identifier *)
-type configurationId = b:bytes{0 < length b /\ length b < 65536}
-
-(** Serializing function for the configuration identifier *)
-val configurationIdBytes: configurationId -> Tot (b:bytes{2 < length b /\ length b < 65538})
-let configurationIdBytes cid =
-  lemma_repr_bytes_values (length cid);
-  vlbytes 2 cid
-
-(** Parsing function for the configuration identifier *)
-val parseConfigurationId: pinverse_t configurationIdBytes
-let parseConfigurationId b =
-  match vlparse 2 b with
-  | Error z -> Error z
-  | Correct b -> Correct b
-
-(** Lemmas for configurationId serializing/parsing inversion *)
-val inverse_configurationId: x:_ -> Lemma
-  (requires (True))
-  (ensures lemma_inverse_g_f configurationIdBytes parseConfigurationId x)
-  [SMTPat (parseConfigurationId (configurationIdBytes x))]
-let inverse_configurationId x =
-  lemma_repr_bytes_values (length x)
-
-val pinverse_configurationId: x:_ -> Lemma
-  (requires (True))
-  (ensures (lemma_pinverse_f_g Seq.equal configurationIdBytes parseConfigurationId x))
-  [SMTPat (configurationIdBytes (Correct?._0 (parseConfigurationId x)))]
-let pinverse_configurationId x = ()
-
-
-//
-// BB.TODO: Some of the following code should be moved outside TLSConstants !
-//          In particular, the integer definitions can be taken from F* ulib.
-
-type uint32 = b:lbytes 4
-
-val uint32Bytes: uint32 -> Tot (lbytes 4)
-let uint32Bytes u = u
-
-val parseUint32: pinverse_t uint32Bytes
-let parseUint32 b =
-  if length b = 4 then Correct(b)
-  else Error (AD_decode_error, perror __SOURCE_FILE__ __LINE__ "")
-
-val inverse_uint32: x:_ -> Lemma
-  (requires (True))
-  (ensures lemma_inverse_g_f uint32Bytes parseUint32 x)
-  [SMTPat (parseUint32 (uint32Bytes x))]
-let inverse_uint32 x = ()
-
-val pinverse_uint32: x:_ -> Lemma
-  (requires (True))
-  (ensures (lemma_pinverse_f_g Seq.equal uint32Bytes parseUint32 x))
-  [SMTPat (uint32Bytes (Correct?._0 (parseUint32 x)))]
-let pinverse_uint32 x = ()
-
-
-
->>>>>>> 3f9d4e5d
 (** EarlyData type definition *)
 type earlyDataType =
   | ClientAuthentication
   | EarlyData
   | ClientAuthenticationAndData
 
-<<<<<<< HEAD
-=======
-(** Serializing function for Early Data values *)
-val earlyDataTypeBytes: earlyDataType -> Tot (lbytes 1)
-let earlyDataTypeBytes edt =
-  match edt with
-  | ClientAuthentication        -> abyte 1z
-  | EarlyData                   -> abyte 2z
-  | ClientAuthenticationAndData -> abyte 3z
-
-(** Parsing function for Early Data values *)
-val parseEarlyDataType: pinverse_t earlyDataTypeBytes
-let parseEarlyDataType b =
-  match cbyte b with
-  | 1z -> Correct ClientAuthentication
-  | 2z -> Correct EarlyData
-  | 3z -> Correct ClientAuthenticationAndData
-  | _  -> Error (AD_decode_error, perror __SOURCE_FILE__ __LINE__ "Failed to parse early data type")
-
-
-(** Lemmas for Early Data parsing/serializing inversions *)
-val inverse_earlyDataType: x:_ -> Lemma
-  (requires (True))
-  (ensures lemma_inverse_g_f earlyDataTypeBytes parseEarlyDataType x)
-  [SMTPat (parseEarlyDataType (earlyDataTypeBytes x))]
-let inverse_earlyDataType x = ()
-
-val pinverse_earlyDataType: x:_ -> Lemma
-  (requires (True))
-  (ensures (lemma_pinverse_f_g Seq.equal earlyDataTypeBytes parseEarlyDataType x))
-  [SMTPat (earlyDataTypeBytes (Correct?._0 (parseEarlyDataType x)))]
-let pinverse_earlyDataType x = ()
-
-
->>>>>>> 3f9d4e5d
 // TODO: replace with more precise types when available
 (** Configuration Extension definition *)
 noeq type configurationExtension =
   | UnknownConfigurationExtension:
       typ:lbytes 2 -> payload: bytes { repr_bytes (length payload) <= 2 } -> configurationExtension
 
-<<<<<<< HEAD
-=======
-// TODO: Should we strengthen the result type to b:bytes{length b >= 4}?
-(** Serialization of the configuration extension values *)
-val configurationExtensionBytes: ce:configurationExtension -> Tot bytes
-let configurationExtensionBytes ce =
-  match ce with
-  | UnknownConfigurationExtension typ payload -> typ @| vlbytes 2 payload
-
-(** Parsing of the configuration extension values *)
-val parseConfigurationExtension: pinverse_t configurationExtensionBytes
-let parseConfigurationExtension b =
-  if length b >= 4 then
-    let (typ,payload) = split b 2 in
-    match vlparse 2 payload with
-    | Correct payload -> Correct (UnknownConfigurationExtension typ payload)
-    | Error z -> Error z
-  else Error (AD_decode_error, perror __SOURCE_FILE__ __LINE__ "Too few bytes to parse a configuration extension")
-
-
-(** Lemmas for Configuration Extension parsing/serializing inversions *)
-val inverse_configurationExtension: x:_ -> Lemma
-  (requires (True))
-  (ensures lemma_inverse_g_f configurationExtensionBytes parseConfigurationExtension x)
-  [SMTPat (parseConfigurationExtension (configurationExtensionBytes x))]
-let inverse_configurationExtension x =
-  match x with
-  | UnknownConfigurationExtension typ payload ->
-  let b = typ @| vlbytes 2 payload in
-  let b0,b1 = split b 2 in
-  let vl,b = split b1 2 in
-  vlparse_vlbytes 2 b;
-  assert (Seq.equal vl (bytes_of_int 2 (length b)));
-  assert (Seq.equal b0 typ);
-  assert (Seq.equal b payload)
-
-val pinverse_configurationExtension: x:_ -> Lemma
-  (requires (True))
-  (ensures (lemma_pinverse_f_g Seq.equal configurationExtensionBytes parseConfigurationExtension x))
-  [SMTPat (configurationExtensionBytes (Correct?._0 (parseConfigurationExtension x)))]
-let pinverse_configurationExtension x = ()
-
-
-// TODO: Choice, truncate when maximum length is exceeded
-(** Serialization of the configuration extension list of values *)
-val configurationExtensionsBytes: list configurationExtension -> Tot bytes
-let configurationExtensionsBytes ce =
-  let rec configurationExtensionsBytes_aux (b:bytes{length b < 65536}) (ces:list configurationExtension): Tot (b:bytes{length b < 65536}) (decreases ces) =
-  match ces with
-  | [] -> b
-  | ce::ces ->
-    if length (b @| configurationExtensionBytes ce) < 65536 then
-      configurationExtensionsBytes_aux (b @| configurationExtensionBytes ce) ces
-    else b
-  in
-  let b = configurationExtensionsBytes_aux empty_bytes ce in
-  lemma_repr_bytes_values (length b);
-  vlbytes 2 b
-
-(** Parsing of the configuration extension list of values *)
-val parseConfigurationExtensions: pinverse_t configurationExtensionsBytes
-let parseConfigurationExtensions b =
-  let rec (aux: b:bytes -> list configurationExtension -> Tot (result (list configurationExtension)) (decreases (length b))) =
-    fun b exts ->
-    if length b > 0 then
-      if length b >= 4 then
-	let typ, len, data = split2 b 2 2 in
-	let len = int_of_bytes len in
-	if length b >= 4 + len then
-	  let ext, bytes = split b len in
-	  match parseConfigurationExtension ext with
-	  | Correct(ext') -> aux bytes (ext'::exts)
-	  | Error(z) -> Error(z)
-	else Error(AD_decode_error, perror __SOURCE_FILE__ __LINE__ "Failed to parse configuration extension length")
-      else Error(AD_decode_error, perror __SOURCE_FILE__ __LINE__ "Configuration extension length should be at least 4")
-    else Correct(exts) in
-  if length b >= 2 then
-  match vlparse 2 b with
-  | Correct (b) ->  aux b []
-  | Error(z) -> Error(AD_decode_error, perror __SOURCE_FILE__ __LINE__ "Failed to parse configuration extension")
-  else Error(AD_decode_error, perror __SOURCE_FILE__ __LINE__ "Failed to parse configuration extension")
-
-
->>>>>>> 3f9d4e5d
 (** Tuple Signature Algorithm and Hash Algorithm type definition *)
 type sigHashAlg = sigAlg * hashAlg'
 type sigScheme = 
@@ -1717,140 +795,6 @@
   | ClientKeyShare of clientKeyShare
   | ServerKeyShare of serverKeyShare
 
-<<<<<<< HEAD
-=======
-(** Serializing function for a KeyShareEntry *)
-val keyShareEntryBytes: keyShareEntry -> Tot (b:bytes{4 <= length b})
-let keyShareEntryBytes (ng, b) =
-  let ng_bytes = namedGroupBytes ng in
-  ng_bytes @| vlbytes 2 b
-
-(** Parsing function for a KeyShareEntry *)
-val parseKeyShareEntry: pinverse_t keyShareEntryBytes
-let parseKeyShareEntry b =
-  let ng,key_exchange = split b 2 in
-  match parseNamedGroup ng with
-  | Correct ng ->
-    begin
-    match vlparse 2 key_exchange with
-    | Correct ke -> Correct (ng, ke)
-    | Error z    -> Error(AD_decode_error, perror __SOURCE_FILE__ __LINE__ "Failed to parse key share entry")
-    end
-  | Error z -> Error z
-
-
-(** Lemmas for KeyShare entries parsing/serializing inversions *)
-val inverse_keyShareEntry: x:_ -> Lemma
-  (requires (True))
-  (ensures lemma_inverse_g_f keyShareEntryBytes parseKeyShareEntry x)
-  [SMTPat (parseKeyShareEntry (keyShareEntryBytes x))]
-let inverse_keyShareEntry (ng, x) =
-  let b = namedGroupBytes ng @| vlbytes 2 x in
-  let b0,b1 = split b 2 in
-  let vl,b = split b1 2 in
-  vlparse_vlbytes 2 b;
-  assert (Seq.equal vl (bytes_of_int 2 (length b)));
-  assert (Seq.equal b0 (namedGroupBytes ng));
-  assert (Seq.equal b x)
-
-val pinverse_keyShareEntry: x:_ -> Lemma
-  (requires (True))
-  (ensures lemma_pinverse_f_g Seq.equal keyShareEntryBytes parseKeyShareEntry x)
-  [SMTPat (keyShareEntryBytes (Correct?._0 (parseKeyShareEntry x)))]
-let pinverse_keyShareEntry x = ()
-
-
-// Choice: truncate when maximum length is exceeded
-(** Serializing function for a list of KeyShareEntry *)
-val keyShareEntriesBytes: list keyShareEntry -> Tot (b:bytes{2 <= length b /\ length b < 65538})
-let keyShareEntriesBytes kes =
-  let rec keyShareEntriesBytes_aux (b:bytes{length b < 65536}) (kes:list keyShareEntry): Tot (b:bytes{length b < 65536}) (decreases kes) =
-  match kes with
-  | [] -> b
-  | ke::kes ->
-    let b' = b @| keyShareEntryBytes ke in
-    if length b' < 65536 then
-      keyShareEntriesBytes_aux b' kes
-    else b
-  in
-  let b = keyShareEntriesBytes_aux empty_bytes kes in
-  lemma_repr_bytes_values (length b);
-  vlbytes 2 b
-
-(** Parsing function for a list KeyShareEntry *)
-val parseKeyShareEntries: pinverse_t keyShareEntriesBytes
-let parseKeyShareEntries b =
-  let rec (aux: b:bytes -> list keyShareEntry -> Tot (result (list keyShareEntry)) (decreases (length b))) = fun b entries ->
-    if length b > 0 then
-      if length b >= 4 then
-	let ng, data = split b 2 in
-	match vlsplit 2 data with
-	| Correct(kex, bytes) ->
-	  begin
-	  match parseKeyShareEntry (ng @| vlbytes 2 kex) with
-	  | Correct entry -> aux bytes (entries @ [entry])
-	  | Error z -> Error z
-	  end
-	| Error z -> Error(AD_decode_error, perror __SOURCE_FILE__ __LINE__ "Failed to parse key share entry")
-      else Error (AD_decode_error, perror __SOURCE_FILE__ __LINE__ "Too few bytes to parse key share entries")
-    else Correct entries in
-  match vlparse 2 b with
-  | Correct b -> aux b []
-  | Error z   -> Error(AD_decode_error, perror __SOURCE_FILE__ __LINE__ "Failed to parse key share entries")
-
-(** Serializing function for a ClientKeyShare *)
-val clientKeyShareBytes: clientKeyShare -> Tot (b:bytes{ 2 <= length b /\ length b < 65538 })
-let clientKeyShareBytes cks = keyShareEntriesBytes cks
-
-(** Parsing function for a ClientKeyShare *)
-val parseClientKeyShare: b:bytes{ 2 <= length b /\ length b < 65538 }
-  -> Tot (result clientKeyShare)
-let parseClientKeyShare b =
-  match parseKeyShareEntries b with
-  | Correct kes ->
-    if List.Tot.length kes < 65536/4
-    then Correct kes
-    else Error(AD_decode_error, perror __SOURCE_FILE__ __LINE__ "Failed to parse client key share entries")
-  | Error z -> Error z
-
-(** Serializing function for a ServerKeyShare *)
-val serverKeyShareBytes: serverKeyShare -> Tot (b:bytes{ 4 <= length b })
-let serverKeyShareBytes sks = keyShareEntryBytes sks
-
-(** Parsing function for a ServerKeyShare *)
-val parseServerKeyShare: pinverse_t serverKeyShareBytes
-let parseServerKeyShare b = parseKeyShareEntry b
-
-(** Serializing function for a KeyShare *)
-val keyShareBytes: keyShare -> Tot bytes
-let keyShareBytes = function
-  | ClientKeyShare cks -> clientKeyShareBytes cks
-  | ServerKeyShare sks -> serverKeyShareBytes sks
-
-(** Parsing function for a KeyShare *)
-val parseKeyShare: bool -> bytes -> Tot (result keyShare)
-let parseKeyShare is_client b =
-  if is_client then
-    begin
-    if 2 <= length b && length b < 65538 then
-      begin
-      match parseClientKeyShare b with
-      | Correct kse -> Correct (ClientKeyShare kse)
-      | Error z -> Error z
-      end
-    else Error(AD_decode_error, perror __SOURCE_FILE__ __LINE__ "Failed to parse key share")
-    end
-  else
-    if 4 <= length b then
-      begin
-      match parseServerKeyShare b with
-      | Correct ks -> Correct (ServerKeyShare ks)
-      | Error z -> Error z
-      end
-    else Error(AD_decode_error, perror __SOURCE_FILE__ __LINE__ "Failed to parse key share")
-
->>>>>>> 3f9d4e5d
-// TODO: give more precise type
 
 (** PSK Identity definition *)
 type pskIdentity = b:bytes{repr_bytes (length b) <= 2}
