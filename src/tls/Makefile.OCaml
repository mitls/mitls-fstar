--- conflicted
+++ resolved
@@ -146,13 +146,9 @@
 extract/OCaml/BufferBytes.cmx: extract/mlstubs/BufferBytes.ml
 
 %.cmx:
-<<<<<<< HEAD
-#	@echo === Compiling $@ ...
-=======
 ifdef VERBOSE
 	@echo "\033[0;32m=== Compiling $@ ...\033[;37m"
 endif
->>>>>>> b0628838
 	$(OCAMLOPT) -w -8-11-26-20 -c $< -o $@
 
 CERT_FILES=CAFile.pem server-ecdsa.crt server-ecdsa.key
