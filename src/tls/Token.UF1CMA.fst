--- conflicted
+++ resolved
@@ -11,19 +11,6 @@
 module DT = DefineTable
 module H = Hashing.Spec
 
-<<<<<<< HEAD
-// this file is adapted from HMAC.UFCMA but simpler, and yield
-// probabilistic security: the advantage of an adversary guessing the
-// random token is just 1/#tokens. (Do we need to enforce a single
-// verification attempt?)
-
-inline_for_extraction noextract
-let ideal = Flags.ideal_HMAC
-// secret idealization flag for the UF1CMA assumption
-//TODO use a separate flag
-
-type safe (#ip:ipkg) (i:ip.t) = b2t ideal /\ ip.honest i
-
 private let is_safe (#ip:ipkg) (i:regid ip) : ST bool
   (requires fun h0 -> True)
   (ensures fun h0 b h1 -> modifies_none h0 h1 /\ (b <==> safe i))
@@ -31,26 +18,6 @@
   let b = ip.get_honesty i in
   ideal && b
 
-#set-options "--initial_fuel 1 --max_fuel 1 --initial_ifuel 1 --max_ifuel 1"
-
-// formally agile in the KDF algorithm, which controls the token length.
-type ha = H.alg
-
-// initial parameters
-noeq type info =
-| Info: 
-  parent: rgn {~ (is_tls_rgn parent)} ->
-  alg: ha -> 
-  good: bool ->
-  info
-
-type info0 (#ip:ipkg) (ha_of_i: ip.t -> ha) (good_of_i: ip.t -> bool) (i:ip.t) =
-  a:info{a.alg == ha_of_i i /\ a.good == good_of_i i}
-
-let keylen (a:H.alg) : keylen = H.hash_len a
-type keyrepr (a:H.alg) = lbytes32 (keylen a)
-type tag (a:H.alg) = lbytes32 (keylen a)
-
 let goodish (#ip:ipkg) (i:ip.Pkg.t) (u:info) =
   squash (safe i ==>  u.good)
 
@@ -58,7 +25,7 @@
   m_rref r (option (goodish #ip i u)) ssa
 
 // runtime (concrete) type of MAC instances
-noeq abstract
+noeq
 type concrete_key (#ip:ipkg) (ha_of_i: ip.t -> ha) (good_of_i: ip.t -> bool) (i:ip.t) =
   | MAC: u:info0 ha_of_i good_of_i i -> k:keyrepr u.alg -> concrete_key ha_of_i good_of_i i
 
@@ -103,36 +70,12 @@
     | RealKey _ -> M.loc_none
   else M.loc_none
 
-val create:
-  #ip:ipkg ->
-  ha_of_i: (i:ip.t -> ha) ->
-  good_of_i: (ip.t -> bool) ->
-  i: regid ip ->
-  u: info0 ha_of_i good_of_i i ->
-  ST (k:key ha_of_i good_of_i i)
-  (requires fun _ -> model)
-  (ensures fun h0 k h1 ->
-    M.modifies M.loc_none h0 h1 /\
-    usage k == u /\
-    fresh_loc (footprint k) h0 h1)
-=======
-noeq type concrete_key =
-  | MAC: u:info -> k:keyrepr u -> concrete_key
-
-let concrete_key_info k = k.u
-let concrete_key_repr k = k.k
->>>>>>> 649d8b86
-
 let create #ip hofi gofi i u =
   assume false;
   assert_norm (pow2 32 < pow2 61);
   assert_norm (pow2 61 < pow2 125);
   assert(Spec.Agile.HMAC.keysized u.alg (Spec.Hash.Definitions.hash_length u.alg));
-<<<<<<< HEAD
   let kv: keyrepr u.alg = Random.sample32 (Hacl.Hash.Definitions.hash_len u.alg) in
-=======
-  let kv: keyrepr u = Random.sample32 (Hacl.Hash.Definitions.hash_len u.alg) in
->>>>>>> 649d8b86
   let ck = MAC u kv in
   let k : ir_key hofi gofi i =
     if is_safe i then
@@ -145,7 +88,7 @@
 
 let coerceT (#ip: ipkg) (ha_of_i: ip.Pkg.t -> ha) (good_of_i: ip.Pkg.t -> bool)
   (i: regid ip{~(safe i)}) (u: info0 ha_of_i good_of_i i)
-  (kv: lbytes32 (keylen u.alg)) : GTot (key ha_of_i good_of_i i)
+  (kv: lbytes32 (uf1cma_keylen u.alg)) : GTot (key ha_of_i good_of_i i)
   =
   assert_norm (pow2 32 < pow2 61);
   assert_norm (pow2 61 < pow2 125);
@@ -154,23 +97,6 @@
   if model then
     let k : ir_key ha_of_i good_of_i i = RealKey ck in k
   else ck
-
-<<<<<<< HEAD
-val coerce:
-  #ip: ipkg ->
-  ha_of_i: (ip.Pkg.t -> ha) ->
-  good_of_i: (ip.Pkg.t -> bool) ->
-  i: regid ip{~(safe i)} ->
-  u: info0 ha_of_i good_of_i i ->
-  kv: lbytes32 (keylen u.alg) -> ST (k:key ha_of_i good_of_i i)
-  (requires fun _ -> True)
-  (ensures fun h0 k h1 ->
-    M.modifies M.loc_none h0 h1 /\
-    k == coerceT ha_of_i good_of_i i u kv /\
-    usage k == u /\
-    fresh_loc (footprint k) h0 h1)
-=======
->>>>>>> 649d8b86
 
 let coerce #ip hofi gofi i u kv =
   assert_norm (pow2 32 < pow2 61);
@@ -181,9 +107,8 @@
     let k : ir_key hofi gofi i = RealKey ck in k
   else ck
 
-<<<<<<< HEAD
 // not quite doable without reification?
-// assert_norm(forall ip i u. (create #ip i u == coerce #ip i u (CoreCrypto.random (UInt32.v (keylen u)))))
+// assert_norm(forall ip i u. (create #ip i u == coerce #ip i u (CoreCrypto.random (UInt32.v (uf1cma_keylen u)))))
 
 private let get_key #ip #hofi #gofi #i (k:key #ip hofi gofi i)
   : concrete_key hofi gofi i
@@ -195,45 +120,15 @@
     | RealKey rk -> rk
   else k
 
-val token:
-  #ip:ipkg ->
-  #ha_of_i: (ip.Pkg.t -> ha) ->
-  #good_of_i: (ip.Pkg.t -> bool) ->
-  #i:regid ip ->
-  k:key ha_of_i good_of_i i ->
-  ST (tag (usage k).alg)
-  (requires fun h0 -> safe i ==> (usage k).good)
-  (ensures fun h0 t h1 -> M.modifies (footprint k) h0 h1)
-
 // we may be more precise to prove ideal functional correctness,
 let token #ip #hofi #gofi #i k =
-=======
-let token #ip #i k =
->>>>>>> 649d8b86
   let MAC _ t = get_key k in
   if is_safe i then
     (let IdealKey _ _ log = k <: ir_key hofi gofi i in
     log := Some ());
   t
 
-<<<<<<< HEAD
-val verify:
-  #ip:ipkg ->
-  #ha_of_i: (ip.Pkg.t -> ha) ->
-  #good_of_i: (ip.Pkg.t -> bool) ->
-  #i:regid ip ->
-  k:key ha_of_i good_of_i i ->
-  t: tag (usage k).alg ->
-  ST bool
-  (requires fun _ -> True)
-  (ensures fun h0 b h1 ->
-    M.modifies M.loc_none h0 h1 /\
-    (b /\ safe i ==> (usage k).good))
-
 let verify #ip #hofi #gofi #i k t =
-=======
-let verify #ip #i k t =
->>>>>>> 649d8b86
   let MAC _ t' = get_key k in
   let verified = (t = t') in
   if is_safe i then
@@ -245,36 +140,16 @@
       assume false; //18-01-04 TODO how can this fail otherwise?
       false
   else
-<<<<<<< HEAD
     verified
 
-let localpkg (ip: ipkg) (ha_of_i: (i:ip.Pkg.t -> ha)) (good_of_i: ip.Pkg.t -> bool)
-  : Pure (Pkg.local_pkg ip)
-  (requires True) (ensures fun p ->
-    p.Pkg.key == key ha_of_i good_of_i /\
-    p.Pkg.info == info0 ha_of_i good_of_i)
-  =
-  Pkg.LocalPkg
-    (key ha_of_i good_of_i)
-    (info0 ha_of_i good_of_i)
-    (usage #ip #ha_of_i #good_of_i)
-    (fun #i u -> keylen u.alg)
-    (b2t ideal)
-    (footprint #ip #ha_of_i #good_of_i) // local footprint
-    (fun #_ k h -> True) // local invariant
-    (fun #i k h0 l h1 -> ()) // Local invariant framing
-    (create ha_of_i good_of_i)
-    (coerceT ha_of_i good_of_i)
-    (coerce ha_of_i good_of_i)
-
 //TODO (later) support dynamic key compromise
 
 
 (** The rest of the file is a unit test for the packaging of UFCMA *)
 
-val coerce_eq2: a: (nat -> Type0) -> b: (nat -> Type0) -> v:a 0 -> Pure (b 0)
+let coerce_eq2 (a: (nat -> Type0)) (b: (nat -> Type0)) (v:a 0) : Pure (b 0)
   (requires a == b) (ensures fun _ -> True)
-let coerce_eq2 _ _ v = v // this works; many similar variants did not.
+= v // this works; many similar variants did not.
 
 #set-options "--initial_fuel 1 --max_fuel 2 --initial_ifuel 1 --max_ifuel 2"
 open FStar.Tactics
@@ -324,7 +199,4 @@
   let b = verify k t in
   assert(b /\ b2t ideal ==> good_of_i 0);
   // assert false; // sanity check
-  ()
-=======
-    verified
->>>>>>> 649d8b86
+  ()