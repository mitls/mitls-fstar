#include <memory.h>
#include <stdarg.h>
#if __APPLE__
#include <sys/errno.h> // OS/X only provides include/sys/errno.h
#else
#include <errno.h> // MinGW only provides include/errno.h
#include <malloc.h>
#endif
#if defined(_MSC_VER) || defined(__MINGW32__)
#define IS_WINDOWS 1
  #ifdef _KERNEL_MODE
    #include <nt.h>
    #include <ntrtl.h>
  #else
    #include <windows.h>
    extern ULONG DbgPrint(const char *, ...);
  #endif
#else
#define IS_WINDOWS 0
#include <pthread.h>
#endif

#include "FFI.h"    // Kremlin-extracted file
#include "QUIC.h"   // Kremlin-extracted file
#include "mitlsffi.h"
#include "RegionAllocator.h"

// This file is hand-written C code, to wrap the Kremlin-extracted
// code to match the mitlsffi.h interface.
//
// So it uses KRML_HOST_MALLOC and KRML_HOST_FREE in order to
// support the same pluggable heap manager as the rest of miTLS.

extern int CoreCrypto_Initialize(void);
extern void CoreCrypto_Terminate(void);

#if LOG_TO_CHOICE
typedef void (*p_log)(const char *fmt, ...);
p_log g_LogPrint;
#endif

struct mitls_state {
  HEAP_REGION rgn;
  TLSConstants_config cfg;
  Connection_connection cxn;
};

// BUGBUG: temporary global lock to protect global
//         mutable variables in mitls.  Remove when
//         the variables have their own protection.
#if IS_WINDOWS
  #ifdef _KERNEL_MODE
    FAST_MUTEX lock;
    #define LOCK_MUTEX(x) ExAcquireFastMutex (x)
    #define UNLOCK_MUTEX(x) ExReleaseFastMutex (x)
  #else
    CRITICAL_SECTION lock;
    #define LOCK_MUTEX(x) EnterCriticalSection(x)
    #define UNLOCK_MUTEX(x) LeaveCriticalSection(x)
  #endif
#else
static pthread_mutex_t lock;
#define LOCK_MUTEX(x) pthread_mutex_lock(x)
#define UNLOCK_MUTEX(x) pthread_mutex_unlock(x)
#endif

static Prims_string CopyPrimsString(const char *src)
{
    size_t len = strlen(src)+1;
    Prims_string dst = KRML_HOST_MALLOC(len);
    memcpy((char*)dst, src, len);
    return dst;
}

static void MakeFStar_Bytes_bytes(FStar_Bytes_bytes *b, const unsigned char *data, uint32_t length)
{
    b->data = KRML_HOST_MALLOC(length);
    memcpy((char*)b->data, data, length);
    b->length = length;
}

void NoPrintf(const char *fmt, ...)
{
}

pfn_mitls_trace_callback trace_callback;

void TracePrintf(const char *fmt, ...)
{
    va_list args;
    va_start (args, fmt);

    char buffer[256];
#if !IS_WINDOWS
    vsnprintf(buffer, sizeof(buffer), fmt, args);
#else
    vsprintf_s(buffer, sizeof(buffer), fmt, args);
#endif
    // For WPP tracing, the trailing '\n' is undesirable, so remove.
    char *c = strrchr(buffer, '\n');
    if (c) {
        *c = '\0';
    }

    (*trace_callback)(buffer);
}

//
// Hosts may provide a callback function for debug tracing.
//
void MITLS_CALLCONV FFI_mitls_set_trace_callback(pfn_mitls_trace_callback cb)
{
    trace_callback = cb;
#if LOG_TO_CHOICE
    g_LogPrint = TracePrintf;
#endif
}

//
// Initialize miTLS.
//
//  Called once ahead of using miTLS
//
//  Returns:  0 for error, nonzero for success
//
int MITLS_CALLCONV FFI_mitls_init(void)
{
  if (HeapRegionInitialize() == 0) {
      return 0;
  }
  if (CoreCrypto_Initialize() == 0) {
      HeapRegionCleanup();
      return 0;
  }

  #if IS_WINDOWS
  #ifdef _KERNEL_MODE
    ExInitializeFastMutex(&lock);
    #if LOG_TO_CHOICE
    if (!g_LogPrint) {
        g_LogPrint = (p_log)DbgPrint;
    }
    #endif
  #else
    InitializeCriticalSection(&lock);
    #if LOG_TO_CHOICE
    if (!g_LogPrint) {
        if (GetEnvironmentVariableA("MITLS_LOG", NULL, 0) == 0) {
            g_LogPrint = (p_log)DbgPrint; // if not set, log to the debugger by default
        } else {
            g_LogPrint = (p_log)printf;
        }
    }
    #endif
  #endif
#else
  if (pthread_mutex_init(&lock, NULL) != 0) {
    CoreCrypto_Terminate();
    HeapRegionCleanup();
    return 0;
  }
  #if LOG_TO_CHOICE
    if (!g_LogPrint) {
      if (getenv("MITLS_LOG") == NULL) {
        g_LogPrint = NoPrintf; // default to no logging
      } else {
        g_LogPrint = (p_log)printf;
      }
    }
  #endif
#endif

  ENTER_GLOBAL_HEAP_REGION();
  kremlinit_globals();
  LEAVE_GLOBAL_HEAP_REGION();
  if (HAD_OUT_OF_MEMORY) {
      HeapRegionCleanup();
      return 0;
  }
  return 1; // success
}

void MITLS_CALLCONV FFI_mitls_cleanup(void)
{
    CoreCrypto_Terminate();
#if IS_WINDOWS
    #ifndef _KERNEL_MODE
    DeleteCriticalSection(&lock);
    #endif
#else
    pthread_mutex_destroy(&lock);
#endif
    HeapRegionCleanup();
}

// Called by the host app to configure miTLS ahead of creating a connection
int MITLS_CALLCONV FFI_mitls_configure(mitls_state **state, const char *tls_version, const char *host_name)
{
    int ret;

    *state = NULL;

    HEAP_REGION rgn;
    CREATE_HEAP_REGION(&rgn);
    if (!VALID_HEAP_REGION(rgn)) {
        return 0; // out of memory
    }

    Prims_string host = CopyPrimsString(host_name);
    Prims_string version = CopyPrimsString(tls_version);

    TLSConstants_config config = FFI_ffiConfig(version, (FStar_Bytes_bytes){.data=host,.length=strlen(host_name)});

    // Allocate space on the heap, to store an OCaml value
    mitls_state *s = (mitls_state*)KRML_HOST_MALLOC(sizeof(mitls_state));
    s->cfg = config;
    s->rgn = rgn;
    *state = s;
    ret = 1;

    LEAVE_HEAP_REGION();
    if (HAD_OUT_OF_MEMORY) {
        DESTROY_HEAP_REGION(rgn);
        ret = 0;
    }
    return ret;
}

int MITLS_CALLCONV FFI_mitls_set_ticket_key(const char *alg, const unsigned char *tk, size_t klen)
{
    int b = 0;
    LOCK_MUTEX(&lock);
    ENTER_GLOBAL_HEAP_REGION();
    FStar_Bytes_bytes key;
    MakeFStar_Bytes_bytes(&key, tk, klen);
    b = FFI_ffiSetTicketKey(alg, key);
    LEAVE_GLOBAL_HEAP_REGION();
    UNLOCK_MUTEX(&lock);
    if (HAD_OUT_OF_MEMORY) {
        return 0;
    }
    return (b) ? 1 : 0;
}

int MITLS_CALLCONV FFI_mitls_configure_cipher_suites(/* in */ mitls_state *state, const char * cs)
{
    ENTER_HEAP_REGION(state->rgn);
    state->cfg = FFI_ffiSetCipherSuites(state->cfg, cs);
    LEAVE_HEAP_REGION();
    if (HAD_OUT_OF_MEMORY) {
        return 0;
    }
    return 1;
}

int MITLS_CALLCONV FFI_mitls_configure_signature_algorithms(/* in */ mitls_state *state, const char * sa)
{
    ENTER_HEAP_REGION(state->rgn);
    state->cfg = FFI_ffiSetSignatureAlgorithms(state->cfg, sa);
    LEAVE_HEAP_REGION();
    if (HAD_OUT_OF_MEMORY) {
        return 0;
    }
    return 1;
}

int MITLS_CALLCONV FFI_mitls_configure_named_groups(/* in */ mitls_state *state, const char * ng)
{
    ENTER_HEAP_REGION(state->rgn);
    state->cfg = FFI_ffiSetNamedGroups(state->cfg, ng);
    LEAVE_HEAP_REGION();
    if (HAD_OUT_OF_MEMORY) {
        return 0;
    }
    return 1;
}

int MITLS_CALLCONV FFI_mitls_configure_alpn(/* in */ mitls_state *state, const char *apl)
{
    ENTER_HEAP_REGION(state->rgn);
    state->cfg = FFI_ffiSetALPN(state->cfg, apl);
    LEAVE_HEAP_REGION();
    if (HAD_OUT_OF_MEMORY) {
        return 0;
    }
    return 1;
}

int MITLS_CALLCONV FFI_mitls_configure_custom_extensions(/* in */ mitls_state *state, const mitls_extension *exts, size_t exts_count)
{
  ENTER_HEAP_REGION(state->rgn);
  for(size_t i = 0; i < exts_count; i++)
  {
    char *c = KRML_HOST_MALLOC(exts->ext_data_len);
    memcpy(c, exts->ext_data, exts->ext_data_len);
    state->cfg = FFI_ffiAddCustomExtension(state->cfg, exts->ext_type, (FStar_Bytes_bytes){.data = c, .length = exts->ext_data_len});
    exts++;
  }
  LEAVE_HEAP_REGION();
  if (HAD_OUT_OF_MEMORY) {
    return 0;
  }
  return 1;
}


typedef struct {
  void* cb_state;
  pfn_FFI_ticket_cb cb;
} wrapped_ticket_cb;

static void ticket_cb_proxy(FStar_Dyn_dyn cbs, Prims_string sni, FStar_Bytes_bytes ticket, TLSConstants_ticketInfo info, FStar_Bytes_bytes rawkey)
{
  wrapped_ticket_cb *cb = (wrapped_ticket_cb*)cbs;
  FStar_Bytes_bytes session = FFI_ffiTicketInfoBytes(info, rawkey);
  mitls_ticket t = {
    .ticket_len = ticket.length,
    .ticket = (unsigned char*)ticket.data,
    .session_len = session.length,
    .session = (unsigned char*)session.data
  };

  cb->cb(cb->cb_state, sni, &t);
}

int MITLS_CALLCONV FFI_mitls_configure_ticket_callback(/* in */ mitls_state *state, void *cb_state, pfn_FFI_ticket_cb ticket_cb)
{
    ENTER_HEAP_REGION(state->rgn);
    wrapped_ticket_cb *cbs = KRML_HOST_MALLOC(sizeof(wrapped_ticket_cb));
    cbs->cb_state = cb_state;
    cbs->cb = ticket_cb;
    state->cfg = FFI_ffiSetTicketCallback(state->cfg, (void*)cbs, ticket_cb_proxy);
    LEAVE_HEAP_REGION();
    if (HAD_OUT_OF_MEMORY) {
        return 0;
    }
    return 1;
}

typedef struct {
  void* cb_state;
  pfn_FFI_nego_cb cb;
} wrapped_nego_cb;

static mitls_version convert_pv(TLSConstants_protocolVersion_ pv)
{
  switch(pv.tag)
  {
    case TLSConstants_SSL_3p0:
      return TLS_SSL3;
    case TLSConstants_TLS_1p0:
      return TLS_1p0;
    case TLSConstants_TLS_1p1:
      return TLS_1p1;
    case TLSConstants_TLS_1p2:
      return TLS_1p2;
    case TLSConstants_TLS_1p3:
      return TLS_1p3;
    default:
      return TLS_SSL3;
  }
  return TLS_SSL3; // unreachable
}

static TLSConstants_nego_action nego_cb_proxy(FStar_Dyn_dyn cbs, TLSConstants_protocolVersion_ pv,
  FStar_Bytes_bytes extb, FStar_Pervasives_Native_option__FStar_Bytes_bytes cookie)
{
  wrapped_nego_cb *cb = (wrapped_nego_cb*)cbs;
  unsigned char *app_cookie = NULL, *c;
  mitls_extension *extra_exts = NULL;
  size_t i, app_cookie_len = 0, extra_exts_len = 0;
  TLSConstants_nego_action a;
  TLSConstants_custom_extensions cexts;

  if(cookie.tag == FStar_Pervasives_Native_Some)
  {
    app_cookie = (unsigned char *)cookie.v.data;
    if(app_cookie == NULL) app_cookie = (unsigned char*)""; // None vs Some empty_bytes / NULL
    app_cookie_len = cookie.v.length;
  }

  mitls_nego_action r = cb->cb(cb->cb_state, convert_pv(pv), (const unsigned char*)extb.data, extb.length,
    &extra_exts, &extra_exts_len, &app_cookie, &app_cookie_len);

  switch(r)
  {
    case TLS_nego_abort:
      a.tag = TLSConstants_Nego_abort;
      break;
    case TLS_nego_accept:
      a.tag = TLSConstants_Nego_accept;
      cexts = TLSConstants_empty_custom_extensions();
      if(extra_exts != NULL && extra_exts_len > 0)
      {
        for(i=0; i<extra_exts_len; i++)
        {
          cexts = TLSConstants_add_custom_extension(cexts, extra_exts->ext_type,
            (FStar_Bytes_bytes){.data = (const char*)extra_exts->ext_data, .length = extra_exts->ext_data_len});
          extra_exts++;
        }
      }
      a.val.case_Nego_accept = cexts;
      break;
    case TLS_nego_retry:
      a.tag = TLSConstants_Nego_retry;
      c = KRML_HOST_MALLOC(app_cookie_len);
      if(app_cookie != NULL) memcpy(c, app_cookie, app_cookie_len);
      a.val.case_Nego_retry = (FStar_Bytes_bytes){.data = (const char*)c, .length = app_cookie_len};
      break;
    default:
      KRML_HOST_PRINTF("mitls_nego_action: unsupported (%04x)\n", r);
      KRML_HOST_EXIT(1);
  }

  return a;
}

int MITLS_CALLCONV FFI_mitls_configure_nego_callback(mitls_state *state, void *cb_state, pfn_FFI_nego_cb nego_cb)
{
  ENTER_HEAP_REGION(state->rgn);
  wrapped_nego_cb *cbs = KRML_HOST_MALLOC(sizeof(wrapped_nego_cb));
  cbs->cb_state = cb_state;
  cbs->cb = nego_cb;
  state->cfg = FFI_ffiSetNegoCallback(state->cfg, (void*)cbs, nego_cb_proxy);
  LEAVE_HEAP_REGION();
  if (HAD_OUT_OF_MEMORY) {
    return 0;
  }
  return 1;
}

typedef struct {
  void* cb_state;
  pfn_FFI_cert_select_cb select;
  pfn_FFI_cert_format_cb format;
  pfn_FFI_cert_sign_cb sign;
  pfn_FFI_cert_verify_cb verify;
} wrapped_cert_cb;

static TLSConstants_signatureScheme_tags tls_of_pki(mitls_signature_scheme sa)
{
  switch(sa)
  {
    //  rsa_pkcs1_sha1(0x0201),
    case 0x0201: return TLSConstants_RSA_PKCS1_SHA1;
    //  rsa_pkcs1_sha256(0x0401),
    case 0x0401: return TLSConstants_RSA_PKCS1_SHA256;
    //  rsa_pkcs1_sha384(0x0501),
    case 0x0501: return TLSConstants_RSA_PKCS1_SHA384;
    //  rsa_pkcs1_sha512(0x0601),
    case 0x0601: return TLSConstants_RSA_PKCS1_SHA512;
    //  rsa_pss_sha256(0x0804),
    case 0x0804: return TLSConstants_RSA_PSS_SHA256;
    //  rsa_pss_sha384(0x0805),
    case 0x0805: return TLSConstants_RSA_PSS_SHA384;
    //  rsa_pss_sha512(0x0806),
    case 0x0806: return TLSConstants_RSA_PSS_SHA512;
    //  ecdsa_sha1(0x0203),
    case 0x0203: return TLSConstants_ECDSA_SHA1;
    //  ecdsa_secp256r1_sha256(0x0403),
    case 0x0403: return TLSConstants_ECDSA_SECP256R1_SHA256;
    //  ecdsa_secp384r1_sha384(0x0503),
    case 0x0503: return TLSConstants_ECDSA_SECP384R1_SHA384;
    //  ecdsa_secp521r1_sha512(0x0603),
    case 0x0603: return TLSConstants_ECDSA_SECP521R1_SHA512;
    //  ed25519(0x0807),
    //  ed448(0x0808),
    default:
      KRML_HOST_PRINTF("tls_of_pki: unsupported (%04x)\n", sa);
      KRML_HOST_EXIT(1);
  }
}

static mitls_signature_scheme pki_of_tls(TLSConstants_signatureScheme_tags sa)
{
  switch(sa)
  {
    //  rsa_pkcs1_sha1(0x0201),
    case TLSConstants_RSA_PKCS1_SHA1: return 0x0201;
    //  rsa_pkcs1_sha256(0x0401),
    case TLSConstants_RSA_PKCS1_SHA256: return 0x0401;
    //  rsa_pkcs1_sha384(0x0501),
    case TLSConstants_RSA_PKCS1_SHA384: return 0x0501;
    //  rsa_pkcs1_sha512(0x0601),
    case TLSConstants_RSA_PKCS1_SHA512: return 0x0601;
    //  rsa_pss_sha256(0x0804),
    case TLSConstants_RSA_PSS_SHA256: return 0x0804;
    //  rsa_pss_sha384(0x0805),
    case TLSConstants_RSA_PSS_SHA384: return 0x0805;
    //  rsa_pss_sha512(0x0806),
    case TLSConstants_RSA_PSS_SHA512: return 0x0806;
    //  ecdsa_sha1(0x0203),
    case TLSConstants_ECDSA_SHA1: return 0x0203;
    //  ecdsa_secp256r1_sha256(0x0403),
    case TLSConstants_ECDSA_SECP256R1_SHA256: return 0x0403;
    //  ecdsa_secp384r1_sha384(0x0503),
    case TLSConstants_ECDSA_SECP384R1_SHA384: return 0x0503;
    //  ecdsa_secp521r1_sha512(0x0603),
    case TLSConstants_ECDSA_SECP521R1_SHA512: return 0x0603;
    //  ed25519(0x0807), ed448(0x0808),
    default:
      KRML_HOST_PRINTF("pki_of_tls: unsupported (%d)\n", sa);
      KRML_HOST_EXIT(1);
  }
}

static size_t list_sa_len(Prims_list__TLSConstants_signatureScheme *l)
{
  if (l->tag == Prims_Cons)
  {
    return 1 + list_sa_len(l->tl);
  }
  return 0;
}

static FStar_Pervasives_Native_option__K___uint64_t_TLSConstants_signatureScheme
  wrapped_select(FStar_Dyn_dyn cbs, FStar_Dyn_dyn st, TLSConstants_protocolVersion_ pv,
    FStar_Bytes_bytes sni, FStar_Bytes_bytes alpn,
    Prims_list__TLSConstants_signatureScheme *sal)
{
  wrapped_cert_cb* s = (wrapped_cert_cb*)cbs;
  size_t sigalgs_len = list_sa_len(sal);
  mitls_signature_scheme selected;
  mitls_signature_scheme *sigalgs = alloca(sigalgs_len*sizeof(mitls_signature_scheme));
  Prims_list__TLSConstants_signatureScheme *cur = sal;

  for(size_t i = 0; i < sigalgs_len; i++)
  {
    sigalgs[i] = pki_of_tls(cur->hd.tag);
    cur = cur->tl;
  }

  FStar_Pervasives_Native_option__K___uint64_t_TLSConstants_signatureScheme res;
  void* chain = s->select(s->cb_state, convert_pv(pv),
    (const unsigned char*)sni.data, sni.length,
    (const unsigned char*)alpn.data, alpn.length,
    sigalgs, sigalgs_len, &selected);

  if(chain == NULL) {
    res.tag = FStar_Pervasives_Native_None;
  } else {
    K___uint64_t_TLSConstants_signatureScheme sig;
    // silence a GCC warning about sig.snd._0.length possibly uninitialized
    memset(&sig, 0, sizeof(sig));
    res.tag = FStar_Pervasives_Native_Some;
    sig.fst = (uint64_t)chain;
    sig.snd.tag = tls_of_pki(selected);
    res.v = sig;
  }
  return res;
}

static Prims_list__FStar_Bytes_bytes* wrapped_format(FStar_Dyn_dyn cbs, FStar_Dyn_dyn st, uint64_t cert)
{
  wrapped_cert_cb* s = (wrapped_cert_cb*)cbs;
  unsigned char *buffer = KRML_HOST_MALLOC(MAX_CHAIN_LEN);
  size_t r = s->format(s->cb_state, (const void *)(size_t)cert, buffer);
  FStar_Bytes_bytes b = {.length = r, .data = (const char*)buffer};
  return FFI_ffiSplitChain(b);
}


static FStar_Pervasives_Native_option__FStar_Bytes_bytes wrapped_sign(
  FStar_Dyn_dyn cbs, FStar_Dyn_dyn st, uint64_t cert,
  TLSConstants_signatureScheme sa, FStar_Bytes_bytes tbs)
{
  wrapped_cert_cb* s = (wrapped_cert_cb*)cbs;
  unsigned char* sig = KRML_HOST_MALLOC(MAX_SIGNATURE_LEN);
  FStar_Pervasives_Native_option__FStar_Bytes_bytes res = {.tag = FStar_Pervasives_Native_None};
  mitls_signature_scheme sigalg = pki_of_tls(sa.tag);

  size_t slen = s->sign(s->cb_state, (const void *)(size_t)cert, sigalg,
    (const unsigned char*)tbs.data, tbs.length, sig);

  if(slen > 0) {
    res.tag = FStar_Pervasives_Native_Some;
    res.v = (FStar_Bytes_bytes){.length = slen, .data = (const char*)sig};
  }

  return res;
}

static bool wrapped_verify(FStar_Dyn_dyn cbs, FStar_Dyn_dyn st,
  Prims_list__FStar_Bytes_bytes *certs, TLSConstants_signatureScheme sa,
  FStar_Bytes_bytes tbs, FStar_Bytes_bytes sig)
{
  wrapped_cert_cb* s = (wrapped_cert_cb*)cbs;
  FStar_Bytes_bytes chain = Cert_certificateListBytes(certs);
  mitls_signature_scheme sigalg = pki_of_tls(sa.tag);

  int r = (s->verify(s->cb_state,
    (const unsigned char*)chain.data, chain.length, sigalg,
    (const unsigned char*)tbs.data, tbs.length,
    (const unsigned char*)sig.data, sig.length) != 0);

  return r;
}

int MITLS_CALLCONV FFI_mitls_configure_cert_callbacks(/* in */ mitls_state *state, void *cb_state, mitls_cert_cb *cert_cb)
{
  ENTER_HEAP_REGION(state->rgn);
  wrapped_cert_cb* cbs = KRML_HOST_MALLOC(sizeof(wrapped_cert_cb));

  cbs->cb_state = cb_state;
  cbs->select = cert_cb->select;
  cbs->format = cert_cb->format;
  cbs->sign = cert_cb->sign;
  cbs->verify = cert_cb->verify;

  TLSConstants_cert_cb cb = {
    .app_context = (void*)cbs,
    .cert_select_ptr = NULL,
    .cert_select_cb = wrapped_select,
    .cert_format_ptr = NULL,
    .cert_format_cb = wrapped_format,
    .cert_sign_ptr = NULL,
    .cert_sign_cb = wrapped_sign,
    .cert_verify_ptr = NULL,
    .cert_verify_cb = wrapped_verify
  };

  state->cfg = FFI_ffiSetCertCallbacks(state->cfg, cb);
  LEAVE_HEAP_REGION();
  if (HAD_OUT_OF_MEMORY) {
    return 0;
  }
  return 1;
}

int MITLS_CALLCONV FFI_mitls_configure_early_data(/* in */ mitls_state *state, uint32_t max_early_data)
{
    ENTER_HEAP_REGION(state->rgn);
    state->cfg = FFI_ffiSetEarlyData(state->cfg, max_early_data);
    LEAVE_HEAP_REGION();
    if (HAD_OUT_OF_MEMORY) {
        return 0;
    }
    return 1;
}

// Called by the host app to free a mitls_state allocated by FFI_mitls_configure()
void MITLS_CALLCONV FFI_mitls_close(mitls_state *state)
{
    if (state) {
        HEAP_REGION rgn = state->rgn;
        KRML_HOST_FREE(state);
        DESTROY_HEAP_REGION(rgn);
    }
}

void MITLS_CALLCONV FFI_mitls_free(/* in */ mitls_state *state, void* pv)
{
    ENTER_HEAP_REGION(state->rgn);
    KRML_HOST_FREE(pv);
    LEAVE_HEAP_REGION();
}

typedef struct {
  void* send_recv_ctx;
  pfn_FFI_send send;
  pfn_FFI_recv recv;
} wrapped_transport_cb;

static int32_t wrapped_send(void* ctx, uint8_t* buffer, uint32_t buffer_size)
{
  wrapped_transport_cb* tcb = (wrapped_transport_cb*) ctx;
  return (int32_t)tcb->send(tcb->send_recv_ctx, (const void*)buffer, (size_t)buffer_size);
}

static int32_t wrapped_recv(void* ctx, uint8_t* buffer, uint32_t len)
{
  wrapped_transport_cb* tcb = (wrapped_transport_cb*) ctx;
  return (int32_t)tcb->recv(tcb->send_recv_ctx, (void*)buffer, (size_t)len);
}

// Called by the host app to create a TLS connection.
int MITLS_CALLCONV FFI_mitls_connect(void *send_recv_ctx, pfn_FFI_send psend, pfn_FFI_recv precv, /* in */ mitls_state *state)
{
   int ret = 0;
   LOCK_MUTEX(&lock);
   ENTER_HEAP_REGION(state->rgn);

   wrapped_transport_cb* tcb = KRML_HOST_MALLOC(sizeof(wrapped_transport_cb));
   Prims_list__FStar_Bytes_bytes *psks = KRML_HOST_MALLOC(sizeof(Prims_list__FStar_Bytes_bytes));

   tcb->send_recv_ctx = send_recv_ctx;
   tcb->send = psend;
   tcb->recv = precv;
   psks->tag = Prims_Nil;

    // No psks this FFI_connect() call
    K___Connection_connection_Prims_int result = FFI_connect((FStar_Dyn_dyn)tcb, wrapped_send, wrapped_recv, state->cfg, psks);
    state->cxn = result.fst;
    ret = (result.snd == 0);

    LEAVE_HEAP_REGION();
    UNLOCK_MUTEX(&lock);
    if (HAD_OUT_OF_MEMORY) {
        return 0;
    }
    return ret;
}

int MITLS_CALLCONV FFI_mitls_resume(void *send_recv_ctx, pfn_FFI_send psend, pfn_FFI_recv precv, /* in */ mitls_state *state, /* in */ mitls_ticket *ticket)
{
    int ret = 0;
    LOCK_MUTEX(&lock);
    ENTER_HEAP_REGION(state->rgn);
    wrapped_transport_cb* tcb = KRML_HOST_MALLOC(sizeof(wrapped_transport_cb));
    tcb->send_recv_ctx = send_recv_ctx;
    tcb->send = psend;
    tcb->recv = precv;

    Prims_list__FStar_Bytes_bytes *head;
    head = KRML_HOST_MALLOC(sizeof(Prims_list__FStar_Bytes_bytes));
    if (!head) {
        UNLOCK_MUTEX(&lock);
        return 1;
    }

    if (ticket->ticket_len) {

        Prims_list__FStar_Bytes_bytes *tail = KRML_HOST_MALLOC(sizeof(Prims_list__FStar_Bytes_bytes));
        Prims_list__FStar_Bytes_bytes *nil = KRML_HOST_MALLOC(sizeof(Prims_list__FStar_Bytes_bytes));

        MakeFStar_Bytes_bytes(&head->hd, ticket->ticket, ticket->ticket_len);
        MakeFStar_Bytes_bytes(&tail->hd, ticket->session, ticket->session_len);

        head->tag = Prims_Cons;
        head->tl = tail;
        tail->tag = Prims_Cons;
        tail->tl = nil;
        nil->tag = Prims_Nil;
    } else {
        head->tag = Prims_Nil;
    }

    K___Connection_connection_Prims_int result = FFI_connect((FStar_Dyn_dyn)tcb, wrapped_send, wrapped_recv, state->cfg, head);
    state->cxn = result.fst;
    ret = (result.snd == 0);
    LEAVE_HEAP_REGION();
    UNLOCK_MUTEX(&lock);
    if (HAD_OUT_OF_MEMORY) {
        return 0;
    }

    return ret;
}

// Called by the host server app, after a client has connected to a socket and the calling server has accepted the TCP connection.
int MITLS_CALLCONV FFI_mitls_accept_connected(void *send_recv_ctx, pfn_FFI_send psend, pfn_FFI_recv precv, /* in */ mitls_state *state)
{
    int ret = 0;
    LOCK_MUTEX(&lock);
    ENTER_HEAP_REGION(state->rgn);

    wrapped_transport_cb* tcb = KRML_HOST_MALLOC(sizeof(wrapped_transport_cb));
    tcb->send_recv_ctx = send_recv_ctx;
    tcb->send = psend;
    tcb->recv = precv;

    K___Connection_connection_Prims_int result = FFI_ffiAcceptConnected((FStar_Dyn_dyn)tcb, wrapped_send, wrapped_recv, state->cfg);
    state->cxn = result.fst;
    ret = (result.snd == 0) ? 1 : 0; // return success (1) if result.snd is 0.

    LEAVE_HEAP_REGION();
    UNLOCK_MUTEX(&lock);
    if (HAD_OUT_OF_MEMORY) {
        return 0;
    }
    return ret;
}

// Called by the host app transmit a packet
int MITLS_CALLCONV FFI_mitls_send(/* in */ mitls_state *state, const unsigned char *buffer, size_t buffer_size)
{
    int ret;

    ENTER_HEAP_REGION(state->rgn);
    LOCK_MUTEX(&lock);
    ret = FFI_ffiSend(state->cxn, (FStar_Bytes_bytes){.data = (const char*)buffer, .length = buffer_size});
    UNLOCK_MUTEX(&lock);
    LEAVE_HEAP_REGION();
    if (HAD_OUT_OF_MEMORY) {
        return 0;
    }

    return 1;
}

// Called by the host app to receive a packet
unsigned char *MITLS_CALLCONV FFI_mitls_receive(/* in */ mitls_state *state, /* out */ size_t *packet_size)
{
    unsigned char *p = NULL;
    FStar_Bytes_bytes ret = {.data=NULL,.length=0};
    *packet_size = 0;

    LOCK_MUTEX(&lock);
    ENTER_HEAP_REGION(state->rgn);

    ret = FFI_ffiRecv(state->cxn);
    if (ret.length) {
      p = KRML_HOST_MALLOC(ret.length);
      memcpy((char*)p, ret.data, ret.length);
    }
    LEAVE_HEAP_REGION();
    UNLOCK_MUTEX(&lock);
    if (HAD_OUT_OF_MEMORY) {
        return NULL;
    }
    *packet_size = ret.length;
    return p;
}

static int get_exporter(Connection_connection cxn, int early, /* out */ mitls_secret *secret)
{
  FStar_Pervasives_Native_option__K___Hashing_Spec_alg_CryptoTypes_aead_cipher_FStar_Bytes_bytes ret;

  ret = FFI_ffiGetExporter(cxn, (early) ? true : false);
  if (ret.tag != FStar_Pervasives_Native_Some) {
     KRML_HOST_PRINTF("the requested secret is not yet available");
     return 0;
  }
  secret->hash = ret.v.fst;
  secret->ae = ret.v.snd;
  size_t len=ret.v.thd.length;
  if (len > sizeof(secret->secret)) {
    KRML_HOST_PRINTF("Unexpected secret length");
    KRML_HOST_EXIT(1);
  }
  memcpy(secret->secret, ret.v.thd.data, len);
  return 1;
}


int MITLS_CALLCONV FFI_mitls_get_exporter(/* in */ mitls_state *state, int early, /* out */ mitls_secret *secret)
{
  int ret=0;
  ENTER_HEAP_REGION(state->rgn);
  ret = get_exporter(state->cxn, early, secret);
  LEAVE_HEAP_REGION();
  if (HAD_OUT_OF_MEMORY) {
    return 0;
  }
  return ret;
}

void *MITLS_CALLCONV FFI_mitls_get_cert(/* in */ mitls_state *state, /* out */ size_t *cert_size)
{
    FStar_Bytes_bytes ret = {.length = 0, .data = NULL};
    ENTER_HEAP_REGION(state->rgn);
    ret = FFI_getCert(state->cxn);
    *cert_size = ret.length;
    LEAVE_HEAP_REGION();
    if (HAD_OUT_OF_MEMORY) {
      return NULL;
    }
    return (void*)ret.data; // bugbug: casting away const
}

/*************************************************************************
* QUIC FFI
**************************************************************************/

typedef struct quic_state {
   HEAP_REGION rgn;
   int is_server;
   const char* in_buffer;
   uint32_t in_buffer_size;
   uint32_t in_buffer_used;
   char* out_buffer;
   uint32_t out_buffer_size;
   uint32_t out_buffer_used;
   TLSConstants_config cfg;
   Connection_connection cxn;
} quic_state;

int32_t quic_send(void* ctx, uint8_t* buffer, uint32_t buffer_size)
{
  quic_state* s = (quic_state*)ctx;

  if(!s->out_buffer) {
    KRML_HOST_PRINTF("QUIC_send(): out_buffer is NULL");
    return -1;
  }

  // ADL FIXME better error management
  if(buffer_size <= s->out_buffer_size - s->out_buffer_used) {
    memcpy(s->out_buffer + s->out_buffer_used, buffer, buffer_size);
    s->out_buffer_used += buffer_size;
    return buffer_size;
  }

  KRML_HOST_PRINTF("QUIC_send():  Insufficient space in out_buffer");
  return -1;
}

int32_t quic_recv(void* ctx, uint8_t* buffer, uint32_t len)
{
  quic_state* s = (quic_state*)ctx;

  if(!s->in_buffer || buffer == NULL) {
    KRML_HOST_PRINTF("QUIC_recv():  in_buffer or buffer is NULL");
    return -1;
  }

  if(len > s->in_buffer_size - s->in_buffer_used)
    len = s->in_buffer_size - s->in_buffer_used; // may be 0

  memcpy(buffer, s->in_buffer + s->in_buffer_used, len);

  s->in_buffer_used += len;
  return len;
}

#ifdef _KERNEL_MODE
typedef struct {
    quic_config *cfg;
    quic_state* st;
} quic_create_state;

void quic_create_callout(PVOID Parameter)
{
    quic_create_state *s = (quic_create_state*)Parameter;

    if(s->cfg->is_server) {
      s->st->cxn = QUIC_ffiAcceptConnected(s->st, quic_send, quic_recv, s->st->cfg);
    } else {
      FStar_Pervasives_Native_option__K___FStar_Bytes_bytes_FStar_Bytes_bytes ticket;

      if(s->cfg->server_ticket && s->cfg->server_ticket->ticket_len > 0) {
          ticket.tag = FStar_Pervasives_Native_Some;

          // BUGBUG: Handle OOM
          MakeFStar_Bytes_bytes(&ticket.v.fst, s->cfg->server_ticket->ticket, s->cfg->server_ticket->ticket_len);
          MakeFStar_Bytes_bytes(&ticket.v.snd, s->cfg->server_ticket->session, s->cfg->server_ticket->session_len);
      }
      else {
          ticket.tag = FStar_Pervasives_Native_None;
      }

      // Protect the write to the PSK table (WIP)
      LOCK_MUTEX(&lock);
      s->st->cxn = QUIC_ffiConnect((FStar_Dyn_dyn)s->st, quic_send, quic_recv, s->st->cfg, ticket);
      UNLOCK_MUTEX(&lock);
    }
}
#endif

int MITLS_CALLCONV FFI_mitls_quic_create(/* out */ quic_state **state, quic_config *cfg)
{
    quic_state* st = NULL;
    *state = NULL;
    HEAP_REGION rgn;
    
    CREATE_HEAP_REGION(&rgn);
    if (!VALID_HEAP_REGION(rgn)) {
        return 0; // out of memory
    }
    st = KRML_HOST_MALLOC(sizeof(quic_state));

    memset(st, 0, sizeof(*st));
    st->is_server = cfg->is_server;

    Prims_string host_name = CopyPrimsString(cfg->host_name != NULL ? cfg->host_name : "");

    st->cfg = QUIC_ffiConfig((FStar_Bytes_bytes){.data=host_name,.length=strlen(host_name)});

    if (cfg->cipher_suites) {
       Prims_string str = CopyPrimsString(cfg->cipher_suites);
       st->cfg = FFI_ffiSetCipherSuites(st->cfg, str);
    }

    if (cfg->named_groups) {
       Prims_string str = CopyPrimsString(cfg->named_groups);
       st->cfg = FFI_ffiSetNamedGroups(st->cfg, str);
    }

    if (cfg->signature_algorithms) {
       Prims_string str = CopyPrimsString(cfg->signature_algorithms);
       st->cfg = FFI_ffiSetSignatureAlgorithms(st->cfg, str);
    }

    if (cfg->alpn) {
       Prims_string str = CopyPrimsString(cfg->alpn);
       st->cfg = FFI_ffiSetALPN(st->cfg, str);
    }

    if(cfg->exts != NULL && cfg->exts_count > 0)
    {
      mitls_extension *cur = (mitls_extension*)cfg->exts;
      for(size_t i = 0; i < cfg->exts_count; i++, cur++)
      {
        char *c = KRML_HOST_MALLOC(cur->ext_data_len);
        memcpy(c, cur->ext_data, cur->ext_data_len);
        st->cfg = FFI_ffiAddCustomExtension(st->cfg, cur->ext_type,
          (FStar_Bytes_bytes){.data = c, .length = cur->ext_data_len});
      }
    }

    if(cfg->ticket_enc_alg && cfg->ticket_key) {
        FStar_Bytes_bytes key;
        bool b;
        MakeFStar_Bytes_bytes(&key, cfg->ticket_key, cfg->ticket_key_len);
        LOCK_MUTEX(&lock);
        b = FFI_ffiSetTicketKey(cfg->ticket_enc_alg, key);
        UNLOCK_MUTEX(&lock);
        if (!b) {
            KRML_HOST_FREE(st);
            DESTROY_HEAP_REGION(rgn);
            return 0; // failure
        }
    }

    if (cfg->enable_0rtt) {
       st->cfg = FFI_ffiSetEarlyData(st->cfg, 0xffffffff);
    }

    if (cfg->ticket_callback) {
      wrapped_ticket_cb *cbs = KRML_HOST_MALLOC(sizeof(wrapped_ticket_cb));
      cbs->cb_state = cfg->callback_state;
      cbs->cb = cfg->ticket_callback;
      st->cfg = FFI_ffiSetTicketCallback(st->cfg, (void*)cbs, ticket_cb_proxy);
    }

    if (cfg->nego_callback) {
      wrapped_nego_cb *cbs = KRML_HOST_MALLOC(sizeof(wrapped_nego_cb));
      cbs->cb_state = cfg->callback_state;
      cbs->cb = cfg->nego_callback;
      st->cfg = FFI_ffiSetNegoCallback(st->cfg, (void*)cbs, nego_cb_proxy);
    }

    if(cfg->cert_callbacks) {
      wrapped_cert_cb* cbs = KRML_HOST_MALLOC(sizeof(wrapped_cert_cb));

      cbs->cb_state = cfg->callback_state;
      cbs->select = cfg->cert_callbacks->select;
      cbs->format = cfg->cert_callbacks->format;
      cbs->sign = cfg->cert_callbacks->sign;
      cbs->verify = cfg->cert_callbacks->verify;

      TLSConstants_cert_cb cb = {
        .app_context = (void*)cbs,
        .cert_select_ptr = NULL,
        .cert_select_cb = wrapped_select,
        .cert_format_ptr = NULL,
        .cert_format_cb = wrapped_format,
        .cert_sign_ptr = NULL,
        .cert_sign_cb = wrapped_sign,
        .cert_verify_ptr = NULL,
        .cert_verify_cb = wrapped_verify
      };

      st->cfg = FFI_ffiSetCertCallbacks(st->cfg, cb);
    }

#ifdef _KERNEL_MODE
    // A call to QUIC_ffiConnect() may consume 0x2400 bytes.
    quic_create_state s = {.cfg = cfg, .st = st };
    NTSTATUS status = KeExpandKernelStackAndCallout(quic_create_callout, &s, MAXIMUM_EXPANSION_SIZE);
    if (!NT_SUCCESS(status)) {
        KRML_HOST_PRINTF("KeExpandKernelCallstackAndCallout for quic_create_callout failed st=%x", status);
        st = NULL;
    }
#else
    if(cfg->is_server) {
      st->cxn = QUIC_ffiAcceptConnected(st, quic_send, quic_recv, st->cfg);
    } else {
      FStar_Pervasives_Native_option__K___FStar_Bytes_bytes_FStar_Bytes_bytes ticket;

      if(cfg->server_ticket && cfg->server_ticket->ticket_len > 0) {
          ticket.tag = FStar_Pervasives_Native_Some;

          MakeFStar_Bytes_bytes(&ticket.v.fst, cfg->server_ticket->ticket, cfg->server_ticket->ticket_len);
          MakeFStar_Bytes_bytes(&ticket.v.snd, cfg->server_ticket->session, cfg->server_ticket->session_len);
      }
      else {
          ticket.tag = FStar_Pervasives_Native_None;
      }

      // Protect the write to the PSK table (WIP)
      LOCK_MUTEX(&lock);
      st->cxn = QUIC_ffiConnect((FStar_Dyn_dyn)st, quic_send, quic_recv, st->cfg, ticket);
      UNLOCK_MUTEX(&lock);
    }
#endif

    LEAVE_HEAP_REGION();
    if (HAD_OUT_OF_MEMORY || st == NULL) {
      DESTROY_HEAP_REGION(rgn);
      return 0;
    }
    st->rgn = rgn;
    *state = st;
    return 1;
}

#ifdef _KERNEL_MODE
typedef struct {
    quic_state *state;
    QUIC_result r;
} quic_process_state;

VOID quic_process_callout(PVOID Parameter)
{
    quic_process_state *s = (quic_process_state*)Parameter;

    s->r = QUIC_recv(s->state->cxn);
}
#endif

quic_result MITLS_CALLCONV FFI_mitls_quic_process(
  /* in */ quic_state *state,
  /*in*/ const unsigned char* inBuf,
  /*inout*/ size_t *pInBufLen,
  /*out*/ unsigned char *outBuf,
  /*inout*/ size_t *pOutBufLen)
{
    quic_result ret = TLS_error_other;
    LOCK_MUTEX(&lock);
    ENTER_HEAP_REGION(state->rgn);

    // Update the buffers for the QUIC_* callbacks
    state->in_buffer = (const char*)inBuf;
    state->in_buffer_used = 0;
    state->in_buffer_size = *pInBufLen;
    state->out_buffer = (char*)outBuf;
    state->out_buffer_used = 0;
    state->out_buffer_size = *pOutBufLen;

#ifdef _KERNEL_MODE
    // A call to QUIC_recv() may consume 0x4b00 bytes.
    quic_process_state s = {.state = state, .r = TLS_error_other };
    NTSTATUS status = KeExpandKernelStackAndCallout(quic_process_callout, &s, MAXIMUM_EXPANSION_SIZE);
    QUIC_result r = s.r;
    if (!NT_SUCCESS(status)) {
        KRML_HOST_PRINTF("KeExpandKernelCallstackAndCallout for quic_process_callout failed st=%x", status);
        r.code = TLS_error_other;
    }
#else
    QUIC_result r = QUIC_recv(state->cxn);
#endif

    if ((int)r.code <= (int)TLS_server_stateless_retry) {
        ret = (quic_result) r.code;
    }
    // BUGBUG: the r.error value is currently discarded.

    *pInBufLen = state->in_buffer_used;
    *pOutBufLen = state->out_buffer_used;

    LEAVE_HEAP_REGION();
    UNLOCK_MUTEX(&lock);
    if (HAD_OUT_OF_MEMORY) {
      return TLS_error_other;
    }
    return ret;
}

int MITLS_CALLCONV FFI_mitls_quic_get_exporter(
  /* in */ quic_state *state,
  int early,
  quic_secret *secret)
{
  int ret = 0;
  ENTER_HEAP_REGION(state->rgn);
  ret = get_exporter(state->cxn, early, secret);
  LEAVE_HEAP_REGION();
  if (HAD_OUT_OF_MEMORY) {
    return 0;
  }
  return ret;
}

void MITLS_CALLCONV FFI_mitls_quic_close(quic_state *state)
{
    HEAP_REGION rgn = state->rgn;
    ENTER_HEAP_REGION(state->rgn);
    KRML_HOST_FREE(state);
    LEAVE_HEAP_REGION();
    DESTROY_HEAP_REGION(rgn);
}

<<<<<<< HEAD
// bugbug: this leaks the returned ext_data.
int FFI_mitls_find_custom_extension_common(HEAP_REGION rgn, int is_server, const unsigned char *exts, size_t exts_len, uint16_t ext_type, unsigned char **ext_data, size_t *ext_data_len)
=======
int MITLS_CALLCONV FFI_mitls_get_hello_summary(const unsigned char *buffer, size_t buffer_len, mitls_hello_summary *summary)
{
  FStar_Bytes_bytes b = {.data = (const char*)buffer, .length = buffer_len};
  FStar_Pervasives_Native_option__QUIC_chSummary ch = QUIC_peekClientHello(b);

  if(ch.tag == FStar_Pervasives_Native_Some)
  {
    QUIC_chSummary s = ch.v;
    summary->sni = (const unsigned char*)s.ch_sni.data;
    summary->sni_len = s.ch_sni.length;

    summary->alpn = (const unsigned char*)s.ch_alpn.data;
    summary->alpn_len = s.ch_alpn.length;

    summary->extensions = (const unsigned char*)s.ch_extensions.data;
    summary->extensions_len = s.ch_extensions.length;

    if(s.ch_cookie.tag == FStar_Pervasives_Native_Some) {
      summary->hrr_cookie = (const unsigned char*)s.ch_cookie.v.data;
      summary->hrr_cookie_len = s.ch_cookie.v.length;
    } else {
      summary->hrr_cookie = NULL;
      summary->hrr_cookie_len = 0;
    }

    return 1;
  }

  return 0;
}

int MITLS_CALLCONV FFI_mitls_find_custom_extension(int is_server, const unsigned char *exts, size_t exts_len, uint16_t ext_type, unsigned char **ext_data, size_t *ext_data_len)
>>>>>>> d5b9f6cb
{
  int ret = 0;
  ENTER_HEAP_REGION(rgn);
  FStar_Bytes_bytes b = {.data = (const char*)exts, .length = exts_len};
  FStar_Pervasives_Native_option__FStar_Bytes_bytes ob;
  ob = FFI_ffiFindCustomExtension((bool)is_server, b, ext_type);
  *ext_data = NULL; *ext_data_len = 0;

  if(ob.tag == FStar_Pervasives_Native_Some)
  {
    *ext_data_len = ob.v.length;
    *ext_data = KRML_HOST_MALLOC(*ext_data_len);
    memcpy(*ext_data, ob.v.data, *ext_data_len);
    ret = 1;
  }
  LEAVE_HEAP_REGION();
  if (HAD_OUT_OF_MEMORY) {
    ret = 0;
  }
  return ret;
}

int MITLS_CALLCONV FFI_mitls_find_custom_extension(mitls_state *state, int is_server, const unsigned char *exts, size_t exts_len, uint16_t ext_type, unsigned char **ext_data, size_t *ext_data_len)
{
    return FFI_mitls_find_custom_extension_common(state->rgn, is_server, exts, exts_len, ext_type, ext_data, ext_data_len);
}

int MITLS_CALLCONV FFI_mitls_quic_find_custom_extension(quic_state *state, const unsigned char *exts, size_t exts_len, uint16_t ext_type, unsigned char **ext_data, size_t *ext_data_len)
{
    return FFI_mitls_find_custom_extension_common(state->rgn, state->is_server, exts, exts_len, ext_type, ext_data, ext_data_len);
}


int FFI_mitls_find_server_name_common(HEAP_REGION rgn, const unsigned char *exts, size_t exts_len, unsigned char **sni, size_t *sni_len)
{
  int ret = 0;
  ENTER_HEAP_REGION(rgn);
  FStar_Bytes_bytes b = {.data = (const char*)exts, .length = exts_len};
  FStar_Pervasives_Native_option__FStar_Bytes_bytes ob = FFI_ffiFindSNI(b);
  *sni = NULL; *sni_len = 0;

  if(ob.tag == FStar_Pervasives_Native_Some)
  {
    *sni_len = ob.v.length;
    *sni = KRML_HOST_MALLOC(*sni_len);
    memcpy(*sni, ob.v.data, *sni_len);
    ret = 1;
  }
  LEAVE_HEAP_REGION();
  if (HAD_OUT_OF_MEMORY) {
    ret = 0;
  }
  return ret;
}

int MITLS_CALLCONV FFI_mitls_find_server_name(mitls_state *state, const unsigned char *exts, size_t exts_len, unsigned char **sni, size_t *sni_len)
{
    return FFI_mitls_find_server_name_common(state->rgn, exts, exts_len, sni, sni_len);
}

int MITLS_CALLCONV FFI_mitls_quic_find_server_name(quic_state *state, const unsigned char *exts, size_t exts_len, unsigned char **sni, size_t *sni_len)
{
    return FFI_mitls_find_server_name_common(state->rgn, exts, exts_len, sni, sni_len);
}

void MITLS_CALLCONV FFI_mitls_quic_free(quic_state *state, void* pv)
{
    ENTER_HEAP_REGION(state->rgn);
    KRML_HOST_FREE(pv);
    LEAVE_HEAP_REGION();
}
<|MERGE_RESOLUTION|>--- conflicted
+++ resolved
@@ -1181,10 +1181,6 @@
     DESTROY_HEAP_REGION(rgn);
 }
 
-<<<<<<< HEAD
-// bugbug: this leaks the returned ext_data.
-int FFI_mitls_find_custom_extension_common(HEAP_REGION rgn, int is_server, const unsigned char *exts, size_t exts_len, uint16_t ext_type, unsigned char **ext_data, size_t *ext_data_len)
-=======
 int MITLS_CALLCONV FFI_mitls_get_hello_summary(const unsigned char *buffer, size_t buffer_len, mitls_hello_summary *summary)
 {
   FStar_Bytes_bytes b = {.data = (const char*)buffer, .length = buffer_len};
@@ -1216,8 +1212,7 @@
   return 0;
 }
 
-int MITLS_CALLCONV FFI_mitls_find_custom_extension(int is_server, const unsigned char *exts, size_t exts_len, uint16_t ext_type, unsigned char **ext_data, size_t *ext_data_len)
->>>>>>> d5b9f6cb
+int FFI_mitls_find_custom_extension_common(HEAP_REGION rgn, int is_server, const unsigned char *exts, size_t exts_len, uint16_t ext_type, unsigned char **ext_data, size_t *ext_data_len)
 {
   int ret = 0;
   ENTER_HEAP_REGION(rgn);
