--- conflicted
+++ resolved
@@ -44,18 +44,6 @@
 #include <openssl/rand.h>
 #include <openssl/rsa.h>
 
-<<<<<<< HEAD
-/* static void dump(const unsigned char *buffer, size_t len) { */
-/*   int i; */
-/*   for (i = 0; i < len; i++) { */
-/*     printf("%02x", buffer[i]); */
-/*     if (i % 32 == 31 || i == len - 1) */
-/*       printf("\n"); */
-/*   } */
-/* } */
-
-=======
->>>>>>> 70c0330f
 FStar_Bytes_bytes CoreCrypto_dh_agreement(CoreCrypto_dh_key x0,
                                           FStar_Bytes_bytes x1) {
   DH *dh = DH_new();
