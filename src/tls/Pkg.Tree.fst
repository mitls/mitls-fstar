module Pkg.Tree

open Mem
open Pkg
open Idx

<<<<<<< HEAD
module M = LowStar.Modifies
module DT = DefineTable

/// We use subtrees to specify KDF usages. We hope we can erase
/// them when modelling is off!
=======
/// When modelling is on, we specify the (bounded, recursive) usage of
/// a KDF as a tree of derived packages.
>>>>>>> 25512ffd
///
/// This module is generic, and could be made parametric in its index
/// package. The TLS-specific details are filled-in in KeySchedule.

type t = pkg ii
let regid : eqtype = Pkg.regid ii

let rec does_not_contain_label (l:list (label * 'a)) (lbl:label) =
  match l with
  | [] -> True
  | (lbl', _) :: t -> lbl <> lbl' /\ does_not_contain_label t lbl

let rec disjoint_labels (l:list (label * 'a)) : Type0 =
  match l with
  | [] -> True
  | (lbl,_)::t -> does_not_contain_label t lbl /\ disjoint_labels t

// FIXME(adl): need to refine children' with disjoint_labels

/// Structural tree property: we idealize from the top, hence a child
/// can be ideal only if its parent is ideal.

noeq noextract
type tree' (ideal_parent:Type0) =
  | Leaf: package:t{Pkg?.ideal package ==> ideal_parent} -> tree' ideal_parent
  | Node: node:t{Pkg?.ideal node ==> ideal_parent} -> children: children' (Pkg?.ideal node) -> tree' ideal_parent
and children' (ideal_parent:Type0) = list (label * tree' ideal_parent)

// would prefer to use Map.t, but positivity check fails

inline_for_extraction noextract
let max x y = if x <= y then y else x

/// induction on n-ary trees requires explicit termination based on their depths

noextract
let rec depth (#p:Type0) (x:tree' p) : nat =
  match x with
  | Leaf _ -> 0
  | Node _ lxs -> 1 + children_depth lxs
and children_depth (#p:Type0) (lxs:children' p) : nat  =
  match lxs with
  | (_,x) :: lxs -> max (depth x) (children_depth lxs)
  | [] -> 0

/// Eliding trees when model is off

inline_for_extraction
let no_tree : Type u#1 = a:Type u#0 -> GTot unit
inline_for_extraction
let erased_tree : no_tree = fun (_:Type0) -> ()

type tree (p:Type0) =
  (if model then tree' p else no_tree)

type children (p:Type0) =
  (if model then children' p else no_tree)

<<<<<<< HEAD
// Used to start building children
inline_for_extraction noextract
let no_children (p:Type0) : children p =
  (if model then [] <: children' p else erased_tree)

inline_for_extraction
let rec find_lbl' (#p:Type0) (u:children' p) (l: label) : option (tree' p) =
  match u with
  | [] -> None
  | (lbl, t) :: tl ->
    if lbl = l then Some t
    else find_lbl' tl l

noextract
let rec find_lbl (#p:Type0) (u:children p) (l:label) : option (tree p) =
  if model then find_lbl' (u <: children' p) l else None

inline_for_extraction
let has_lbl' (#p:Type0) (u:children' p) (l: label) =
  Some? (find_lbl' u l)
=======
/// Package lookup based on the derivation label

inline_for_extraction
let rec find_lbl (#p:Type0) (u:children p) (l: label) : option (tree p) =
  if not model then None else
  let u' = u <: children' p in
  match u' with
  | [] -> None
  | (lbl, t) :: tl ->
    if lbl = l then Some t
    else
      find_lbl tl l
>>>>>>> 25512ffd

inline_for_extraction
let has_lbl (#p:Type0) (u:children p) (l: label) =
  if model then (u <: children' p) `has_lbl'` l else false

noextract
let down' (#p:Type0) (u:children' p) (l:label{u `has_lbl'` l}) : tree' p =
  Some?.v (find_lbl' u l)

noextract
let down (#p:Type0) (u:children p) (l:label{u `has_lbl` l}) : tree p =
  Some?.v (find_lbl u l)

noextract
<<<<<<< HEAD
let child' (#p:Type0) (u:children' p) (l:label{u `has_lbl'` l})
  : Pure t (requires True) (ensures fun pkg -> Pkg?.ideal pkg ==> p)
  =
  let x : tree' p = down' u l in
=======
let child 
  (#p:Type0) (u:children p) 
  (l:label{model /\ u `has_lbl` l}) : pkg:t{Pkg?.ideal pkg ==> p}
  =
  let x = down u l <: tree' p in
>>>>>>> 25512ffd
  match x with
  | Leaf p -> p
  | Node p c -> p

noextract
let child (#p:Type0) (u:children p) (l:label{u `has_lbl` l})
  : Pure t (requires True) (ensures fun pkg -> Pkg?.ideal pkg ==> p)
  =
  child' (u <: children' p) l

type initial_state (#p:Type0) (pkg:t{Pkg?.ideal pkg ==> p}) (h:mem) =
  DT.empty (Pkg?.define_table pkg)

(**** Tree invariant ****)

(*

The structure of indexes defined in each package of the tree
follows the structure of the tree itself:

      KDF   package invariant = children invariant of usage
     / | \
    a  b  c   derivation labels
   /   |   \
[ X    Y    Z ] children (KDF usage)
           / \

if (x i) is an instance of package X, then i must be of the
form Derive j a ctx where j is defined in KDF.

Furthermore, the invariant of a node pacakge implies the
invariant of every descendent package.
*)

val tree_inv': #p:Type0 -> t:tree' p -> mem ->
  Ghost Type0 (requires model) (ensures fun _ -> True) (decreases %[t])
val children_inv': #vt:(regid->Type) -> DT.dt vt -> #p:Type0 -> u:children' p -> mem ->
  Ghost Type0 (requires model) (ensures fun _ -> True) (decreases %[u])

let child_instance_inv (#vt:regid->Type) (parent_dt:DT.dt vt)
  (lbl:label) (#kt:regid->Type) (#i:regid) (k:kt i) (h:mem)
  : Ghost Type0 (requires model) (ensures fun _ -> True) =
  let i : pre_id = i in
  match i  with
  | Preshared _ _ -> False
  | Derive j lbl' ctx -> lbl == lbl' /\
    registered j /\ DT.defined parent_dt j

let rec pairwise_disjoin_dt (#p:Type0) (u:children' p) (l:M.loc) =
  match u with
  | [] -> True
  | (_,p) :: tl ->
    let pkg = match p with Node p _ -> p | Leaf p -> p in
    M.loc_disjoint l (DT.loc pkg.define_table) /\ pairwise_disjoin_dt tl l

let rec tree_inv' #p t h =
  match t with
  | Leaf p -> Pkg?.package_invariant p h
  | Node p u -> Pkg?.package_invariant p h /\
    children_inv' p.define_table u h

and children_inv' #vt parent_dt #p u h =
  match u with
  | [] -> True
  | (lbl,x)::tl ->
    let pkg = match x with Leaf p -> p | Node p _ -> p in
    tree_inv' x h /\ children_inv' parent_dt tl h /\
    pairwise_disjoin_dt tl (DT.loc pkg.define_table) /\
    M.loc_disjoint (DT.loc parent_dt) (DT.loc pkg.define_table) /\
    DT.dt_forall pkg.define_table (child_instance_inv parent_dt lbl) h

let tree_inv (#p:Type0) (t:tree p) (h:mem) =
  (if model then tree_inv' (t <: tree' p) h else True)

let children_inv #vt (dt:DT.dt vt) (#p:Type0) (t:children p) (h:mem) =
  (if model then children_inv' dt (t <: children' p) h else True)

val lemma_derive_children:
  #vt: (regid->Type) ->
  dt: DT.dt vt ->
  #p: Type0 ->
  u: children' p ->
  i: regid{DT.defined dt i} ->
  lbl: label{u `has_lbl'` lbl} ->
  ctx: context{wellformed_derive i lbl ctx /\ registered (derive i lbl ctx)} ->
  k: Pkg?.key (child' u lbl) (derive i lbl ctx) ->
  h0:mem -> h1:mem ->
  Lemma (requires model /\ children_inv' dt u h0 /\
    DT.extended (child' u lbl).define_table k h0 h1 /\
    (child' u lbl).package_invariant h1)
  (ensures children_inv' dt u h1)
  (decreases %[u])

val lemma_derive_tree:
  #p: Type0 ->
  t: tree' p ->
  h0:mem -> l:M.loc -> h1:mem ->
  Lemma (requires model /\ tree_inv' t h0 /\ M.modifies l h0 h1 /\
    M.loc_disjoint l l)
  (ensures tree_inv' t h1)
  (decreases %[t])

(*
let rec lemma_derive_children #vt dt #p u i lbl ctx k h0 h1 =
and lemma_derive_tree #p t h0 l h1 =
*)

(**** Relating indexes to tree paths ****)

noextract
let rec labels_of_id (i:pre_id) (acc:list label) =
  match i with
  | Preshared a pski -> acc
  | Derive i l ctx -> labels_of_id i (l::acc)

(*
let x : label = assume false; "x"
let y : label = assume false; "y"
let _ = assert_norm (labels_of_id (Derive(Derive (Preshared Hashing.Spec.SHA1 0) x Extract) y Extract) [] == [x; y])
*)

(*
let rec subtree (#p:Type0) (t:tree' p)
  (#q:Type0) (c:children' q) (l:list label)
  : Pure Type (requires model) (ensures fun _ -> True) (decreases %[l])
  =
  Node? t /\
  (match l with
  | [] -> q == Pkg?.ideal (Node?.node t) /\ Node?.children t == c
  | lbl::tl ->
    let c' = Node?.children t in
    c' `has_lbl'` lbl /\
    subtree (down' c' lbl) c tl)
*)

let rec defined_path (#p:Type0) (t:tree' p) (l:list label)
  : GTot Type (decreases %[l]) =
  match t with
  | Leaf _ -> l == []
  | Node p c ->
    match l with
    | [] -> False
    | lbl::tl -> c `has_lbl'` lbl /\ defined_path (down' c lbl) tl

let rec get_package (#p:Type0) (t:tree' p) (l:list label{defined_path t l})
  : GTot (pkg ii) (decreases %[l]) =
  match t with
  | Leaf p -> p
  | Node p c ->
    match l with
    | lbl :: tl -> get_package (down' c lbl) tl

let rec get_usage (#p:Type0) (t:tree' p) (l:list label{defined_path t l})
  : GTot (p:Type0 & children' p) (decreases %[l]) =
  match t with
  | Leaf p -> (| Pkg?.ideal p, ([] <: children' (Pkg?.ideal p)) |)
  | Node pkg c ->
    match l with
    | [] -> (| p, c |)
    | lbl :: tl -> get_usage (down' c lbl) tl

let defined' (#p:Type0) (t:tree' p) (i:regid{model}) =
  let path = labels_of_id i [] in
  defined_path t path /\
  (let pkg = get_package t path in
  DT.defined pkg.define_table i)

let defined (#p:Type0) (t:tree p) (i:regid) =
  if model then defined' (t <: tree' p) i else True

let lemma_tree_inv_frame_local_instance
  (#p:Type) (t:tree' p)
  (pkg:local_pkg ii)
  (i: regid)
  (k: LocalPkg?.key pkg i)
  (h0 h1:mem)
  : Lemma
    (requires model /\ tree_inv' t h0 /\ defined' t i /\
      locally_packaged (get_package t (labels_of_id i [])) pkg /\
      M.modifies (pkg.local_footprint k) h0 h1 /\
      LocalPkg?.inv pkg k h1)
    (ensures tree_inv' t h1)
  =
  let p = get_package t (labels_of_id i []) in
  DT.lemma_forall_frame p.define_table pkg.inv pkg.local_footprint pkg.inv_framing h0 M.loc_none h1;
  admit()


(*
Building the tree is quite technical because the tree
invariant must be initialized (which requires the define
table of the parent to be allocated before children can be
defined.

We provide stateful helper functions to help construct trees
*)
<|MERGE_RESOLUTION|>--- conflicted
+++ resolved
@@ -4,17 +4,9 @@
 open Pkg
 open Idx
 
-<<<<<<< HEAD
 module M = LowStar.Modifies
 module DT = DefineTable
 
-/// We use subtrees to specify KDF usages. We hope we can erase
-/// them when modelling is off!
-=======
-/// When modelling is on, we specify the (bounded, recursive) usage of
-/// a KDF as a tree of derived packages.
->>>>>>> 25512ffd
-///
 /// This module is generic, and could be made parametric in its index
 /// package. The TLS-specific details are filled-in in KeySchedule.
 
@@ -72,7 +64,6 @@
 type children (p:Type0) =
   (if model then children' p else no_tree)
 
-<<<<<<< HEAD
 // Used to start building children
 inline_for_extraction noextract
 let no_children (p:Type0) : children p =
@@ -93,20 +84,6 @@
 inline_for_extraction
 let has_lbl' (#p:Type0) (u:children' p) (l: label) =
   Some? (find_lbl' u l)
-=======
-/// Package lookup based on the derivation label
-
-inline_for_extraction
-let rec find_lbl (#p:Type0) (u:children p) (l: label) : option (tree p) =
-  if not model then None else
-  let u' = u <: children' p in
-  match u' with
-  | [] -> None
-  | (lbl, t) :: tl ->
-    if lbl = l then Some t
-    else
-      find_lbl tl l
->>>>>>> 25512ffd
 
 inline_for_extraction
 let has_lbl (#p:Type0) (u:children p) (l: label) =
@@ -121,18 +98,10 @@
   Some?.v (find_lbl u l)
 
 noextract
-<<<<<<< HEAD
 let child' (#p:Type0) (u:children' p) (l:label{u `has_lbl'` l})
   : Pure t (requires True) (ensures fun pkg -> Pkg?.ideal pkg ==> p)
   =
   let x : tree' p = down' u l in
-=======
-let child 
-  (#p:Type0) (u:children p) 
-  (l:label{model /\ u `has_lbl` l}) : pkg:t{Pkg?.ideal pkg ==> p}
-  =
-  let x = down u l <: tree' p in
->>>>>>> 25512ffd
   match x with
   | Leaf p -> p
   | Node p c -> p
@@ -317,9 +286,8 @@
     (ensures tree_inv' t h1)
   =
   let p = get_package t (labels_of_id i []) in
-  DT.lemma_forall_frame p.define_table pkg.inv pkg.local_footprint pkg.inv_framing h0 M.loc_none h1;
+//  DT.lemma_forall_frame p.define_table pkg.inv pkg.local_footprint pkg.inv_framing h0 M.loc_none h1;
   admit()
-
 
 (*
 Building the tree is quite technical because the tree
