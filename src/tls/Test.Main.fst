--- conflicted
+++ resolved
@@ -44,32 +44,7 @@
 let cookie: tf = fun _ ->  b2c (TLS.Cookie.test())
 
 let main (): St C.exit_code =
-<<<<<<< HEAD
   MITLS.Init.mitls_init ();
-  if Random.init () = 0ul then
-    begin
-    print_string "✘ RNG initialization\n";
-    C.EXIT_FAILURE
-    end
-  else
-    begin
-    print_string "✔ RNG initialization\n";
-    iter [
-      "BufferBytes", BufferBytes.main;
-      "TLSConstants", TLSConstants.main;
-      "AEAD", AEAD.main;
-      "StAE", StAE.main;
-      "CommonDH", CommonDH.main;
-      "Parsers", Parsers.main;
-      "Handshake", handshake;
-      "IV", iv;
-      "Rekey", KDF.Rekey.test_rekey;
-      (* ADD NEW TESTS HERE *)
-    ];
-    C.EXIT_SUCCESS
-    end
-=======
-  ignore (FStar.Test.dummy ());
   iter [
     "RNG initialization", rng_initialization;
     "BufferBytes", BufferBytes.main;
@@ -84,6 +59,4 @@
     "Rekey", KDF.Rekey.test_rekey;
     (* ADD NEW TESTS HERE *)
   ];
-  C.EXIT_SUCCESS
- 
->>>>>>> 51d7ddec
+  C.EXIT_SUCCESS