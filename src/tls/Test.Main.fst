module Test.Main

open FStar.HyperStack.ST
open FStar.HyperStack.IO

inline_for_extraction
let check s (f: unit -> St C.exit_code): St unit =
  match f () with
  | C.EXIT_SUCCESS ->
      print_string "✔ ";
      print_string s;
      print_string "\n"
  | C.EXIT_FAILURE ->
      print_string "✘ ";
      print_string s;
      print_string "\n";
      C.exit 255l

let rec iter xs: St unit =
  match xs with
  | [] -> ()
  | x :: xs ->
      let s = fst x in
      let f = snd x in
      check s f; iter xs

// Curve25519.h wants this, but externally visible... make it a cross-module call.
let dummy (): St (UInt128.t -> UInt64.t) =
  FStar.Int.Cast.Full.uint128_to_uint64

let main (): St C.exit_code =
  ignore (FStar.Test.dummy ());
  ignore (dummy ());
  iter [
    "TLSConstants", TLSConstants.main;
    "CommonDH", CommonDH.main;
<<<<<<< HEAD
=======
    "Handshake", Handshake.main;
>>>>>>> 75da41fd
    "StAE", StAE.main;
    (* ADD NEW TESTS HERE *)
  ];
  C.EXIT_SUCCESS<|MERGE_RESOLUTION|>--- conflicted
+++ resolved
@@ -34,10 +34,7 @@
   iter [
     "TLSConstants", TLSConstants.main;
     "CommonDH", CommonDH.main;
-<<<<<<< HEAD
-=======
     "Handshake", Handshake.main;
->>>>>>> 75da41fd
     "StAE", StAE.main;
     (* ADD NEW TESTS HERE *)
   ];
