﻿(** hash algorithms and providers

 * provides bytes-friendly API before idealization
 * no dependency on TLS: could go to EverCrypt or SecureAPI.

*)
module Hashing.Spec

include EverCrypt.Hash
include Spec.Hash.Definitions

open FStar.Integers
open FStar.Bytes
<<<<<<< HEAD

type tag (a:alg) = Bytes.lbytes32 (tagLen a)

let maxTagLength = 64
=======
type tag (a:alg) = Bytes.lbytes32 (Hacl.Hash.Definitions.hash_len a)
>>>>>>> 25512ffd
let maxTagLen = 64ul
type anyTag = lbytes maxTagLength

let maxBlockLength = 128
let maxBlockLen = 128ul

private let lemma_tagLen (a:alg)
  : Lemma (UInt32.v (tagLen a) <= maxTagLength)
  [SMTPat (tagLen a)]
  = ()

private let lemma_blockLength (a:alg)
  : Lemma (blockLength a <= maxBlockLength)
  [SMTPat (blockLength a)]
  = ()

// JP: override the definition from evercrypt (which uses <) with miTLS
// compatible definitions (which uses <=)
let max_input_length a = max_input_length a - 1

<<<<<<< HEAD
let macable a = b:bytes {length b + blockLength a < pow2 32}
let macable_any = b:bytes{length b + maxBlockLength < pow2 32}

=======
let macable a = b:bytes {length b + block_length a < pow2 32}
>>>>>>> 25512ffd
// 32-bit implementation restriction

// Adapting EverCrypt's HMAC specification to TLS. In contrast with
// RFC 2104 (which take any key length), in TLS, the HMAC key has the
// same length as the hash [TLS1.3, 4.4.3]

type hkey (a:alg) = b:bytes{
  // 18-09-12 this usage restriction is dubious, but always met in
  // miTLS; it avoids a null-pointer case in the wrapper below.
  length b > 0 /\
  Spec.HMAC.keysized a (length b)}

val hmac:
  a:alg ->
  k:hkey a ->
  text:macable a ->
  GTot (t:tag a{
    let text = Bytes.reveal text in
    Seq.length text + block_length a <= max_input_length a /\
    Bytes.reveal t = Spec.HMAC.hmac a (Bytes.reveal k) text})

let hmac a k text =
  let k = Bytes.reveal k in
  let text = Bytes.reveal text in
  assert_norm (pow2 32 < pow2 61);
  assert_norm (pow2 61 < pow2 125);
  assert (Seq.length text + block_length a <= max_input_length a);
  let t: Spec.Hash.Definitions.bytes_hash a = Spec.HMAC.hmac a k text in
  Bytes.hide t

//18-08-31 review
// The hash of the empty string, used in KS
#set-options "--admit_smt_queries true" //17-05-08 TODO size of bytes constants.
let emptyHash : a:alg -> Tot (tag a) =
  function
  | MD5 -> bytes_of_hex "d41d8cd98f00b204e9800998ecf8427e"
  | SHA1 -> bytes_of_hex "da39a3ee5e6b4b0d3255bfef95601890afd80709"
  | SHA2_224 -> bytes_of_hex "2bc9476102bb288234c415a2b01f828ea62ac5b3e42f"
  | SHA2_256 -> bytes_of_hex "e3b0c44298fc1c149afbf4c8996fb92427ae41e4649b934ca495991b7852b855"
  | SHA2_384 -> bytes_of_hex "38b060a751ac96384cd9327eb1b1e36a21fdb71114be07434c0cc7bf63f6e1da274edebfe76f65fbd51ad2f14898b95b"
  | SHA2_512 -> bytes_of_hex "cf83e1357eefb8bdf1542850d66d8007d620e4050b5715dc83f4a921d36ce9ce47d0d13c5d85f2b0ff8318d2877eec2f63b931bd47417a81a538327af927da3e"
#reset-options

// A "placeholder" hash whose bytes are all 0, used for key-derivation in Handshake.Secret
let zeroHash (a:alg): Tot (tag a) = Bytes.create (Hacl.Hash.Definitions.hash_len a) 0uy


// TLS-specific hash and MAC algorithms (review)
type tls_alg =
  | NULL
  | MD5SHA1
  | Hash of alg

val tls_tagLen: h:tls_alg{h<>NULL} -> Tot UInt32.t
let tls_tagLen = function
  | Hash a  -> Hacl.Hash.Definitions.hash_len a
  | MD5SHA1 -> Hacl.Hash.Definitions.hash_len MD5 + Hacl.Hash.Definitions.hash_len SHA1

type tls_macAlg = EverCrypt.HMAC.supported_alg

(* for reference, a bytes spec of HMAC:
let hmac a key message = EverCrypt.Hash.
  let xkey = key @| create U32.(block_len a -^ hash_len a) 0x0z  in
  let outer_key_pad = xor (block_len a) xkey (create (block_len a) 0x5cz) in
  let inner_key_pad = xor (block_len a) xkey (create (block_len a) 0x36z) in
  assume (FStar.UInt.fits (length inner_key_pad + length message) 32);
  hash a (outer_key_pad @| hash a (inner_key_pad @| message))
*)<|MERGE_RESOLUTION|>--- conflicted
+++ resolved
@@ -11,41 +11,33 @@
 
 open FStar.Integers
 open FStar.Bytes
-<<<<<<< HEAD
 
-type tag (a:alg) = Bytes.lbytes32 (tagLen a)
+type tag (a:alg) = Bytes.lbytes (hash_length a)
 
-let maxTagLength = 64
-=======
-type tag (a:alg) = Bytes.lbytes32 (Hacl.Hash.Definitions.hash_len a)
->>>>>>> 25512ffd
-let maxTagLen = 64ul
-type anyTag = lbytes maxTagLength
+let max_hash_length = 64
+let max_hash_len = 64ul
+type anyTag = lbytes max_hash_length
 
-let maxBlockLength = 128
-let maxBlockLen = 128ul
+let max_block_length = 128
+let max_block_len = 128ul
 
 private let lemma_tagLen (a:alg)
-  : Lemma (UInt32.v (tagLen a) <= maxTagLength)
-  [SMTPat (tagLen a)]
+  : Lemma (hash_length a <= max_hash_length)
+  [SMTPat (hash_length a)]
   = ()
 
 private let lemma_blockLength (a:alg)
-  : Lemma (blockLength a <= maxBlockLength)
-  [SMTPat (blockLength a)]
+  : Lemma (block_length a <= max_block_length)
+  [SMTPat (block_length a)]
   = ()
 
 // JP: override the definition from evercrypt (which uses <) with miTLS
 // compatible definitions (which uses <=)
 let max_input_length a = max_input_length a - 1
 
-<<<<<<< HEAD
-let macable a = b:bytes {length b + blockLength a < pow2 32}
-let macable_any = b:bytes{length b + maxBlockLength < pow2 32}
+let macable a = b:bytes {length b + block_length a < pow2 32}
+let macable_any = b:bytes{length b + max_block_length < pow2 32}
 
-=======
-let macable a = b:bytes {length b + block_length a < pow2 32}
->>>>>>> 25512ffd
 // 32-bit implementation restriction
 
 // Adapting EverCrypt's HMAC specification to TLS. In contrast with
