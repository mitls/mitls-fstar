--- conflicted
+++ resolved
@@ -68,38 +68,36 @@
 // internal hash state for incremental computation
 // with initial value and core algorithm, accumulating an extra block into the current state
 
-assume type acc (a:alg)
-assume val acc0: a:alg -> Tot (acc a)
-assume val compress: #a:alg -> acc a -> lbytes32 (blockLen a) -> Tot (acc a)
-assume val truncate: #a:alg -> acc a -> Tot (tag a) // just keeping the first tagLen bytes
+// cwinter: keeping implementation so as not to break extraction.
+// assume type acc (a:alg)
+// assume val acc0: a:alg -> Tot (acc a)
+// assume val compress: #a:alg -> acc a -> lbytes32 (blockLen a) -> Tot (acc a)
+// assume val truncate: #a:alg -> acc a -> Tot (tag a) // just keeping the first tagLen bytes
 
 //18-02-26 TODO reconcile with fake abstract implementation in quic2c, which was:
 
-// //NS, JR: A very dubious change here, replacing an assumed type and functions on it
-// //        Otherwise, this doesn't compile at all
-// abstract
-// let acc (a:alg) = bytes
+//NS, JR: A very dubious change here, replacing an assumed type and functions on it
+//        Otherwise, this doesn't compile at all
+abstract
+let acc (a:alg) = bytes
 
-// abstract
-// let acc0 (a:alg) : acc a = empty_bytes
+abstract
+let acc0 (a:alg) : acc a = empty_bytes
 
-// abstract
-// let compress (#a:alg) (_:acc a) (l:lbytes (blockLen a)) = l //??
+abstract
+let compress (#a:alg) (_:acc a) (l:lbytes (blockLen a)) = l //??
 
-// private
-// abstract
-// let truncate (#a:alg) (ac:acc a{Bytes.length ac >= tagLen a}) : Tot (acc a) = 
-//   let l = UInt32.uint_to_t (tagLen a) in
-//   Bytes.slice ac 0ul l  //?? just keeping the first tagLen bytes
+private
+abstract
+let truncate (#a:alg) (ac:acc a{Bytes.length ac >= tagLen a}) : Tot (acc a) = 
+  let l = UInt32.uint_to_t (tagLen a) in
+  Bytes.slice ac 0ul l  //?? just keeping the first tagLen bytes
 
 
-<<<<<<< HEAD
-=======
 abstract
 let truncate (#a:alg) (ac:acc a): Tot bytes =
   Bytes.slice ac 0ul (FStar.UInt32.uint_to_t (tagLen a)) //?? just keeping the first tagLen bytes
 
->>>>>>> 08343bcf
 (*
 let acc0 = function
   | MD5 ->  [0x67452301; 0xefcdab89; 0x98badcfe; 0x10325476] // A, B, C, D
