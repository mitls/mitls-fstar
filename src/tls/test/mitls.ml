(* Main driver for interop tests *)
open TLSConstants
open TLSInfo

let args = ref []
let role = ref Client
let ffi  = ref false
let reconnect = ref false
let config = ref {defaultConfig with
  minVer = TLS_1p2;
  maxVer = TLS_1p3;
  check_peer_certificate = false;
  cert_chain_file = "../../data/test_chain.pem";
  private_key_file = "../../data/server.key";
  ca_file = "../../data/CAFile.pem";
  safe_resumption = true;
  ciphersuites = cipherSuites_of_nameList
    [ TLS_AES_128_GCM_SHA256;
      TLS_AES_256_GCM_SHA384;
      TLS_CHACHA20_POLY1305_SHA256;
      TLS_ECDHE_ECDSA_WITH_AES_128_GCM_SHA256;
      TLS_ECDHE_RSA_WITH_AES_128_GCM_SHA256;
      TLS_DHE_RSA_WITH_AES_128_GCM_SHA256
    ];
}

let s2pv = function
  | "1.2" -> TLS_1p2
  | "1.3" -> TLS_1p3
  | "1.1" -> TLS_1p1
  | "1.0" -> TLS_1p0
  | s -> failwith ("Invalid protocol version specified: "^s)

let css = [
  ("TLS_AES_128_GCM_SHA256", TLS_AES_128_GCM_SHA256);
  ("TLS_AES_256_GCM_SHA384", TLS_AES_256_GCM_SHA384);
  ("TLS_CHACHA20_POLY1305_SHA256", TLS_CHACHA20_POLY1305_SHA256);
  ("TLS_AES_128_CCM_SHA256", TLS_AES_128_CCM_SHA256);
  ("TLS_AES_128_CCM_8_SHA256", TLS_AES_128_CCM_8_SHA256);
  ("ECDHE-RSA-AES256-GCM-SHA384", TLS_ECDHE_RSA_WITH_AES_256_GCM_SHA384);
  ("ECDHE-RSA-AES128-GCM-SHA256", TLS_ECDHE_RSA_WITH_AES_128_GCM_SHA256);
  ("ECDHE-RSA-CHACHA20-POLY1305-SHA256", TLS_ECDHE_RSA_WITH_CHACHA20_POLY1305_SHA256);
  ("ECDHE-ECDSA-AES256-GCM-SHA384", TLS_ECDHE_ECDSA_WITH_AES_256_GCM_SHA384);
  ("ECDHE-ECDSA-AES128-GCM-SHA256", TLS_ECDHE_ECDSA_WITH_AES_128_GCM_SHA256);
  ("ECDHE-ECDSA-CHACHA20-POLY1305-SHA256", TLS_ECDHE_ECDSA_WITH_CHACHA20_POLY1305_SHA256);
  ("DHE-RSA-AES256-GCM-SHA384", TLS_DHE_RSA_WITH_AES_256_GCM_SHA384);
  ("DHE-RSA-AES128-GCM-SHA256", TLS_DHE_RSA_WITH_AES_128_GCM_SHA256);
  ("DHE-RSA-CHACHA20-POLY1305-SHA256", TLS_DHE_RSA_WITH_CHACHA20_POLY1305_SHA256);
]

let sas = [
  ("RSA+SHA512",   RSA_PKCS1_SHA512);
  ("RSA+SHA384",   RSA_PKCS1_SHA384);
  ("RSA+SHA256",   RSA_PKCS1_SHA256);
  ("RSA+SHA1",     RSA_PKCS1_SHA1);
  ("ECDSA+SHA512", ECDSA_SECP521R1_SHA512);
  ("ECDSA+SHA384", ECDSA_SECP384R1_SHA384);
  ("ECDSA+SHA256", ECDSA_SECP256R1_SHA256);
  ("ECDSA+SHA1",   ECDSA_SHA1);
]

let ngs = [
  ("P-521", Parse.SEC CoreCrypto.ECC_P521);
  ("P-384", Parse.SEC CoreCrypto.ECC_P384);
  ("P-256", Parse.SEC CoreCrypto.ECC_P256);
  ("X25519", Parse.SEC CoreCrypto.ECC_X25519);
  ("X448",  Parse.SEC CoreCrypto.ECC_X448);
  ("FFDHE4096", Parse.FFDHE Parse.FFDHE4096);
  ("FFDHE3072", Parse.FFDHE Parse.FFDHE3072);
  ("FFDHE2048", Parse.FFDHE Parse.FFDHE2048);
]

let prn s (k, _) = s ^ k ^ ", "

let setcs x =
  let csl = BatString.nsplit x ":" in
  let csl = List.map (fun x->try List.assoc x css with Not_found -> failwith ("Unknown cipher suite "^x^" requested; check --help for list")) csl in
  config := {!config with ciphersuites = cipherSuites_of_nameList csl}

let setsa x =
  let sal = BatString.nsplit x ":" in
  let sal = List.map (fun x->try List.assoc x sas with Not_found -> failwith ("Unknown signature algorithm "^x^"; check --help for list")) sal in
  config := {!config with signatureAlgorithms = sal}

let setng x =
  let ngl = BatString.nsplit x ":" in
  let ngl = List.map (fun x->try List.assoc x ngs with Not_found -> failwith ("Unknown named group "^x^"; check --help for list")) ngl in
  config := {!config with namedGroups = ngl}

let offered_psk = ref []
let loaded_psk : (string list) ref = ref []

let load_psk is_ticket x =
  let id, key = BatString.split x ":" in
  if List.mem id !loaded_psk then failwith ("Cannot load more than one PSK with label "^id);
  loaded_psk := id :: !loaded_psk;
  let id = Platform.Bytes.utf8 id in
  let key = Platform.Bytes.bytes_of_hex key in
  let cipher = List.hd ((!config).ciphersuites) in
  let (ae, h) = match cipher with
    | CipherSuite13(ae,h) -> ae, h
    | _ -> failwith "the first ciphersuite must be 1.3 to load with PSK" in
  let pskInfo = {
    PSK.is_ticket = is_ticket;
    PSK.time_created = Prims.parse_int "0";
    PSK.allow_early_data = true;
    PSK.allow_dhe_resumption = true;
    PSK.allow_psk_resumption = true;
    PSK.early_ae = ae;
    PSK.early_hash = h;
    PSK.identities = Platform.Bytes.empty_bytes, Platform.Bytes.empty_bytes;
   } in
  PSK.coerce_psk id pskInfo key

let offer_psk x =
  let ids = BatString.nsplit x ":" in
  let add_psk y =
    if List.mem y !loaded_psk then
      offered_psk := (Platform.Bytes.utf8 y) :: !offered_psk
    else
      failwith ("Cannot offer PSK with label "^y^" without loading it first")
    in
  List.iter add_psk ids

let help = "A TLS test client.\n\n"
 ^ "Cipher suite names for colon-separated priority string:\n    "
 ^ (List.fold_left prn "" css) ^ "\n"
 ^ "Signature algorithm names for colon-separated priority string:\n    "
 ^ (List.fold_left prn "" sas) ^ "\n"
 ^ "Named groups for colon-separated priority string:\n    "
 ^ (List.fold_left prn "" ngs) ^ "\n"

let _ =
  Arg.parse [
    ("-v", Arg.String (fun s -> let v = s2pv s in config := {!config with maxVer = v;}), " sets maximum protocol version to <1.0 | 1.1 | 1.2 | 1.3> (default: 1.3)");
    ("-mv", Arg.String (fun s -> let v = s2pv s in config := {!config with minVer = v;}), " sets minimum protocol version to <1.0 | 1.1 | 1.2 | 1.3> (default: 1.2)");
    ("-s", Arg.Unit (fun () -> role := Server), "run as server instead of client");
<<<<<<< HEAD
    ("-0rtt", Arg.Unit (fun () -> config := {!config with enable_early_data = true;}), "enable early data (server support and client offer)");
    ("-psk", Arg.String (fun s -> load_psk false s), " L:K add an entry in the PSK database at label L with key K (in hex), associated with the fist current -cipher");
    ("-ticket", Arg.String (fun s -> load_psk true s), " T:K add ticket T in the PSK database with RMS K (in hex), associated with the fist current -cipher");
    ("-offerpsk", Arg.String (fun s -> offer_psk s), "offer the given PSK identifier(s) (must be loaded first with -psk or -ticket, client only)");
=======
    ("-no_early_data", Arg.Unit (fun () -> config := {!config with enable_early_data = false;}), "Disable early data (server support and client offer)");
    ("-async", Arg.Unit (fun () -> config := {!config with non_blocking_read = true;}), "enable non-blocking reads");
    ("-psk", Arg.String (fun s -> load_psk s), " L:K add an entry in the PSK database at label L with key K (in hex), associtated with the fist current -cipher");
    ("-offerpsk", Arg.String (fun s -> offer_psk s), "offer the given PSK identifier(s) (must be loaded first with --psk). Client only.");
>>>>>>> 8a118853
    ("-tlsapi", Arg.Unit (fun () -> ()), "run through the TLS API (legacy, always on)");
    ("-verify", Arg.Unit (fun () -> config := {!config with check_peer_certificate = true;}), "enforce peer certificate validation");
    ("-ffi", Arg.Unit (fun () -> ffi := true), "test FFI instead of API");
    ("-noems", Arg.Unit (fun () -> config := {!config with safe_resumption = false;}), "disable extended master secret in TLS <= 1.2 (client only)");
    ("-ciphers", Arg.String setcs, "colon-separated list of cipher suites; see above for valid values");
    ("-sigalgs", Arg.String setsa, "colon-separated list of signature algorithms; see above for valid values");
    ("-reconnect", Arg.Unit (fun () -> reconnect := true), "reconnect at the end of the session, using received ticket (client only)");
    ("-groups", Arg.String setng, "colon-separated list of named groups; see above for valid values");
    ("-cert", Arg.String (fun s -> config := {!config with cert_chain_file = s}), "PEM file containing certificate chain to send");
    ("-key", Arg.String (fun s -> config := {!config with private_key_file = s}), "PEM file containing private key of endpoint certificate in chain");
    ("-CAFile", Arg.String (fun s -> config := {!config with ca_file = s}), "set openssl root cert file to <path>")
  ] (fun s->args:=s::!args) help;;

  let (host, port) = match List.rev !args with
    | host :: port :: _ ->
       if !role = Client then config := {!config with peer_name = Some host;};
       (host, int_of_string port)
    | host :: _ ->
       if !role = Client then config := {!config with peer_name = Some host;};
       (host, 443)
    | _ ->
       (if !role = Client then "127.0.0.1" else "0.0.0.0"), 443
    in

  match !role, !config.maxVer with
  | Client, _ when !ffi    -> TestFFI.client !config host (Z.of_int port)
  | Server, _ when !ffi    -> TestFFI.server !config host (Z.of_int port)
  | Client, _ ->
    (let _ = TestAPI.client !config host (Z.of_int port) (!offered_psk) in
    match !reconnect, !config.peer_name with
    | true, Some h ->
      let t = match Ticket.lookup h with None -> [] | Some t -> [t] in
      TestAPI.client !config host (Z.of_int port) t
    | _ -> ())
  | Server, _ -> TestAPI.server !config host (Z.of_int port)<|MERGE_RESOLUTION|>--- conflicted
+++ resolved
@@ -135,17 +135,11 @@
     ("-v", Arg.String (fun s -> let v = s2pv s in config := {!config with maxVer = v;}), " sets maximum protocol version to <1.0 | 1.1 | 1.2 | 1.3> (default: 1.3)");
     ("-mv", Arg.String (fun s -> let v = s2pv s in config := {!config with minVer = v;}), " sets minimum protocol version to <1.0 | 1.1 | 1.2 | 1.3> (default: 1.2)");
     ("-s", Arg.Unit (fun () -> role := Server), "run as server instead of client");
-<<<<<<< HEAD
     ("-0rtt", Arg.Unit (fun () -> config := {!config with enable_early_data = true;}), "enable early data (server support and client offer)");
     ("-psk", Arg.String (fun s -> load_psk false s), " L:K add an entry in the PSK database at label L with key K (in hex), associated with the fist current -cipher");
     ("-ticket", Arg.String (fun s -> load_psk true s), " T:K add ticket T in the PSK database with RMS K (in hex), associated with the fist current -cipher");
     ("-offerpsk", Arg.String (fun s -> offer_psk s), "offer the given PSK identifier(s) (must be loaded first with -psk or -ticket, client only)");
-=======
-    ("-no_early_data", Arg.Unit (fun () -> config := {!config with enable_early_data = false;}), "Disable early data (server support and client offer)");
     ("-async", Arg.Unit (fun () -> config := {!config with non_blocking_read = true;}), "enable non-blocking reads");
-    ("-psk", Arg.String (fun s -> load_psk s), " L:K add an entry in the PSK database at label L with key K (in hex), associtated with the fist current -cipher");
-    ("-offerpsk", Arg.String (fun s -> offer_psk s), "offer the given PSK identifier(s) (must be loaded first with --psk). Client only.");
->>>>>>> 8a118853
     ("-tlsapi", Arg.Unit (fun () -> ()), "run through the TLS API (legacy, always on)");
     ("-verify", Arg.Unit (fun () -> config := {!config with check_peer_certificate = true;}), "enforce peer certificate validation");
     ("-ffi", Arg.Unit (fun () -> ffi := true), "test FFI instead of API");
