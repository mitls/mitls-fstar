--- conflicted
+++ resolved
@@ -96,16 +96,6 @@
       match TLS.write con f with
       | Written  ->
        begin
-<<<<<<< HEAD
-        trace "Written; now closing";
-        match TLS.writeClose con with
-        | WriteClose -> (
-            let id = TLS.currentId con Reader in
-            match TLS.read con id with
-            | Read DataStream.Close -> trace "Received close_notify, closing socket. The test succeeds!"
-            | r -> trace ("improperly closed connection: "^string_of_ioresult_i #id r))
-        | w -> trace ("failed to close_notify")
-=======
         trace "Closing down...";
 	match writeCloseNotify con with
         | WriteClose ->
@@ -114,7 +104,6 @@
           | Read DataStream.Close -> trace "Received close_notify! Closing socket."
           | _ -> trace "Peer did not send close_notify.")
         | WriteError _ r -> trace ("Failed to close: "^r)
->>>>>>> b8fcf8e0
        end
       | w -> trace ("failed to write HTTP response")
      end
