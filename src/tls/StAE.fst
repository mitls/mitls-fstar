(**
Authenticated encryptions of streams of TLS fragments (defined in Content)
multiplexing StatefulLHAE and StreamAE with (some) length hiding.

For now, ciphertexts lengths and values are under-specified. 
*)
module StAE

open FStar.Bytes

open Mem
open TLSConstants
open TLSInfo

module HS = FStar.HyperStack
module MS = FStar.Monotonic.Seq
module Range = Range
module StLHAE = StatefulLHAE

#set-options "--initial_fuel 0 --max_fuel 0 --initial_ifuel 1 --max_ifuel 1"

////////////////////////////////////////////////////////////////////////////////
//Distinguishing the two multiplexing choices of StAE based on the ids
////////////////////////////////////////////////////////////////////////////////
let is_stream i = ID13? i

let is_stlhae i = ID12? i && AEAD? (aeAlg_of_id i) &&
  (AEAD?._0 (aeAlg_of_id i) = CoreCrypto.AES_128_GCM ||
   AEAD?._0 (aeAlg_of_id i) = CoreCrypto.AES_256_GCM)

// type id = i:id {is_stream i \/ is_stlhae i}

// PLAINTEXTS are defined in Content.fragment i
//16-06-08 see also StreamPlain and StatefulPlain.

type stae_id = i:id {is_stream i \/ is_stlhae i}

////////////////////////////////////////////////////////////////////////////////
//Various utilities related to lengths of ciphers and fragments
////////////////////////////////////////////////////////////////////////////////

let frag_plain_len (#i:id{is_stream i}) (f:Content.fragment i): StreamPlain.plainLen =
  snd (Content.rg i f) + 1

let frag_cipher_len (#i:id{is_stream i}) (f:C.fragment i) =
  frag_plain_len f + Stream.ltag i

// CONCRETE KEY MATERIALS, for leaking & coercing.
// (each implementation splits it into encryption keys, IVs, MAC keys, etc)
// ADL: this can now be factored going through the common AEADProvider interface
let aeKeySize (i:stae_id) =
  if is_stream i
  then
    CoreCrypto.aeadKeySize (StreamAE.alg i) +
    AEADProvider.iv_length i
  else
    CoreCrypto.aeadKeySize (AEAD?._0 (aeAlg_of_id i)) +
    AEADProvider.salt_length i

type keyBytes (i:stae_id) = lbytes (aeKeySize i)


////////////////////////////////////////////////////////////////////////////////
//`state i rw`, a sum to cover StreamAE (1.3) and StatefulLHAE (1.2)
////////////////////////////////////////////////////////////////////////////////
noeq type state (i:id) (rw:rw) =
  | Stream: u:unit{is_stream i} -> StreamAE.state i rw -> state i rw
  | StLHAE: u:unit{is_stlhae i} -> StLHAE.state i rw -> state i rw

let stream_state (#i:id{is_stream i}) (#rw:rw) (s:state i rw)
  : Tot (StreamAE.state i rw)
  = let Stream _ s = s in s

let stlhae_state (#i:id{is_stlhae i}) (#rw:rw) (s:state i rw)
  : Tot (StatefulLHAE.state i rw)
  = let StLHAE _ s = s in s

val region: #i:id -> #rw:rw -> state i rw -> Tot rgn
let region (#i:id) (#rw:rw) (s:state i rw): Tot rgn =
  match s with
  | Stream _ x -> StreamAE.State?.region x
  | StLHAE _ x -> StLHAE.region x

val log_region: #i:id -> #rw:rw -> state i rw -> Tot rgn
let log_region (#i:id) (#rw:rw) (s:state i rw): Tot rgn =
  match s with
  | Stream _ s -> StreamAE.State?.log_region s
  | StLHAE _ s -> AEAD_GCM.State?.log_region s

type reader i = state i Reader
type writer i = state i Writer

// For 0-RTT: we ignore a failed decryption for the
// handshake traffic key reader if the counter is 0
let tolerate_decrypt_failure (#i:id) (r:reader i)
  : ST bool
  (requires fun h0 -> True)
  (ensures fun h0 _ h1 -> modifies_none h0 h1)
  =
  match r with
  | StLHAE _ _ -> false
  | Stream _ st ->
    let ctr = !(StreamAE.ctr st.StreamAE.counter) in
    let ID13 (KeyID #li (ExpandedSecret _ t _)) = i in
    0 = ctr && ClientHandshakeTrafficSecret? t

let tolerate_ccs (#i:id) (r:reader i)
  : ST bool
  (requires fun h0 -> True)
  (ensures fun h0 _ h1 -> modifies_none h0 h1)
  =
  match r with
  | StLHAE _ _ -> false
  | Stream _ st ->
    let ctr = ! (StreamAE.ctr st.StreamAE.counter) in
    let ID13 (KeyID #li (ExpandedSecret _ t _)) = i in
    0 = ctr && (ServerHandshakeTrafficSecret? t ||
      ClientHandshakeTrafficSecret? t || ClientEarlyTrafficSecret? t)

// our view to AE's ideal log (when idealized, ignoring ciphers) and counter
// TODO: write down their joint monotonic specification: both are monotonic,
// and seqn = length log when ideal

////////////////////////////////////////////////////////////////////////////////
//Logs of fragments, defined as projections on the underlying entry logs
////////////////////////////////////////////////////////////////////////////////
// TODO: consider adding constraint on terminator fragments
type frags (i:id{~ (PlaintextID? i)}) = Seq.seq (Content.fragment i)

let ideal_log (r:rgn) (i:id) =
  if is_stream i then
    StreamAE.ideal_log r i
  else if is_stlhae i then
    AEAD_GCM.ideal_log r i
  else False

let ilog (#i:id) (#rw:rw) (s:state i rw{authId i}): Tot (ideal_log (log_region s) i) =
  match s with
  | Stream u s -> StreamAE.ilog (StreamAE.State?.log s)
  | StLHAE u s -> AEAD_GCM.ilog (AEAD_GCM.State?.log s)

let entry (i:id) =
   if is_stream i then
     StreamAE.entry i
   else if is_stlhae i then
     AEAD_GCM.entry i
   else False

private
let ptext (#i:id) (ent:entry i): Tot (Content.fragment i) =
  if is_stream i then
    StreamAE.Entry?.p #i ent
  else
    AEAD_GCM.Entry?.p #i ent

//A projection of fragments from StreamAE.entries
let fragments (#i:id) (#rw:rw) (s:state i rw{authId i}) (h:mem): GTot (frags i) =
  let entries = sel #_ #MS.grows h (ilog s) in
  MS.map ptext entries

val lemma_fragments_snoc_commutes: #i:id -> w:writer i{authId i}
  -> h0:mem -> h1:mem -> e:entry i
  -> Lemma (let log = ilog w in
           sel #_ #MS.grows h1 log ==
           Seq.snoc (sel #_ #MS.grows h0 log) e ==>
           fragments w h1 == Seq.snoc (fragments w h0) (ptext e))
let lemma_fragments_snoc_commutes #i w h0 h1 e =
  let log = ilog w in
  MS.map_snoc ptext (sel #_ #MS.grows h0 log) e

//A predicate stating that the fragments have fs as a prefix
let fragments_prefix (#i:id) (#rw:rw) (w:state i rw{authId i}) (fs:frags i) (h:mem) : GTot Type0 =
  MS.map_prefix #_ #_ #(log_region w) (ilog w) ptext fs h

//In order to witness fragments_prefix s fs, we need to prove that it is stable
val fragments_prefix_stable: #i:id -> #rw:rw
  -> w:state i rw{authId i} -> h:mem
  -> Lemma (let fs = fragments w h in
	   MS.grows fs fs
	   /\ stable_on_t #(log_region w) #_ #(MS.grows #(entry i)) (ilog w)
	     (fragments_prefix w fs))
let fragments_prefix_stable #i #rw w h =
  let fs = fragments w h in
  let log = ilog w in
  MS.map_prefix_stable #_ #_ #(log_region w) log ptext fs


////////////////////////////////////////////////////////////////////////////////
//Projecting sequence numbers
////////////////////////////////////////////////////////////////////////////////

let seqnT (#i:id) (#rw:rw) (s:state i rw) h : GTot nat =
  match s with
  | Stream _ s -> sel h (StreamAE.ctr (StreamAE.State?.counter s))
  | StLHAE _ s -> sel h (AEAD_GCM.ctr (StLHAE.counter s))

//it's incrementable if it doesn't overflow
let incrementable (#i:id) (#rw:rw) (s:state i rw) (h:mem) =
  seqnT s h < 18446744073709551615

// Some invariants:
// - the writer counter is the length of the log; the reader counter is lower or equal
// - gen is called at most once for each (i:id), generating distinct refs for each (i:id)
// - the log is monotonic

// We generate first the writer, then the reader (possibly several of them)


////////////////////////////////////////////////////////////////////////////////
//Framing
////////////////////////////////////////////////////////////////////////////////
val frame_fragments : #i:id -> #rw:rw -> st:state i rw -> h0:mem -> h1:mem -> s:Set.set rid
  -> Lemma
    (requires 
      modifies s h0 h1 /\
      live_region h0 (log_region st) /\
      not (log_region st `Set.mem` s))
    (ensures authId i ==> fragments st h0 == fragments st h1)
let frame_fragments #i #rw st h0 h1 s = ()

#set-options "--z3rlimit 100 --max_ifuel 1 --initial_ifuel 3 --max_fuel 3 --initial_fuel 3"
val frame_seqnT : #i:id -> #rw:rw -> st:state i rw -> h0:mem -> h1:mem -> s:Set.set rid -> Lemma
    (requires 
      modifies s h0 h1 /\
      live_region h0 (region st) /\
      not (region st `Set.mem` s))
    (ensures seqnT st h0 = seqnT st h1)
let frame_seqnT #i #rw st h0 h1 s = ()

let trigger_frame (h:mem) = True

let frame_f (#a:Type) (f:mem -> GTot a) (h0:mem) (s:Set.set rid) =
  forall h1.{:pattern trigger_frame h1}
        trigger_frame h1
        /\ (HS.equal_on s h0.h h1.h ==> f h0 == f h1)
//18-01-07 review

val frame_seqT_auto: i:id -> rw:rw -> s:state i rw -> h0:mem -> h1:mem ->
  Lemma (requires
    HS.equal_on (Set.singleton (region s)) h0.h h1.h /\
    live_region h0 (region s))
        (ensures seqnT s h0 = seqnT s h1)
    [SMTPat (seqnT s h0);
     SMTPat (seqnT s h1)]
//     SMTPat (trigger_frame h1)]
let frame_seqT_auto i rw s h0 h1 = ()

val frame_fragments_auto: i:id{authId i} -> rw:rw -> s:state i rw -> h0:mem -> h1:mem ->
  Lemma (requires HS.equal_on (Set.singleton (log_region s)) h0.h h1.h
          /\ live_region h0 (log_region s))
        (ensures fragments s h0 == fragments s h1)
    [SMTPat (fragments s h0);
     SMTPat (fragments s h1)]
     (* SMTPat (trigger_frame h1)] *)
let frame_fragments_auto i rw s h0 h1 = ()


////////////////////////////////////////////////////////////////////////////////
//Experimenting with reads clauses: probably unnecessary
////////////////////////////////////////////////////////////////////////////////
let reads (s:Set.set rid) (a:Type) =
    f: (h:mem -> GTot a){forall h1 h2. (HS.equal_on s h1.h h2.h /\ Set.subset s (Map.domain h1.h))
                  ==> f h1 == f h2}

(*
val fragments' : #i:id -> #rw:rw -> s:state i rw{ authId i } -> Tot (reads (Set.singleton (log_region s)) (frags i))
let fragments' #i #rw s = fun h -> fragments #i #rw s h
*)

(*------------------------------------------------------------------*)
let genPost (#i:id) parent h0 (w:writer i) h1 =
  let r = region #i #Writer w in
  HS.modifies Set.empty h0 h1 /\
  HS.extends r parent /\
  fresh_region r h0 h1 /\
  color r = color parent /\
  seqnT #i #Writer w h1 = 0 /\
  (authId i ==> fragments #i #Writer w h1 == Seq.createEmpty) // we need to re-apply #i knowning authId

// Generate a fresh instance with index i in a fresh sub-region
val gen: parent:rgn -> i:stae_id -> ST (writer i)
  (requires (fun h0 -> witnessed (region_contains_pred parent)))
  (ensures (genPost parent))
//#set-options "--z3rlimit 100 --initial_fuel 1 --max_fuel 1 --initial_ifuel 1 --max_ifuel 1"
let gen parent i =
  if is_stream i then
    Stream () (StreamAE.gen parent i)
  else
    StLHAE () (StLHAE.gen parent i)

//#set-options "--z3rlimit 100 --initial_fuel 1 --max_fuel 1 --initial_ifuel 1 --max_ifuel 1"
val genReader: parent:rgn -> #i:id -> w:writer i -> ST (reader i)
  (requires (fun h0 -> 
    witnessed (region_contains_pred parent) /\
    disjoint parent (region #i #Writer w))) //16-04-25  we may need w.region's parent instead
  (ensures  (fun h0 (r:reader i) h1 ->
               modifies Set.empty h0 h1 /\
               log_region r = region #i #Writer w /\
               extends (region r) parent /\
               color (region r) = color parent /\
               fresh_region (region r) h0 h1 /\
               //op_Equality #(log_ref w.region i) w.log r.log /\
               seqnT r h1 = 0))
// encryption, recorded in the log; safe instances are idealized
let genReader parent #i w =
  match w with
  | Stream _ w ->
    lemma_ID13 i;
    assume(StreamAE.(disjoint parent (AEADProvider.region #i w.aead)));
    Stream () (StreamAE.genReader parent #i w)
  | StLHAE _ w ->
    lemma_ID12 i;
    assume(AEAD_GCM.(disjoint parent (AEADProvider.region #i w.aead)));
    StLHAE () (StLHAE.genReader parent #i w)


////////////////////////////////////////////////////////////////////////////////
//Coerce & Leak
////////////////////////////////////////////////////////////////////////////////

// Coerce a writer with index i in a fresh subregion of parent
// (coerced readers can then be obtained by calling genReader)
val coerce: parent:rgn -> i:stae_id{~(authId i)} -> keyBytes i -> ST (writer i)
  (requires (fun h0 -> True))
  (ensures  (genPost parent))
#set-options "--z3rlimit 100"
let coerce parent i kiv =
  if is_stream i then
    let kv,iv = FStar.Bytes.split_ kiv (CoreCrypto.aeadKeySize (StreamAE.alg i)) in
    Stream () (StreamAE.coerce parent i kv iv)
  else
    let kv,iv = FStar.Bytes.split_ kiv (CoreCrypto.aeadKeySize (StLHAE.alg i)) in
    StLHAE () (StLHAE.coerce parent i kv iv)

#reset-options "--initial_fuel 0 --max_fuel 0 --initial_ifuel 2 --max_ifuel 2"
val leak: #i:id{~(authId i)} -> #role:rw -> s:state i role -> ST (keyBytes i) //with 2 units of i_fuel, we can invert s and prove that i must be an stae_id
  (requires (fun h0 -> True))
  (ensures  (fun h0 r h1 -> modifies Set.empty h0 h1 ))
let leak #i #role s =
  match s with
  | Stream _ s -> let kv,iv = StreamAE.leak s in kv @| iv
  | StLHAE _ s -> let kv,iv = StLHAE.leak s in kv @| iv


// ADL Jan 19. Made some progress on encrypt but need to merge lowlevel now
#set-options "--lax"

////////////////////////////////////////////////////////////////////////////////
//Encryption
////////////////////////////////////////////////////////////////////////////////
#set-options "--z3rlimit 100 --initial_fuel 1 --max_fuel 1 --initial_ifuel 3 --max_ifuel 3"
val encrypt: #i:id -> e:writer i -> f:Content.fragment i -> ST (Content.encrypted f)
  (requires (fun h0 -> incrementable e h0))
  (ensures  (fun h0 c h1 ->
               modifies_one (region e) h0 h1
	       /\ seqnT e h1 = seqnT e h0 + 1
	       /\ frame_f (seqnT e) h1 (Set.singleton (log_region e))
	       /\ (authId i ==>
		  fragments e h1 == Seq.snoc (fragments e h0) f
		  /\ frame_f (fragments e) h1 (Set.singleton (log_region e))
		  /\ witnessed (fragments_prefix e (fragments e h1)))))
let encrypt #i e f =
  match e with
  | StLHAE u s ->
    begin
    let h0 = get() in
    let ct,rg = Content.ct_rg i f in
    let ad = StatefulPlain.makeAD i ct in
    let seqn = !(AEAD_GCM.ctr (StLHAE.counter s)) in
    let c = StLHAE.encrypt s ad rg f in
    let h1 = get() in
    if authId i then
      begin
      lemma_repr_bytes_values seqn;
      let ad' = LHAEPlain.makeAD i seqn ad in
      let ent = AEAD_GCM.Entry c ad' f in
      lemma_fragments_snoc_commutes e h0 h1 ent;
      fragments_prefix_stable e h1;
      mr_witness #(log_region e) (AEAD_GCM.ilog (AEAD_GCM.State?.log s))
		 (fragments_prefix e (fragments e h1))
      end;
    c
    end
  | Stream u s ->
    begin
    let h0 = get() in
    let l = frag_plain_len f in
<<<<<<< HEAD
    let c = StreamAE.encrypt s l f in
=======
    let cl = frag_cipher_len f in
    let ad = C.ctBytes C.Application_data @| versionBytes TLS_1p2 @| bytes_of_int 2 cl in
    let c = Stream.encrypt s ad l f in
>>>>>>> af8855ac
    let h1 = get() in
    if authId i then
      begin
      lemma_fragments_snoc_commutes e h0 h1 (StreamAE.Entry l c f);
      fragments_prefix_stable e h1;
      mr_witness #(log_region e) (StreamAE.ilog (StreamAE.State?.log s))
		 (fragments_prefix e (fragments e h1))
      end;
    c
    end


////////////////////////////////////////////////////////////////////////////////
//Decryption
////////////////////////////////////////////////////////////////////////////////
// decryption, idealized as a lookup for safe instances
let fragment_at_j (#i:id) (#rw:rw) (s:state i rw{authId i}) (n:nat) (f:Content.fragment i) h =
  MS.map_has_at_index #_ #_ #(log_region s) (ilog s) ptext n f h

let fragment_at_j_stable (#i:id) (#rw:rw) (s:state i rw{authId i}) (n:nat) (f:Content.fragment i)
  : Lemma (stable_on_t #(log_region s) #_ #(MS.grows #(entry i)) (ilog s) (fragment_at_j s n f))
  = MS.map_has_at_index_stable #_ #_ #(log_region s) (ilog s) ptext n f


val decrypt: #i:id -> d:reader i -> c:Content.decrypted i
  -> ST (option (f:Content.fragment i))
    (requires (fun h0 -> incrementable d h0))
    (ensures  (fun h0 res h1 ->
               match res with
              | None -> modifies Set.empty h0 h1
              | Some f ->
          let ct,rg = Content.ct_rg i f in
          let j = seqnT d h0 in
            seqnT d h1 = j + 1 /\
                  (if is_stream i then
            frag_plain_len #i f <= Content.cipherLen i f
          else
            ct = fst c /\
            Range.wider (Range.cipherRangeClass i (length (snd c))) rg) /\
                  modifies_one (region d) h0 h1 /\
  	          (authId i ==>
  	            (let written = fragments d h0 in
   	             j < Seq.length written /\
  	             f = Seq.index written j /\
  	             frame_f (fragments d) h1 (Set.singleton (log_region d)) /\
  	             witnessed (fragment_at_j d j f)))))

#set-options "--z3rlimit 100"

let decrypt #i d (ct,c) =
  let h0 = get () in
  recall_region (log_region d);
  match d with
  | Stream _ s ->
    begin
<<<<<<< HEAD
    match StreamAE.decrypt s (StreamAE.lenCipher i c) c with
=======
    let ad = C.ctBytes ct @| versionBytes TLS_1p2 @| bytes_of_int 2 (length c) in
    match Stream.decrypt s ad (Stream.lenCipher i c) c with
>>>>>>> af8855ac
    | None -> None
    | Some f ->
      if authId i then
        begin
        fragment_at_j_stable d (seqnT d h0) f;
        mr_witness #(log_region d) #_ #(MS.grows #(entry i))
          (ilog d) (fragment_at_j d (seqnT d h0) f)
        end;
      Some f
    end
  | StLHAE _ s ->
    let ad = StatefulPlain.makeAD i ct in
    match StLHAE.decrypt s ad c with
    | None -> None
    | Some f ->
      if authId i then
        begin
        fragment_at_j_stable d (seqnT d h0) f;
        mr_witness #(log_region d) #_ #(MS.grows #(entry i))
          (ilog d) (fragment_at_j d (seqnT d h0) f)
        end;
      Some f<|MERGE_RESOLUTION|>--- conflicted
+++ resolved
@@ -385,13 +385,9 @@
     begin
     let h0 = get() in
     let l = frag_plain_len f in
-<<<<<<< HEAD
-    let c = StreamAE.encrypt s l f in
-=======
     let cl = frag_cipher_len f in
     let ad = C.ctBytes C.Application_data @| versionBytes TLS_1p2 @| bytes_of_int 2 cl in
     let c = Stream.encrypt s ad l f in
->>>>>>> af8855ac
     let h1 = get() in
     if authId i then
       begin
@@ -447,12 +443,8 @@
   match d with
   | Stream _ s ->
     begin
-<<<<<<< HEAD
-    match StreamAE.decrypt s (StreamAE.lenCipher i c) c with
-=======
     let ad = C.ctBytes ct @| versionBytes TLS_1p2 @| bytes_of_int 2 (length c) in
     match Stream.decrypt s ad (Stream.lenCipher i c) c with
->>>>>>> af8855ac
     | None -> None
     | Some f ->
       if authId i then
