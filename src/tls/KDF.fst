--- conflicted
+++ resolved
@@ -63,12 +63,7 @@
 type iflag = b:bool{b ==> model}
 type usage (ideal:iflag) = children (b2t ideal)
 
-<<<<<<< HEAD
 (* Computes the type of a derived instance from the KDF usage *)
-=======
-unfold type regid = i:(Idx?.t ii){(Idx?.registered ii) i}
-
->>>>>>> 25512ffd
 let derived_key
   (#ideal:iflag)
   (u: usage ideal)
@@ -581,7 +576,6 @@
   (if u `has_lbl` lbl then
     let lhonest = M.loc_region_only true tls_honest_region in
     let utable = (child u lbl).define_table in
-<<<<<<< HEAD
     M.modifies (M.loc_union utable lhonest) h0 h1
   else M.modifies M.loc_none h0 h1)
 
@@ -591,18 +585,6 @@
   : Pure (DT.dt (secret (u_of_t t)))
   (requires model /\ t0 == rid /\ t1 == secret (u_of_t t))
   (ensures fun dt' -> True) = assert_norm(rid == regid); dt
-=======
-    modifies modset h0 h1
-    /\ HS.modifies_ref tls_define_region (Set.singleton (mem_addr (itable utable))) h0 h1
-  else modifies_none h0 h1) // FIXME concrete state
-
-(** Ugly coercion, required because the type equality is proved by normalization **)
-noextract
-private let _mem_coerce (#t0:eqtype) (#t1:t0 -> Type) (dt:mem_table t1) (#ideal:iflag) (t:tree (b2t ideal){kdf_subtree ideal t})
-  : Pure (mem_table (secret (u_of_t t)))
-  (requires model /\ t0 == regid /\ t1 == secret (u_of_t t))
-  (ensures fun dt' -> True) = dt
->>>>>>> 25512ffd
 
 inline_for_extraction noextract
 let kdf_dt (#ideal:iflag) (t:tree (b2t ideal){kdf_subtree ideal t})
@@ -619,17 +601,8 @@
   Pkg?.key p == LocalPkg?.key lp /\
   p == memoization lp p.define_table
 
-<<<<<<< HEAD
 // The well-formedness condition on the derived label (opaque from
 // the viewpoint of the KDF) enforces
-=======
-/// The well-formedness condition on the derived label (opaque from
-/// the viewpoint of the KDF) enforces
-///
-/// Before the call, the derived index may be defined, or not.
-/// 
-#set-options "--query_stats"
->>>>>>> 25512ffd
 noextract inline_for_extraction
 val derive:
   #ideal: iflag ->
@@ -644,20 +617,11 @@
     _:squash (registered (derive i lbl ctx)) &
     (LocalPkg?.key child_pkg) (derive i lbl ctx))
   (requires fun h0 ->
-<<<<<<< HEAD
     (LocalPkg?.len child_pkg) a' == EverCrypt.Hash.tagLen (get_info k).ha /\
     ((u_of_t t) `has_lbl` lbl ==>
       compatible_packages child_pkg (child (u_of_t t) lbl)) /\
     DT.defined (kdf_dt t) i /\
     tree_inv t h0)
-=======
-    mem_defined (kdf_dt t) i /\
-    tree_invariant t h0 /\
-    (LocalPkg?.len child_pkg) a' == Hacl.Hash.Definitions.hash_len (get_info k).ha /\
-    ((u_of_t t) `has_lbl` lbl ==>
-      compatible_packages child_pkg (child (u_of_t t) lbl))
-  )
->>>>>>> 25512ffd
   (ensures fun h0 (| () , r |) h1 ->
     modifies_derive k lbl ctx h0 h1 /\
     tree_inv t h1 /\
@@ -680,12 +644,7 @@
   let honest = get_honesty i in
   let i', honest' = register_derive i lbl ctx in
   let h1 = get() in
-<<<<<<< HEAD
 //  tree_invariant_frame t h0 h1;
-=======
-  
-  tree_invariant_frame t h0 h1;
->>>>>>> 25512ffd
   lemma_corrupt_invariant i lbl ctx;
 
   if model then
