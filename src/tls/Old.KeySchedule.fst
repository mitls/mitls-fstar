--- conflicted
+++ resolved
@@ -26,21 +26,13 @@
 
 #set-options "--admit_smt_queries true"
 
-<<<<<<< HEAD
-let print_share (#g:CommonDH.group) (s:CommonDH.share g) : ST unit
-  (requires (fun h0 -> True))
-  (ensures (fun h0 _ h1 -> modifies_none h0 h1))
-  =
-  let kb = CommonDH.serialize_raw #g s in
-  let kh = FStar.Bytes.hex_of_bytes kb in
-  dbg ("Share: "^kh)
-
 // PSK (internal/external multiplex, abstract)
 // Note that application PSK is externally defined but should
 // be idealized together with KS
-abstract let psk (i:esId) =
+let psk (i:esId) =
   b:bytes{len b = Hacl.Hash.Definitions.hash_len (esId_hash i)}
 
+(*
 type binderId = i:pre_binderId{valid (I_BINDER i)}
 type hsId = i:TLSInfo.pre_hsId{valid (I_HS i)}
 type asId = i:pre_asId{valid (I_AS i)}
@@ -69,188 +61,34 @@
 // TODO rework old 1.2 types
 type ms = bytes
 type pms = bytes
+*)
 
 // Early secret (abstract)
-abstract type es (i:esId) = H.tag (esId_hash i)
+type es (i:esId) = H.tag (esId_hash i)
 
 // Handshake secret (abstract)
-abstract type hs (i:hsId) = H.tag (hsId_hash i)
+type hs (i:hsId) = H.tag (hsId_hash i)
+
+(*
 type fink (i:finishedId) = HMAC_UFCMA.key (HMAC_UFCMA.HMAC_Finished i) (fun _ -> True)
 let trivial (_: bytes) = True
 type binderKey (i:binderId) = HMAC_UFCMA.key (HMAC_UFCMA.HMAC_Binder i) trivial
+*)
 
 // TLS 1.3 master secret (abstract)
-abstract type ams (i:asId) = H.tag (asId_hash i)
-
+type ams (i:asId) = H.tag (asId_hash i)
+
+(*
 type rekeyId (li:logInfo) = i:expandId li{
   (let ExpandedSecret _ t _ = i in
     ApplicationTrafficSecret? t \/
     ClientApplicationTrafficSecret? t \/
     ServerApplicationTrafficSecret? t)}
-
-abstract type rekey_secrets #li (i:expandId li) =
+*)
+
+type rekey_secrets #li (i:expandId li) =
   H.tag (expandId_hash i) * H.tag (expandId_hash i)
 
-// Leaked to HS for tickets
-(*abstract*) type rms #li (i:rmsId li) = H.tag (rmsId_hash i)
-
-type ems #li (i:exportId li) = H.tag (exportId_hash i)
-
-// TODO this is superseeded by StAE.state i
-// but I'm waiting for it to be tested to switch over
-// TODO use the newer index types
-type recordInstance =
-  | StAEInstance: 
-    #id:TLSInfo.id ->
-    r: StAE.reader (peerId id) ->
-    w: StAE.writer id ->
-    pn: option bytes * option bytes ->
-    recordInstance
-
-(* 2 choices - I prefer the second:
-     (1) replace recordInstance in this module with Epochs.epoch, but that requires dependence on more than just $id
-   (2) redefine recordInstance as follows, and then import epoch_region_inv over here from Epochs:
-type recordInstance (rgn:rid) (n:TLSInfo.random) =
-| RI: #id:StAE.id -> r:StAE.reader (peerId id) -> w:StAE.writer id{epoch_region_inv' rgn r w /\ I.nonce_of_id id = n} -> recordInstance rgn n
-
-In (2) we would define Epochs.epoch as:
-type epoch (hs_rgn:rgn) (n:TLSInfo.random) =
-  | Epoch: h:handshake ->
-           r:recordInstance hs_rgn n ->
-           epich hs_rgn n
-*)
-
-type exportKey = (li:logInfo & i:exportId li & ems i)
-
-// Note from old miTLS (in TLSInfo.fst)
-// type id = {
-//  msId   : msId;            // the index of the master secret used for key derivation
-//  kdfAlg : kdfAlg_t;          // the KDF algorithm used for key derivation
-//  pv     : protocolVersion; // should be part of aeAlg
-//  aeAlg  : aeAlg;           // the authenticated-encryption algorithms
-//  csrConn: csRands;         // the client-server random of the connection
-//  ext: negotiatedExtensions;// the extensions negotiated for the current session
-//  writer : role             // the role of the writer
-//  }
-
-type ks_info12 =
-| Info12: pv:protocolVersion -> cs:cipherSuite -> ems:bool -> ks_info12
-type ks_info13 =
-| Info13: is_quic:bool -> ae:aeadAlg -> h:hash_alg -> ks_info13
- 
-/// 19-07-05 Notes towards verified state-passing refactoring: each of
-///          these cases will become its own type (or possibly cover a
-///          couple of cases within the same Handshake state),
-///          parametrized by a single "main" key index and ad hoc
-///          parts of the state determined by the Handshake messages
-///          (such as nonces, public shares, and alpha)
-
-type ks_client =
-| C_wait_ServerHello:
-  cr:random ->
-  is_quic: bool ->
-  esl: list (i:esId{~(NoPSK? i)} & es i) ->
-  gs:list (g:CommonDH.group & CommonDH.ikeyshare g) ->
-  ks_client
-
-| C13_wait_Finished1:
-  info:ks_info13 -> 
-  (i:finishedId & cfk:fink i) -> 
-  (i:finishedId & sfk:fink i) ->
-  (i:asId & ams:ams i) ->
-  ks_client
-
-| C13_wait_Finished2:
-  info: ks_info13 ->
-  (i:finishedId & cfk:fink i) -> // still indexed by [..ServerHello] 
-  (i:asId & ams:ams i) -> // indexed by [..Finished1] 
-  (li:logInfo & i:rekeyId li & rekey_secrets i) ->
-  ks_client
-
-| C13_Complete: 
-  info:ks_info13 -> 
-  (li:logInfo & i:rekeyId li & rekey_secrets i) -> // indexed by [..Finished1] 
-  (li:logInfo & i:rmsId li & rms i) -> // indexed by [..Finished2]
-  ks_client
-
-| C12_Full_CH: // To be removed
-  cr:random ->
-  ks_client
-
-| C12_Resume_CH:
-  cr:random ->
-  si:sessionInfo ->
-  msId:TLSInfo.msId ->
-  ms:ms ->
-  ks_client
-
-| C12_wait_MS:
-  csr:csRands ->
-  info: ks_info12 ->
-  id:TLSInfo.pmsId -> 
-  pms:pms ->
-  ks_client
-  
-| C12_has_MS:
-  csr:csRands ->
-  info:ks_info12 ->
-  id:TLSInfo.msId ->
-  ms:ms ->
-  ks_client
-
-type ks_server =
-| S12_wait_CKE_DH:
-  csr:csRands ->
-  info:ks_info12 ->
-  our_share: (g:CommonDH.group & CommonDH.ikeyshare g) ->
-  ks_server
-
-| S12_has_MS:
-  csr:csRands ->
-  info:ks_info12 ->
-  id:TLSInfo.msId ->
-  ms:ms ->
-  ks_server
-
-| S13_wait_SH:
-  info:ks_info13 ->
-  cr:random ->
-  sr:random ->
-  es:(i:esId & es i) ->
-  hs:(i:hsId & hs i) ->
-  ks_server
-
-| S13_wait_SF:
-  info:ks_info13 ->
-  sfk:(i:finishedId & cfk:fink i) ->
-  cfk:(i:finishedId & sfk:fink i) ->
-  ams:(i:asId & ams:ams i) ->
-  ks_server
-
-| S13_wait_CF:
-  info:ks_info13 ->
-  cfk:(i:finishedId & cfk:fink i) ->
-  ams:(i:asId & ams i) ->
-  rk:(li:logInfo & i:rekeyId li & rekey_secrets i) ->
-  ks_server
-
-| S13_postHS:
-  info:ks_info13 ->
-  rki:(li:logInfo & i:rekeyId li & rekey_secrets i) ->
-  rms:(li:logInfo & i:rmsId li & rms i) ->
-  ks_server
-
-// Extract keys and IVs from a derived 1.3 secret
-private let keygen_13 h secret ae is_quic : St (bytes * bytes * option bytes) =
-  let kS = EverCrypt.aead_keyLen ae in
-  let iS = 12ul in // IV length
-  let lk, liv = if is_quic then "quic key", "quic iv" else "key", "iv" in
-  let kb = HKDF.expand_label #h secret lk empty_bytes kS in
-  let ib = HKDF.expand_label #h secret liv empty_bytes iS in
-  let pn = if is_quic then
-      Some (HKDF.expand_label #h secret "quic hp" empty_bytes kS)
-    else None in
-  (kb, ib, pn)
 
 // Extract finished keys
 private let finished_13 h secret : St (bytes) =
@@ -261,9 +99,6 @@
   : CommonDH.group
   = Some?.v (CommonDH.group_of_namedGroup g)
 
-effect ST0 (a:Type) = ST a (fun _ -> True) (fun h0 _ h1 -> modifies_none h0 h1)
-
-val map_ST: ('a -> ST0 'b) -> list 'a -> ST0 (list 'b)
 let rec map_ST f x = match x with
   | [] -> []
   | a::tl -> f a :: map_ST f tl
@@ -271,18 +106,6 @@
 private let keygen (g:CommonDH.group)
   : St (g:CommonDH.group & CommonDH.ikeyshare g)
   = (| g, CommonDH.keygen g |)
-
-val ks_client_init: 
-  cr: random ->
-  is_quic: bool ->
-  ogl: option CommonDH.supportedNamedGroups -> 
-  ST (ks_client * option keyShareClientHello)
-  (requires fun h0 -> True)
-  (ensures fun h0 (ks,ogxl) h1 -> 
-    C_wait_ServerHello? ks /\
-    h0 == h1 /\ 
-    (None? ogl ==> None? ogxl) /\
-    (Some? ogl ==> (Some? ogxl /\ Some?.v ogl == List.Tot.map tag_of_keyShareEntry (Some?.v ogxl))))
 
 private
 let serialize_share (gx:(g:CommonDH.group & CommonDH.ikeyshare g)) =
@@ -305,30 +128,9 @@
     let gs = map_ST_keygen groups in
     let gxl = List.Tot.map serialize_share gs in
     C_wait_ServerHello cr is_quic [] gs, Some gxl
- 
-type ticket13 = t:Ticket.ticket{Ticket.Ticket13? t}
-type bkey13 = psk_identifier * t:Ticket.ticket{Ticket.Ticket13? t}
-type binder_key = i:binderId & bk:binderKey i
-type early_secret = i:esId{~(NoPSK? i)} & es i
 
 private let mk_binder (bk:bkey13)
   : ST (binder_key * early_secret)
-=======
-let psk (i:esId) =
-  b:bytes{len b = Hacl.Hash.Definitions.hash_len (esId_hash i)}
-
-let es (i:esId) = H.tag (esId_hash i)
-
-let hs (i:hsId) = H.tag (hsId_hash i)
-
-let ams (i:asId) = H.tag (asId_hash i)
-
-let rekey_secrets #li (i:expandId li) =
-  H.tag (expandId_hash i) * H.tag (expandId_hash i)
-
-let mk_binder (#rid) (pskid:psk_identifier) (t:ticket13)
-  : ST ((i:binderId & bk:binderKey i) * (i:esId{~(NoPSK? i)} & es i))
->>>>>>> 649d8b86
   (requires fun h0 -> True)
   (ensures fun h0 _ h1 -> modifies_none h0 h1)
   =
@@ -351,7 +153,6 @@
   let bk : binderKey bId = HMAC_UFCMA.coerce (HMAC_UFCMA.HMAC_Binder bId) trivial HS.root bk in
   (| bId, bk|), (| i, es |)
 
-<<<<<<< HEAD
 private let rec tickets13 acc (l:list bkey13)
   : ST0 (list (binder_key * early_secret))
   = match l with
@@ -386,15 +187,6 @@
   (requires fun h0 -> C_wait_ServerHello? client_state
     /\ C_wait_ServerHello?.esl client_state <> [])
   (ensures fun h0 r h1 -> modifies_none h0 h1)
-=======
-let ks_client_13_ch ks (log:bytes): ST (exportKey * recordInstance)
-  (requires fun h0 ->
-    let kss = sel h0 (KS?.state ks) in
-    C? kss /\ C_13_wait_SH? (C?.s kss))
-  (ensures fun h0 r h1 ->
-    let KS #rid st _ = ks in
-    modifies_none h0 h1)
->>>>>>> 649d8b86
   =
   dbg ("ks_client13_ch log="^print_bytes log);
   let C_wait_ServerHello cr is_quic ((| i, es |) :: _) gs = client_state in
@@ -427,59 +219,17 @@
   let early_d = StAEInstance r rw (pn, pn) in
   exporter0, early_d
 
-<<<<<<< HEAD
-val ks_server12_init_dh: sr:random -> cr:random ->
-  pv:protocolVersion -> cs:cipherSuite -> ems:bool ->
-  g:CommonDH.group ->
-  ST (CommonDH.share g * ks_server)
-  (requires fun h0 -> CipherSuite? cs
-    /\ (let CipherSuite kex _ _ = cs in
-      (kex = Kex_DHE \/ kex = Kex_ECDHE)))
-  (ensures fun h0 (gx,s) h1 -> S12_wait_CKE_DH? s)
-
 let ks_server12_init_dh sr cr pv cs ems g =
   dbg "ks_server12_init_dh";
-=======
-let ks_server_12_init_dh ks cr pv cs ems g =
-  dbg "ks_server_12_init_dh";
-  let KS #region st _ = ks in
-  let S (S_Init sr) = !st in
->>>>>>> 649d8b86
   let CipherSuite kex sa ae = cs in
   let our_share = CommonDH.keygen g in
   let _ = print_share (CommonDH.ipubshare our_share) in
   let info = Info12 pv cs ems in
   let csr = cr @| sr in
-<<<<<<< HEAD
   let st = S12_wait_CKE_DH csr info (| g, our_share |) in
   CommonDH.ipubshare our_share, st
 
-val ks_server13_init:
-  sr:random ->
-  cr:random ->
-  cs:cipherSuite ->
-  is_quic:bool ->
-  pskid:option bkey13 ->
-  g_gx:option (g:CommonDH.group & CommonDH.share g) ->
-  ST (ks_server *
-      option (g:CommonDH.group & CommonDH.share g) *
-      option (i:binderId & binderKey i))
-  (requires fun h0 -> (Some? g_gx \/ Some? pskid)
-    /\ (Some? g_gx ==> Some? (CommonDH.namedGroup_of_group (dfst (Some?.v g_gx))))
-    /\ CipherSuite13? cs)
-  (ensures fun h0 (ks', gy, bk) h1 ->
-    modifies_none h0 h1
-    /\ (Some? bk <==> Some? pskid)
-    /\ (Some? gy \/ Some? bk)
-    /\ S13_wait_SH? ks')
-
 let ks_server13_init sr cr cs is_quic pskid g_gx =
-=======
-  st := S (S_12_wait_CKE_DH csr (pv, cs, ems) (| g, our_share |));
-  CommonDH.ipubshare our_share
-  
-let ks_server_13_init ks cr cs pskid g_gx =
->>>>>>> 649d8b86
   dbg ("ks_server_init");
   let CipherSuite13 ae h = cs in
   let info = Info13 is_quic ae h in
@@ -565,23 +315,10 @@
   let early_d = StAEInstance r rw (pn, pn) in
   (| li, expId, early_export |), early_d
 
-<<<<<<< HEAD
-val ks_server13_sh: s:ks_server -> log:bytes ->
-  ST (ks_server * recordInstance)
-  (requires fun h0 -> S13_wait_SH? s)
-  (ensures fun h0 (s', _) h1 -> modifies_none h0 h1
-    /\ S13_wait_SF? s')
-
 let ks_server13_sh s log =
   dbg ("ks_server13_sh, hashed log = "^print_bytes log);
   let S13_wait_SH info cr sr _ (| hsId, hs |) = s in
   let Info13 is_quic ae h = info in
-=======
-let ks_server_13_sh ks log =
-  dbg ("ks_server_13_sh, hashed log = "^print_bytes log);
-  let KS #region st is_quic = ks in
-  let S (S_13_wait_SH (ae, h) cr sr _ (| hsId, hs |)) = !st in
->>>>>>> 649d8b86
   let secretId = HandshakeSecretID hsId in
   let li = LogInfo_SH ({
     li_sh_cr = cr;
@@ -640,35 +377,9 @@
   let s' = S13_wait_SF info (| cfkId, cfk1 |) (| sfkId, sfk1 |) (| amsId, ams |) in
   s', StAEInstance r w (cpn, spn) 
 
-<<<<<<< HEAD
-let ks_server13_get_sfk (S13_wait_SF _ _ sfk _) = sfk
-let ks_server13_get_cfk (S13_wait_CF _ cfk _ _) = cfk
-
-let ks_client12_finished_key (C12_has_MS _ _ _ ms) = TLSPRF.coerce ms
-let ks_server12_finished_key (S12_has_MS _ _ _ ms) = TLSPRF.coerce ms
-
-let ks_client12_ms (C12_has_MS _ _ msId ms) = (msId, ms)
-let ks_server12_ms (S12_has_MS _ _ msId ms) = (msId, ms)
-
 private let ks12_record_key role csr info msId ms
   : St recordInstance =
   dbg "ks12_record_key";
-=======
-let ks_12_finished_key ks =
- let KS #region st _ = ks in
- let ms = match !st with
- | C (C_12_has_MS _ _ _ ms) -> ms
- | S (S_12_has_MS _ _ _ ms) -> ms in
- TLSPRF.coerce ms
-
-let ks_12_record_key ks =
-  dbg "ks_12_record_key";
-  let KS #region st _ = ks in
-  let role, csr, alpha, msId, ms =
-    match !st with
-    | C (C_12_has_MS csr alpha msId ms) -> Client, csr, alpha, msId, ms
-    | S (S_12_has_MS csr alpha msId ms) -> Server, csr, alpha, msId, ms in
->>>>>>> 649d8b86
   let cr, sr = split csr 32ul in
   let Info12 pv cs ems = info in
   let kdf = kdfAlg pv cs in
@@ -691,7 +402,6 @@
   let r = StAE.genReader HS.root rw in
   StAEInstance r w (None, None)
 
-<<<<<<< HEAD
 let ks12_client_key (s:ks_client)
   : ST recordInstance
   (requires fun h0 -> C12_has_MS? s)
@@ -738,27 +448,10 @@
   let info = Info12 pv cs ems in
   S12_has_MS csr info msId ms
 
-val ks_server12_cke_dh: s:ks_server ->
-  gy:(g:CommonDH.group & CommonDH.share g) ->
-  log:bytes ->
-  ST ks_server
-  (requires fun h0 -> S12_wait_CKE_DH? s /\
-    (let S12_wait_CKE_DH _ _ (| g', _ |) = s in
-    g' = dfst gy)) // Responder share must be over the same group as initiator's
-  (ensures fun h0 s' h1 -> modifies_none h0 h1
-    /\ S12_has_MS? s')
-
 let ks_server12_cke_dh s gy hashed_log =
   dbg "ks_server12_cke_dh";
   let S12_wait_CKE_DH csr alpha (| g, gx |) = s in
   let Info12 pv cs ems = alpha in
-=======
-let ks_server_12_cke_dh ks gy hashed_log =
-  dbg "ks_server_12_cke_dh";
-  let KS #region st _ = ks in
-  let S (S_12_wait_CKE_DH csr alpha (| g, gx |)) = !st in
-  let (pv, cs, ems) = alpha in
->>>>>>> 649d8b86
   let (| _, gy |) = gy in
   let _ = print_share gy in
   let pmsb = CommonDH.dh_initiator g gx gy in
@@ -781,7 +474,6 @@
       msId, ms
       end
     in
-<<<<<<< HEAD
   S12_has_MS csr alpha msId ms
 
 private let group_matches (g:CommonDH.group)
@@ -793,42 +485,9 @@
 //   2. they use different return types
 //   3. they are called at different locations
 
-val ks_client13_sh: Mem.rgn -> ks:ks_client ->
-  sr:random -> cs:cipherSuite ->
-  h:bytes -> // [..ServerHello]
-  gy:option (g:CommonDH.group & CommonDH.share g) ->
-  accept_psk:option UInt16.t ->
-  ST (ks_client * recordInstance)
-  (requires fun h0 ->
-    match ks with 
-    | C_wait_ServerHello _ _ ei gc ->
-      // Ensure that the PSK accepted is one offered
-     (match gy with
-     | Some (| g, _ |) -> List.Tot.existsb (fun gx -> g = dfst gx) gc
-     | None -> True)
-     /\
-     (match ei, accept_psk with
-      | [], None -> True
-      | _::_ , Some n -> UInt16.v n < List.Tot.length ei
-      | _ -> False)
-    | _ -> False )  
-  (ensures fun h0 (s',_) h1 -> modifies_none h0 h1
-    /\ C13_wait_Finished1? s')
-
 let ks_client13_sh region ks sr cs log gy accept_psk =
   dbg ("ks_client13_sh hashed_log = "^print_bytes log);
   let C_wait_ServerHello cr is_quic esl gc = ks in
-=======
-  st := S (S_12_has_MS csr alpha msId ms);
-  ks_12_record_key ks
-
-
-// ServerHello log breakpoint (client)
-let ks_client_13_sh ks sr cs log gy accept_psk =
-  dbg ("ks_client_13_sh hashed_log = "^(print_bytes log));
-  let KS #region st is_quic = ks in
-  let C (C_13_wait_SH cr esl gc) = !st in
->>>>>>> 649d8b86
   let CipherSuite13 ae h = cs in
   let info = Info13 is_quic ae h in
   
@@ -1019,25 +678,11 @@
   dbg ("resumption master secret:        "^print_bytes rms);
   S13_postHS info rekey_info (| li, rmsId, rms |)
 
-<<<<<<< HEAD
-let ks_server13_rms (S13_postHS _ _ rms) = rms
-
 let ks_client13_cf (s:ks_client) (log:bytes)
   : ST ks_client
   (requires fun h0 -> C13_wait_Finished2? s)
   (ensures fun h0 s' h1 -> modifies_none h0 h1
     /\ C13_Complete? s')
-=======
-// Handshake must call this when ClientFinished goes into log
-let ks_client_13_cf ks (log:bytes) : ST unit
-  (requires fun h0 ->
-    let kss = sel h0 (KS?.state ks) in
-    C? kss /\ C_13_wait_CF? (C?.s kss))
-  (ensures fun h0 r h1 ->
-    let KS #rid st _ = ks in
-    modifies (Set.singleton rid) h0 h1
-    /\ HS.modifies_ref rid (Set.singleton (Heap.addr_of (as_ref st))) ( h0) ( h1))
->>>>>>> 649d8b86
   =
   dbg ("ks_client13_cf hashed_log = "^print_bytes log);
   let C13_wait_Finished2 info cfk (| asId, ams |) rekey_info = s in
@@ -1051,7 +696,6 @@
   dbg ("resumption master secret:        "^print_bytes rms);
   C13_Complete info rekey_info (| li, rmsId, rms |)
 
-<<<<<<< HEAD
 // Generate a PSK out of the current RMS and incoming ticket nonce
 // May be called several times if server sends multiple tickets
 let ks_client13_rms_psk (s:ks_client) (nonce:bytes)
@@ -1079,41 +723,6 @@
     | C12_Full_CH cr -> cr
     | C12_Resume_CH cr _ _ _ -> cr
     | C_wait_ServerHello cr _ _ _ -> cr in
-=======
-
-let ks_13_rekey_secrets ks : ST (option raw_rekey_secrets)
-  (requires fun h0 -> True)
-  (ensures fun h0 r h1 ->
-    let KS #rid st _ = ks in
-    modifies_none h0 h1)
-  =
-  dbg "ks_13_get_rekey";
-  let KS #r st _ = ks in
-  let ori : option (li:logInfo & i:rekeyId li & rekey_secrets i) =
-    match !st with
-    | C (C_13_postHS _ ri _) -> Some ri
-    | C (C_13_wait_CF _ _ _ ri) -> Some ri
-    | S (S_13_postHS _ ri _ ) -> Some ri
-    | S (S_13_wait_CF _ _ _ ri) -> Some ri
-    | _ -> None in
-  match ori with
-  | None -> None
-  | Some (| li, _, (crs, srs) |) -> Some ({
-    rekey_aead = logInfo_ae li;
-    rekey_hash = logInfo_hash li;
-    rekey_client = crs;
-    rekey_server = srs;
-    })
-
-(******************************************************************)
-
-let ks_client_12_full_dh ks sr pv cs ems (|g,gx|) =
-  let KS #region st _ = ks in
-  let cr = match !st with
-    | C (C_12_Full_CH cr) -> cr
-    | C (C_12_Resume_CH cr _ _ _) -> cr
-    | C (C_13_wait_SH cr _ _ ) -> cr in
->>>>>>> 649d8b86
   let csr = cr @| sr in
   let info = Info12 pv cs ems in
   let gy, pmsb = CommonDH.dh_responder g gx in
@@ -1129,7 +738,6 @@
       let ms = TLSPRF.extract kef pmsb csr 48ul in
       dbg ("master secret: "^(print_bytes ms));
       let msId = StandardMS dhpmsId csr kef in
-<<<<<<< HEAD
       C12_has_MS csr info msId ms in
   s', gy
 
@@ -1146,17 +754,6 @@
   let cr = match s with
     | C12_Full_CH cr -> cr
     | C12_Resume_CH cr _ _ _ -> cr in
-=======
-      C_12_has_MS csr alpha msId ms in
-  st := C ns; gy
-
-let ks_client_12_full_rsa ks sr pv cs ems pk =
-  let KS #region st _ = ks in
-  let alpha = (pv, cs, ems) in
-  let cr = match !st with
-    | C (C_12_Full_CH cr) -> cr
-    | C (C_12_Resume_CH cr _ _ _) -> cr in
->>>>>>> 649d8b86
   let csr = cr @| sr in
   let rsapms = PMS.genRSA pk pv in
   let pmsb = PMS.leakRSA pk pv rsapms in
@@ -1170,54 +767,9 @@
       let kef = kefAlg pv cs false in
       let ms = TLSPRF.extract kef pmsb csr 48ul in
       let msId = StandardMS rsapmsId csr kef in
-<<<<<<< HEAD
       C12_has_MS csr info msId ms in
   s', encrypted
 *)
-=======
-      C_12_has_MS csr alpha msId ms in
-  st := C ns; encrypted
-
-
-let ks_client_12_set_session_hash ks log =
-  dbg ("ks_client_12_set_session_hash hashed_log = "^(print_bytes log));
-  let KS #region st _ = ks in
-  let ms =
-    match !st with
-    | C (C_12_has_MS csr alpha msId ms) ->
-      dbg ("master secret:"^(print_bytes ms));
-      ms
-    | C (C_12_wait_MS csr alpha pmsId pms) ->
-      let (pv, cs, ems) = alpha in
-      let kef = kefAlg pv cs ems in
-      let h = verifyDataHashAlg_of_ciphersuite cs in
-      let msId, ms =
-        if ems then
-          begin
-          let ms = TLSPRF.prf (pv,cs) pms (utf8_encode "extended master secret") log 48ul in
-          dbg ("extended master secret:"^(print_bytes ms));
-          let msId = ExtendedMS pmsId log kef in
-          msId, ms
-          end
-        else
-          begin
-          let ms = TLSPRF.extract kef pms csr 48ul in
-          dbg ("master secret:"^(print_bytes ms));
-          let msId = StandardMS pmsId csr kef in
-          msId, ms
-          end
-      in
-      st := C (C_12_has_MS csr alpha msId ms);
-      ms
-    in
-  let appk = ks_12_record_key ks in
-  (TLSPRF.coerce ms, appk)
-
-// *********************************************************************************
-//  All functions below assume that the MS is already computed (and thus they are
-//  shared accross role, key exchange, handshake mode...)
-// *********************************************************************************
->>>>>>> 649d8b86
 
 let ks_client12_set_session_hash (s:ks_client) (log:bytes)
   : ST (ks_client)
@@ -1225,7 +777,6 @@
   (ensures fun h0 s' h1 -> modifies_none h0 h1
     /\ C12_has_MS? s')
   =
-<<<<<<< HEAD
   dbg ("ks_client12_set_session_hash hashed_log = "^(print_bytes log));
   let C12_wait_MS csr info pmsId pms = s in
   let Info12 pv cs ems = info in
@@ -1246,35 +797,4 @@
   C12_has_MS csr info msId ms
 
 // Used by Epochs to read index of recordInstance
-val getId: recordInstance -> GTot id
-let getId (StAEInstance #i _ _ _) = i
-=======
-  let KS #region st = ks in
-  let S (S_12_has_MS csr alpha msId ms) = !st in
-  let (pv, cs, ems) = alpha in
-//  let h = verifyDataHashAlg_of_ciphersuite cs in
-//  let log = HandshakeLog.getHash hsl h in
-  let log = HandshakeLog.getBytes hsl in
-  st := S S_Done;
-  TLSPRF.verifyData (pv,cs) ms Server log
-
-let ks_client_12_server_finished ks
-  : ST (svd:bytes)
-  (requires fun h0 ->
-    let st = sel h0 (KS?.state ks) in
-    C? st /\ C_12_has_MS? (C?.s st))
-  (ensures fun h0 r h1 ->
-    let KS #rid st = ks in
-    modifies (Set.singleton rid) h0 h1
-    /\ HS.modifies_ref rid !{as_ref st} ( h0) ( h1))
-  =
-  let KS #region st = ks in
-  let C (C_12_has_MS csr alpha msId ms) = !st in
-  let (pv, cs, ems) = alpha in
-//  let h = verifyDataHashAlg_of_ciphersuite cs in
-//  let log = HandshakeLog.getHash hsl h in
-  let log = HandshakeLog.getBytes hsl in
-  st := C C_Done;
-  TLSPRF.verifyData (pv,cs) ms Server log
-*)
->>>>>>> 649d8b86
+let getId (StAEInstance #i _ _ _) = i