--- conflicted
+++ resolved
@@ -90,11 +90,8 @@
   (requires fun h -> True)
   (ensures fun h0 _ h1 -> modifies_none h0 h1)
   =
-<<<<<<< HEAD
   dbg ("PSK_id = " ^ (print_bytes i));
-=======
   let i = utf8 (iutf8 i) in // FIXME Platform.Bytes !!
->>>>>>> 39030124
   let c = PSK.psk_info i in
   (ApplicationPSK i c.early_hash, PSK.psk_value i, c.early_hash, c.early_ae)
 
