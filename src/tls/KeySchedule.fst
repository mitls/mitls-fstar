(*--build-config
options:--fstar_home ../../../FStar --max_fuel 4 --initial_fuel 0 --max_ifuel 2 --initial_ifuel 1 --z3rlimit 20 --__temp_no_proj Handshake --__temp_no_proj Connection --use_hints --include ../../../FStar/ucontrib/CoreCrypto/fst/ --include ../../../FStar/ucontrib/Platform/fst/ --include ../../../hacl-star/secure_api/LowCProvider/fst --include ../../../kremlin/kremlib --include ../../../hacl-star/specs --include ../../../hacl-star/code/lib/kremlin --include ../../../hacl-star/code/bignum --include ../../../hacl-star/code/experimental/aesgcm --include ../../../hacl-star/code/poly1305 --include ../../../hacl-star/code/salsa-family --include ../../../hacl-star/secure_api/test --include ../../../hacl-star/secure_api/utils --include ../../../hacl-star/secure_api/vale --include ../../../hacl-star/secure_api/uf1cma --include ../../../hacl-star/secure_api/prf --include ../../../hacl-star/secure_api/aead --include ../../libs/ffi --include ../../../FStar/ulib/hyperstack --include ../../src/tls/ideal-flags;
--*)
module KeySchedule

open FStar.Heap
open FStar.HyperHeap
open FStar.HyperStack
open FStar.Seq
open FStar.Set

open Platform.Bytes
open Platform.Error
open TLSError
open TLSConstants
open Extensions
open TLSInfo
open Range
open StatefulLHAE
open HKDF
open PSK

module MM = MonotoneMap
module MR = FStar.Monotonic.RRef
module HH = FStar.HyperHeap
module HS = FStar.HyperStack
module H = Hashing.Spec

(* A flag for runtime debugging of computed keys.
   The F* normalizer will erase debug prints at extraction
   when this flag is set to false *)
inline_for_extraction let ks_debug = true
let discard (b:bool): ST unit (requires (fun _ -> True))
 (ensures (fun h0 _ h1 -> h0 == h1)) = ()
let print s = discard (IO.debug_print_string ("KS | "^s^"\n"))
unfold let dbg : string -> ST unit (requires (fun _ -> True))
  (ensures (fun h0 _ h1 -> h0 == h1)) =
  if ks_debug then print else (fun _ -> ())

#set-options "--lax"

let print_share (#g:CommonDH.group) (s:CommonDH.share g) : ST bool
  (requires (fun h0 -> True))
  (ensures (fun h0 _ h1 -> modifies_none h0 h1))
  =
  let kb = CommonDH.serialize_raw #g s in
  let kh = Platform.Bytes.hex_of_bytes kb in
  IO.debug_print_string ("Share: "^kh^"\n")

(********************************************
*    Resumption PSK is disabled for now     *
*********************************************

abstract type res_psk (i:rmsId) =
  b:bytes{exists i.{:pattern index b i} index b i <> 0z}

abstract type res_context (i:rmsId) =
  b:bytes{length b = CoreCrypto.H.tagLen (rmsId_hash i)}

private type res_psk_entry (i:rmsId) =
  (res_psk i) * (res_context i) * ctx:psk_context * leaked:(rref tls_tables_region bool)

let res_psk_injective (m:MM.map' rmsId res_psk_entry) =
  forall i1 i2.{:pattern (MM.sel m i1); (MM.sel m i2)}
       i1 = i2 <==> (match MM.sel m i1, MM.sel m i2 with
                  | Some (psk1, _, _, _), Some (psk2, _, _, _) -> b2t (equalBytes psk1 psk2)
                  | _ -> True)

let res_psk_table : MM.t tls_tables_region rmsId res_psk_entry res_psk_injective =
  MM.alloc #TLSConstants.tls_tables_region #rmsId #res_psk_entry #res_psk_injective

let registered_res_psk (i:rmsId) (h:HH.t) =
  b2t (Some? (MM.sel (MR.m_sel h res_psk_table) i))

let res_psk_context (i:rmsId{registered_res_psk i}) =
  let (_, _, c, _) = Some.v (MM.sel res_psk_table i) in c

private let res_psk_value (i:rmsId{registered_res_psk i}) =
  let (psk, _, _, _) = Some.v (MM.sel res_psk_table i) in psk

**)

// PSK (internal/external multiplex, abstract)
// Note that application PSK is externally defined but should
// be idealized together with KS
abstract let psk (i:esId) =
  b:bytes{length b = H.tagLen (esId_hash i)}

let read_psk (i:esId) : ST (PSK.pskid * psk i * H.alg * aeadAlg)
  (requires fun h -> True)
  (ensures fun h0 _ h1 -> modifies_none h0 h1) =
  match i with
  | ApplicationPSK i h ->
    let c = PSK.psk_info i in
    (i, PSK.psk_value i, c.early_hash, c.early_ae)

// Resumption context
let rec esId_rc : (esId -> St bytes) =
  function
  | NoPSK h -> H.zeroHash h

and hsId_rc : (hsId -> St bytes) = function
  | HSID_DHE (Salt i) _ _ _ -> secretId_rc i
  | HSID_PSK (Salt i) -> secretId_rc i

and asId_rc : (asId -> St bytes) = function
  | ASID (Salt i) -> secretId_rc i

and secretId_rc : (secretId -> St bytes) = function
  | EarlySecretID i -> esId_rc i
  | HandshakeSecretID i -> hsId_rc i
  | ApplicationSecretID i -> asId_rc i

// miTLS 0.9:
// ==========
// PRF (type pms) -> TLSInfo (type id) -> KEF (extract pms)
//                     \ StatefulLHAE (coerce id) /
// TODO rework old 1.2 types
type ms = bytes
type pms = bytes

// Early secret (abstract)
abstract type es (i:esId) = H.tag (esId_hash i)

// Handshake secret (abstract)
abstract type hs (i:hsId) = H.tag (hsId_hash i)
type fink (i:finishedId) = HMAC.UFCMA.key i (fun _ -> True)

// TLS 1.3 master secret (abstract)
abstract type ams (i:asId) = H.tag (asId_hash i)

type rekeyId (li:logInfo) = i:expandId li{
  (let ExpandedSecret _ t _ = i in
    ApplicationTrafficSecret? t \/
    ClientApplicationTrafficSecret? t \/
    ServerApplicationTrafficSecret? t)}

abstract type rekey_secrets #li (i:expandId li) =
  H.tag (expandId_hash i) * H.tag (expandId_hash i)

abstract type rms #li (i:rmsId li) = H.tag (rmsId_hash i)

type ems #li (i:exportId li) = H.tag (exportId_hash i)

// TODO this is superseeded by StAE.state i
// but I'm waiting for it to be tested to switch over
// TODO use the newer index types
type recordInstance =
  | StAEInstance: #id:TLSInfo.id -> StAE.reader id -> StAE.writer id -> recordInstance

(* 2 choices - I prefer the second:
     (1) replace recordInstance in this module with Epochs.epoch, but that requires dependence on more than just $id
   (2) redefine recordInstance as follows, and then import epoch_region_inv over here from Epochs:
type recordInstance (rgn:rid) (n:TLSInfo.random) =
| RI: #id:StAE.id -> r:StAE.reader (peerId id) -> w:StAE.writer id{epoch_region_inv' rgn r w /\ I.nonce_of_id id = n} -> recordInstance rgn n

In (2) we would define Epochs.epoch as:
type epoch (hs_rgn:rgn) (n:TLSInfo.random) =
  | Epoch: h:handshake ->
           r:recordInstance hs_rgn n ->
           epich hs_rgn n
*)

// Note from old miTLS (in TLSInfo.fst)
// type id = {
//  msId   : msId;            // the index of the master secret used for key derivation
//  kdfAlg : kdfAlg_t;          // the KDF algorithm used for key derivation
//  pv     : protocolVersion; // should be part of aeAlg
//  aeAlg  : aeAlg;           // the authenticated-encryption algorithms
//  csrConn: csRands;         // the client-server random of the connection
//  ext: negotiatedExtensions;// the extensions negotiated for the current session
//  writer : role             // the role of the writer
//  }

type ks_alpha12 = pv:protocolVersion * cs:cipherSuite * ems:bool
type ks_alpha13 = ae:aeadAlg * h:hash_alg

type ks_client_state =
| C_Init: cr:random -> ks_client_state
| C_12_Resume_CH: cr:random -> si:sessionInfo -> msId:TLSInfo.msId -> ms:ms -> ks_client_state
| C_12_Full_CH: cr:random -> ks_client_state
| C_12_wait_MS: csr:csRands -> alpha:ks_alpha12 -> id:TLSInfo.pmsId -> pms:pms -> ks_client_state
| C_12_has_MS: csr:csRands -> alpha:ks_alpha12 -> id:TLSInfo.msId -> ms:ms -> ks_client_state
| C_13_wait_CH: cr:random -> i:esId -> gs:list (g:CommonDH.group & CommonDH.keyshare g) -> ks_client_state
| C_13_wait_SH: cr:random -> es:option ( i:esId & es i ) -> cfk0:option ( i:finishedId & fink i ) ->
                gs:list (g:CommonDH.group & CommonDH.keyshare g) -> ks_client_state
| C_13_wait_SF: alpha:ks_alpha13 -> ( i:finishedId & cfk:fink i ) -> ( i:finishedId & sfk:fink i ) ->
                ( i:asId & ams:ams i ) -> ks_client_state
| C_13_wait_CF: alpha:ks_alpha13 -> ( i:finishedId & cfk:fink i ) -> ( i:asId & ams:ams i ) ->
                ( li:logInfo & i:rekeyId li & rekey_secrets i ) -> ks_client_state
| C_13_postHS: alpha:ks_alpha13 -> ( li:logInfo & i:rekeyId li & rekey_secrets i) ->
                ( li:logInfo & i:rmsId li & rms i ) -> ks_client_state
| C_Done

type ks_server_state =
| S_Init: sr:random -> ks_server_state
| S_12_wait_CKE_DH: csr:csRands -> alpha:ks_alpha12 -> our_share:(g:CommonDH.group & CommonDH.keyshare g) -> ks_server_state
| S_12_wait_CKE_RSA: csr: csRands -> alpha:ks_alpha12 -> ks_server_state
| S_12_has_MS: csr:csRands -> alpha:ks_alpha12 -> id:TLSInfo.msId -> ms:ms -> ks_server_state
| S_13_wait_SH: alpha:ks_alpha13 -> cr:random -> sr:random -> es:option ( i:esId & es i ) ->
                cfk0:option ( i:finishedId & fink i ) -> hs:( i:hsId & hs i ) -> ks_server_state
| S_13_wait_SF: alpha:ks_alpha13 -> ( i:finishedId & cfk:fink i ) -> ( i:finishedId & sfk:fink i ) ->
                ( i:asId & ams:ams i ) -> ks_server_state
| S_13_wait_CF: alpha:ks_alpha13 -> ( i:finishedId & cfk:fink i ) -> ( i:asId & ams i ) ->
                ( li:logInfo & i:rekeyId li & rekey_secrets i ) ->  ks_server_state
| S_13_postHS: alpha:ks_alpha13 -> ( li:logInfo & i:rekeyId li & rekey_secrets i ) ->
                ( li:logInfo & i:rmsId li & rms i ) -> ks_server_state
| S_Done

// Reflecting state separation from HS
type ks_state =
| C: s:ks_client_state -> ks_state
| S: s:ks_server_state -> ks_state

// KeySchedule instances
(*
 * AR: changing state from rref to ref, with region captured in the refinement.
 *)
type ks =
| KS: #region:rid -> state:(ref ks_state){HS.MkRef?.id state = region} -> ks
//17-04-17 CF: expose it as a concrete ref?
//17-04-17 CF: no need to keep the region, already in the ref.

// Extract keys and IVs from a derived 1.3 secret
private let keygen_13 h secret ae : St (bytes * bytes) =
  let kS = CoreCrypto.aeadKeySize ae in
  let iS = CoreCrypto.aeadRealIVSize ae in
  let kb = HKDF.hkdf_expand_label h secret "key" empty_bytes kS in
  let ib = HKDF.hkdf_expand_label h secret "iv" empty_bytes iS in
  (kb, ib)

// Extract finished keys
private let finished_13 h secret : St (bytes) =
  HKDF.hkdf_expand_label h secret "finished" empty_bytes (H.tagLen h)

// Create a fresh key schedule instance
// We expect this to be called when the Handshake instance is created
val create: #rid:rid -> role -> ST (ks * random)
  (requires fun h -> rid<>root)
  (ensures fun h0 (r,_) h1 ->
    let KS #ks_region state = r in
    stronger_fresh_region ks_region h0 h1
    /\ extends ks_region rid
    /\ modifies (Set.singleton rid) h0 h1
    /\ modifies_rref rid (Set.singleton (Heap.addr_of (as_ref state))) (HS.HS?.h h0) (HS.HS?.h h1))

let create #rid r =
  ST.recall_region rid;
  let ks_region = new_region rid in
  let nonce = Nonce.mkHelloRandom r ks_region in
  let istate = match r with
    | Client -> C (C_Init nonce)
    | Server -> S (S_Init nonce) in
  (KS #ks_region (ralloc ks_region istate)), nonce

let group_of_valid_namedGroup
  (g:valid_namedGroup)
  : CommonDH.group
  = Some?.v (CommonDH.group_of_namedGroup g)

effect ST0 (a:Type) = ST a (fun _ -> True) (fun h0 _ h1 -> modifies_none h0 h1)

val map_ST: ('a -> ST0 'b) -> list 'a -> ST0 (list 'b)
let rec map_ST f x = match x with
  | [] -> []
  | a::tl -> f a :: map_ST f tl

private let group_of_cks = function
  | CommonDH.Share g _ -> Some?.v (CommonDH.namedGroup_of_group g)
  | CommonDH.UnknownShare g _ -> g

val ks_client_13_1rtt_init:
  ks:ks -> gl:list valid_namedGroup
  -> ST CommonDH.clientKeyShare
  (requires fun h0 ->
    let kss = sel h0 (KS?.state ks) in
    C? kss /\ C_Init? (C?.s kss))
  (ensures fun h0 r h1 ->
    let KS #rid st = ks in
    gl == List.Tot.map group_of_cks r /\
    modifies (Set.singleton rid) h0 h1 /\
    modifies_rref rid (Set.singleton (Heap.addr_of (as_ref st))) (HS.HS?.h h0) (HS.HS?.h h1))

let ks_client_13_1rtt_init ks gl =
  dbg "init 1-RTT";
  let KS #rid st = ks in
  let C (C_Init cr) = !st in
  let groups = List.Tot.map group_of_valid_namedGroup gl in
  let keygen (g:CommonDH.group)
    : ST (g:CommonDH.group & CommonDH.keyshare g)
    (requires fun h -> True) (ensures fun h0 _ h1 -> modifies_none h0 h1)
    = let gx = CommonDH.keygen g in (| g, gx |) in
  let gs = map_ST keygen groups in
  st := C (C_13_wait_SH cr None None gs);
  let serialize_share (gx:(g:CommonDH.group & CommonDH.keyshare g)) =
    let (| g, gx |) = gx in
    match CommonDH.namedGroup_of_group g with
    | None -> None // Impossible
    | Some ng -> Some (CommonDH.Share g (CommonDH.pubshare #g gx)) in
  let serialized = List.Tot.choose serialize_share gs in
  serialized

val ks_client_13_0rtt_init: ks:ks -> i:esId ->
  gl:list valid_namedGroup -> ST CommonDH.clientKeyShare
  (requires fun h0 ->
    let kss = sel h0 (KS?.state ks) in
    C? kss /\ C_Init? (C?.s kss))
  (ensures fun h0 r h1 ->
    let KS #rid st = ks in
    gl == List.Tot.map group_of_cks r /\
    modifies (Set.singleton rid) h0 h1 /\
    modifies_rref rid (Set.singleton (Heap.addr_of (as_ref st))) (HS.HS?.h h0) (HS.HS?.h h1))

let ks_client_13_0rtt_init ks esId gl =
  let KS #rid st = ks in
  let C (C_Init cr) = !st in
  let groups = List.Tot.map group_of_valid_namedGroup gl in
  let keygen (g:CommonDH.group)
    : St (g:CommonDH.group & CommonDH.keyshare g)
    = (| g, CommonDH.keygen g |) in
  let gs = map_ST keygen groups in
  st := C (C_13_wait_CH cr esId gs);
  let serialize_share (gx:(g:CommonDH.group & CommonDH.keyshare g)) =
    let (| g, gx |) = gx in
    match CommonDH.namedGroup_of_group g with
    | None -> None // Impossible
    | Some ng -> Some (CommonDH.Share g (CommonDH.pubshare #g gx)) in
  List.Tot.choose serialize_share gs

// Derive the early keys from the early secret
let ks_client_13_0rtt_ch ks esId (log:bytes) : ST (recordInstance)
  (requires fun h0 ->
    let kss = sel h0 (KS?.state ks) in
    C? kss /\ C_Init? (C?.s kss))
  (ensures fun h0 r h1 ->
    let KS #rid st = ks in
    modifies (Set.singleton rid) h0 h1
<<<<<<< HEAD
    /\ modifies_rref rid (Set.singleton (Heap.addr_of (as_ref st))) (HS.HS?.h h0) (HS.HS?.h h1)) =
=======
    /\ modifies_rref rid !{as_ref st} (HS.HS?.h h0) (HS.HS?.h h1))
  =
  dbg ("ks_client_13_0rtt_ch log="^(print_bytes log));
>>>>>>> 8d5f0363
  let KS #rid st = ks in
  let C (C_13_wait_CH cr esId gs) = !st in
  let pskid, psk, h, ae = read_psk esId in

  dbg ("Loaded pre-shared key: "^(print_bytes psk));
  let es : es esId = HKDF.hkdf_extract h (H.zeroHash h) psk in
  dbg ("Early secret: "^(print_bytes es));

  let secretId = EarlySecretID esId in
  let li = LogInfo_CH0 ({
    li_ch0_cr = cr;
    li_ch0_ed_ae = AEAD ae h;
    li_ch0_ed_hash = h;
    li_ch0_ed_psk = pskid;
  }) in
  let log : hashed_log li = log in
  let expandId : expandId li = ExpandedSecret secretId ClientEarlyTrafficSecret log in
  let ets = HKDF.derive_secret h es "client early traffic secret" log in
  dbg ("Client early traffic secret: "^(print_bytes ets));

  // Expand all keys from the derived early secret
  let (ck,civ) = keygen_13 h ets ae in
  dbg ("Client 0-RTT key: "^(print_bytes ck));
  dbg ("Client 0-RTT IV: "^(print_bytes civ));

  let id = ID13 (KeyID expandId) in
  let ckv: StreamAE.key id = ck in
  let civ: StreamAE.iv id  = civ in
  let rw = StAE.coerce HyperHeap.root id (ckv @| civ) in
  let r = StAE.genReader HyperHeap.root rw in
  let early_d = StAEInstance r rw in

  st := C (C_13_wait_SH cr (Some (| esId, es |)) None gs);
  early_d

// Called before sending client hello
// (the external style of resumption may become internal to protect ms abstraction)
val ks_client_12_init: ks:ks -> ST (option sessionInfo)
  (requires fun h0 ->
    let kss = sel h0 (KS?.state ks) in
    C? kss /\ C_Init? (C?.s kss))
  (ensures fun h0 r h1 ->
    let KS #rid st = ks in
    modifies (Set.singleton rid) h0 h1
    /\ modifies_rref rid (Set.singleton (Heap.addr_of (as_ref st))) (HS.HS?.h h0) (HS.HS?.h h1))

// TODO resumption support
let ks_client_12_init ks =
  dbg "ks_client_12_init";
  let KS #rid st = ks in
  let C (C_Init cr) = !st in
  let osi, ns = None, (C (C_12_Full_CH cr)) in
//    match cfg.resuming with
//    | None -> None, (KS_C_12_Full_CH cr)
//    | Some shard ->
//      (match DB.lookup shard with TODO
//      | Some (si, msId, ms) -> (Some si), (KS_C_12_Resume_CH cr si msId ms)
//      | None -> None, (KS_C_12_Full_CH cr)) in
  (KS?.state ks) := ns;
  osi

val ks_server_12_init_dh: ks:ks -> cr:random -> pv:protocolVersion -> cs:cipherSuite -> ems:bool -> g:CommonDH.group -> ST (CommonDH.share g)
  (requires fun h0 ->
    let kss = sel h0 (KS?.state ks) in
    S? kss /\ S_Init? (S?.s kss)
    /\ CipherSuite? cs
    /\ (let CipherSuite kex _ _ = cs in
         (kex = Kex_DHE \/ kex = Kex_ECDHE)))
  (ensures fun h0 r h1 ->
    let KS #rid st = ks in
    modifies (Set.singleton rid) h0 h1
    /\ modifies_rref rid (Set.singleton (Heap.addr_of (as_ref st))) (HS.HS?.h h0) (HS.HS?.h h1))

let ks_server_12_init_dh ks cr pv cs ems g =
  dbg "ks_server_12_init_dh";
  let KS #region st = ks in
  let S (S_Init sr) = !st in
  let CipherSuite kex sa ae = cs in
  let our_share = CommonDH.keygen g in
  let _ = print_share (CommonDH.pubshare our_share) in
  let csr = cr @| sr in
  st := S (S_12_wait_CKE_DH csr (pv, cs, ems) (| g, our_share |));
  CommonDH.pubshare our_share

val ks_server_13_0rtt_init: ks:ks -> cr:random -> i:esId -> bytes -> cs:cipherSuite -> gx:(g:CommonDH.group & CommonDH.share g) -> ST (recordInstance * our_share:CommonDH.share (dfst gx))
  (requires fun h0 ->
    let kss = sel h0 (KS?.state ks) in
    S? kss /\ S_Init? (S?.s kss)
    /\ CipherSuite? cs /\ (let CipherSuite kex _ _ = cs in
       (kex = Kex_PSK_DHE \/ kex = Kex_PSK_ECDHE)))
  (ensures fun h0 r h1 ->
    let KS #rid st = ks in
    modifies (Set.singleton rid) h0 h1
    /\ modifies_rref rid (Set.singleton (Heap.addr_of (as_ref st))) (HS.HS?.h h0) (HS.HS?.h h1))

let ks_server_13_0rtt_init ks cr esId log cs (| g, gx |) =
  dbg "ks_server_13_0rtt_init";
  let _ = print_share #g gx in
  let KS #region st = ks in
  let S (S_Init sr) = !st in
  let pskid, psk, h, ae = read_psk esId in

  dbg ("Loaded pre-shared key: "^(print_bytes psk));
  let es : es esId = HKDF.hkdf_extract h (H.zeroHash h) psk in
  dbg ("Early secret: "^(print_bytes es));

  let secretId = EarlySecretID esId in
  let li = LogInfo_CH0 ({
    li_ch0_cr = cr;
    li_ch0_ed_ae = AEAD ae h;
    li_ch0_ed_hash = h;
    li_ch0_ed_psk = pskid;
  }) in
  let log : hashed_log li = log in
  let expandId : expandId li = ExpandedSecret secretId ClientEarlyTrafficSecret log in
  let ets = HKDF.derive_secret h es "client early traffic secret" log in
  dbg ("Client early traffic secret: "^(print_bytes ets));

  // Expand all keys from the derived early secret
  let (ck,civ) = keygen_13 h ets ae in
  dbg ("Client 0-RTT key: "^(print_bytes ck));
  dbg ("Client 0-RTT IV: "^(print_bytes civ));

  let id = ID13 (KeyID expandId) in
  let ckv: StreamAE.key id = ck in
  let civ: StreamAE.iv id  = civ in
  let rw = StAE.coerce HyperHeap.root id (ckv @| civ) in
  let r = StAE.genReader HyperHeap.root rw in
  let early_d = StAEInstance r rw in

  let gy, gxy = CommonDH.dh_responder gx in
  let _ = print_share gy in
  let hsId = HSID_DHE (Salt secretId) g gx gy in
  let hs : hs hsId = HKDF.hkdf_extract h es gxy in
  dbg ("Handshake secret: "^(print_bytes hs));
  st := S (S_13_wait_SH (ae, h) cr sr (Some (| esId, es |)) None (| hsId, hs |));
  early_d, gy

val ks_server_13_1rtt_init:
  ks:ks -> cr:random -> cs:cipherSuite
  -> g:CommonDH.group{Some? (CommonDH.namedGroup_of_group g)}
  -> gx:CommonDH.share g -> ST CommonDH.serverKeyShare
  (requires fun h0 ->
    let kss = sel h0 (KS?.state ks) in
    S? kss /\ S_Init? (S?.s kss)
    /\ CipherSuite? cs
    /\ (let CipherSuite kex _ _ = cs in
         (kex = Kex_DHE \/ kex = Kex_ECDHE)))
  (ensures fun h0 r h1 ->
    let KS #rid st = ks in
    modifies (Set.singleton rid) h0 h1
    /\ modifies_rref rid (Set.singleton (Heap.addr_of (as_ref st))) (HS.HS?.h h0) (HS.HS?.h h1))

let ks_server_13_1rtt_init ks cr cs g gx =
  dbg ("ks_server_1rtt_init");
  let KS #region st = ks in
  let S (S_Init sr) = !st in
  let CipherSuite _ _ (AEAD ae h) = cs in
  let esId = NoPSK h in
  let es = HKDF.hkdf_extract h (H.zeroHash h) (H.zeroHash h) in
  dbg ("Computed early secret: "^(print_bytes es));
  let saltId = Salt (EarlySecretID esId) in
  let salt = HKDF.derive_secret h es "derived secret" (H.emptyHash h) in
  dbg ("Handshake salt: "^(print_bytes salt));
  let gy, gxy = CommonDH.dh_responder gx in
  dbg ("DH shared secret: "^(print_bytes gxy));
  let hsId = HSID_DHE saltId g gx gy in
  let hs : hs hsId = HKDF.hkdf_extract h salt gxy in
  dbg ("Handshake secret: "^(print_bytes hs));
  st := S (S_13_wait_SH (ae, h) cr sr None None (| hsId, hs |));
  CommonDH.Share g gy

val ks_server_13_sh: ks:ks -> log:bytes -> ST (recordInstance)
  (requires fun h0 ->
    let kss = sel h0 (KS?.state ks) in
    S? kss /\ S_13_wait_SH? (S?.s kss))
  (ensures fun h0 r h1 ->
    let KS #rid st = ks in
    modifies (Set.singleton rid) h0 h1
    /\ modifies_rref rid (Set.singleton (Heap.addr_of (as_ref st))) (HS.HS?.h h0) (HS.HS?.h h1))

let ks_server_13_sh ks log =
  dbg ("ks_server_13_sh, hashed log = "^(print_bytes log));
  let KS #region st = ks in
  let S (S_13_wait_SH (ae, h) cr sr _ _ (| hsId, hs |)) = !st in
  let secretId = HandshakeSecretID hsId in
  let li = LogInfo_SH ({
    li_sh_cr = cr;
    li_sh_sr = sr;
    li_sh_ae = AEAD ae h;
    li_sh_hash = h;
    li_sh_psk = None;
  }) in
  let log : hashed_log li = log in

  let c_expandId = ExpandedSecret secretId ClientHandshakeTrafficSecret log in
  let s_expandId = ExpandedSecret secretId ServerHandshakeTrafficSecret log in

  // Derived handshake secret
  let cts = HKDF.derive_secret h hs "client handshake traffic secret" log in
  dbg ("client handshake traffic secret: "^(print_bytes cts));
  let sts = HKDF.derive_secret h hs "server handshake traffic secret" log in
  dbg ("server handshake traffic secret: "^(print_bytes sts));
  let (ck,civ) = keygen_13 h cts ae in
  dbg ("handshake key[C]: "^(print_bytes ck)^", IV="^(print_bytes civ));
  let (sk,siv) = keygen_13 h sts ae in
  dbg ("handshake key[S]: "^(print_bytes sk)^", IV="^(print_bytes siv));

  // Handshake traffic keys
  let id = ID13 (KeyID c_expandId) in
  let ckv: StreamAE.key id = ck in
  let civ: StreamAE.iv id  = civ in
  let skv: StreamAE.key (peerId id) = sk in
  let siv: StreamAE.iv (peerId id)  = siv in
  let w = StAE.coerce HyperHeap.root id (skv @| siv) in
  let rw = StAE.coerce HyperHeap.root id (ckv @| civ) in
  let r = StAE.genReader HyperHeap.root rw in

  // Finished keys
  let cfkId = FinishedID c_expandId in
  let sfkId = FinishedID s_expandId in
  let cfk1 = finished_13 h cts in
  dbg ("client finished key: "^(print_bytes cfk1));
  let sfk1 = finished_13 h sts in
  dbg ("server finished key: "^(print_bytes sfk1));

  let cfk1 : fink cfkId = HMAC.UFCMA.coerce cfkId (fun _ -> True) region cfk1 in
  let sfk1 : fink sfkId = HMAC.UFCMA.coerce sfkId (fun _ -> True) region sfk1 in

  let saltId = Salt (HandshakeSecretID hsId) in
  let salt = HKDF.derive_secret h hs "derived secret" (H.emptyHash h) in
  dbg ("Handshake salt: "^(print_bytes salt));

  // Replace handshake secret with application master secret
  let amsId = ASID saltId in
  let ams : ams amsId = HKDF.hkdf_extract h salt (H.zeroHash h) in
  dbg ("Application secret: "^(print_bytes ams));

  st := S (S_13_wait_SF (ae, h) (| cfkId, cfk1 |) (| sfkId, sfk1 |) (| amsId, ams |));
  StAEInstance r w

let ks_server_13_finished_keys ks
  : ST ((i:finishedId & fink i) * (i:finishedId & fink i))
  (requires (fun h0 -> True))
  (ensures (fun h0 _ h1 -> h0 == h1))
  =
  let KS #region st = ks in
  let S (S_13_wait_SF _ cfk sfk _) = !st in
  (sfk, cfk)

// Will become private; public API will have
// ks_client_12_keygen: ks -> (i:id * w:StatefulLHAE.writer i)
// ks_server_12_keygen: ...
val ks_12_finished_key: ks:ks -> ST (key:TLSPRF.key)
  (requires fun h0 ->
    let st = sel h0 (KS?.state ks) in
    match st with
    | C (C_12_has_MS _ _ _ _) | S (S_12_has_MS _ _ _ _) -> true
    | _ -> false)
  (ensures fun h0 r h1 ->
    modifies Set.empty h0 h1)

let ks_12_finished_key ks =
 let KS #region st = ks in
 let ms = match !st with
 | C (C_12_has_MS _ _ _ ms) -> ms
 | S (S_12_has_MS _ _ _ ms) -> ms in
 TLSPRF.coerce ms

private let ks_12_record_key ks =
  dbg "ks_12_record_key";
  let KS #region st = ks in
  let role, csr, alpha, msId, ms =
    match !st with
    | C (C_12_has_MS csr alpha msId ms) -> Client, csr, alpha, msId, ms
    | S (S_12_has_MS csr alpha msId ms) -> Server, csr, alpha, msId, ms in
  let cr, sr = split csr 32 in
  let (pv, cs, ems) = alpha in
  let kdf = kdfAlg pv cs in
  let ae = get_aeAlg cs in
  let id = ID12 pv msId kdf ae cr sr role in
  let AEAD alg _ = ae in (* 16-10-18 FIXME! only correct for AEAD *)
  let klen = CoreCrypto.aeadKeySize alg in
  let slen = AEADProvider.salt_length id in
  let expand = TLSPRF.kdf kdf ms (sr @| cr) (klen + klen + slen + slen) in
  dbg ("keystring (CK, CIV, SK, SIV) = "^(print_bytes expand));
  let k1, expand = split expand klen in
  let k2, expand = split expand klen in
  let iv1, iv2 = split expand slen in
  let wk, wiv, rk, riv =
    match role with
    | Client -> k1, iv1, k2, iv2
    | Server -> k2, iv2, k1, iv1 in
  let w = StAE.coerce HyperHeap.root id (wk @| wiv) in
  let rw = StAE.coerce HyperHeap.root id (rk @| riv) in
  let r = StAE.genReader HyperHeap.root rw in
  StAEInstance r w

(******************************************************************)

// log is the raw HS log, used for EMS derivation
val ks_server_12_cke_dh: ks:ks -> gy:(g:CommonDH.group & CommonDH.share g) ->
  log:bytes -> ST (recordInstance)
  (requires fun h0 ->
    let kss = sel h0 (KS?.state ks) in
    S? kss /\ S_12_wait_CKE_DH? (S?.s kss) /\
    (let S (S_12_wait_CKE_DH _ _ (| g', _ |)) = kss in
    g' = dfst gy)) // Responder share must be over the same group as initiator's
  (ensures fun h0 r h1 ->
    let KS #rid st = ks in
    modifies (Set.singleton rid) h0 h1
    /\ modifies_rref rid (Set.singleton (Heap.addr_of (as_ref st))) (HS.HS?.h h0) (HS.HS?.h h1))

let ks_server_12_cke_dh ks gy hashed_log =
  dbg "ks_server_12_cke_dh";
  let KS #region st = ks in
  let S (S_12_wait_CKE_DH csr alpha (| g, gx |)) = !st in
  let (pv, cs, ems) = alpha in
  let (| _, gy |) = gy in
  let _ = print_share gy in
  let pmsb = CommonDH.dh_initiator #g gx gy in
  dbg ("PMS: "^(print_bytes pmsb));
  let pmsId = PMS.DHPMS g (CommonDH.pubshare gx) gy (PMS.ConcreteDHPMS pmsb) in
  let kef = kefAlg pv cs ems in
  let msId, ms =
    if ems then
      let ms = TLSPRF.prf (pv,cs) pmsb (utf8 "extended master secret") hashed_log 48 in
      let msId = ExtendedMS pmsId hashed_log kef in
      (msId, ms)
    else
      let ms = TLSPRF.extract kef pmsb csr 48 in
      let msId = StandardMS pmsId csr kef in
      (msId, ms) in
  dbg ("master secret:"^(print_bytes ms));
  st := S (S_12_has_MS csr alpha msId ms);
  ks_12_record_key ks

// Called after receiving server hello; server accepts resumption proposal
// This function only checks the agility paramaters compared to the resumed sessionInfo
// and returns to the handshake whether the resumption is permissible
val ks_client_12_resume: ks:ks -> random -> pv:protocolVersion -> cs:cipherSuite -> ST unit
  (requires fun h0 ->
    let kss = sel h0 (KS?.state ks) in
    C? kss /\ C_12_Resume_CH? (C?.s kss))
  (ensures fun h0 r h1 ->
    let KS #rid st = ks in
    modifies (Set.singleton rid) h0 h1
    /\ modifies_rref rid (Set.singleton (Heap.addr_of (as_ref st))) (HS.HS?.h h0) (HS.HS?.h h1))

let ks_client_12_resume ks sr pv cs =
  let KS #region st = ks in
  let C (C_12_Resume_CH cr si msId ms) = !st in
  let csr = cr @| sr in
  let ems = si.extensions.ne_extended_ms in
  st := C (C_12_has_MS csr (pv, cs, ems) msId ms)

// The two functions below are similar but we decide not to factor them because:
//   1. they use different arguemtns
//   2. they use different return types
//   3. they are called at different locations

val ks_client_13_sh: ks:ks -> sr:random -> cs:cipherSuite -> h:bytes ->
  gy:(g:CommonDH.group & CommonDH.share g) -> accept_early_data:bool ->
  ST (recordInstance)
  (requires fun h0 ->
    let kss = sel h0 (KS?.state ks) in
    C? kss /\ C_13_wait_SH? (C?.s kss) /\
    // Ensure consistency of ae/h if 0-RTT data is accepted
    (let C_13_wait_SH _ ei _ gc = C?.s kss in
     (List.Tot.existsb (fun gx -> dfst gy = dfst gx) gc) /\
     (match ei with | None -> True | Some (| id, _ |) ->
       let CipherSuite _ _ (AEAD ae h) = cs in
// TODO lift app_psk_hash, app_psk_ae to resumption PSK
//       let ctxt = get_psk_info id in
//       accept_early_data ==> ctxt.early_ae = ae /\ ctxt.early_hash = h
     True)))
  (ensures fun h0 r h1 ->
    let KS #rid st = ks in
    modifies (Set.singleton rid) h0 h1
    /\ modifies_rref rid (Set.singleton (Heap.addr_of (as_ref st))) (HS.HS?.h h0) (HS.HS?.h h1))

// ServerHello log breakpoint (client)
let ks_client_13_sh ks sr cs log (| g, gy|) accept_ed =
  dbg ("ks_client_13_sh hashed_log = "^(print_bytes log));
  let _ = print_share gy in
  let KS #region st = ks in
  let C (C_13_wait_SH cr early_info early_fin gc) = !st in
  let Some gx = List.Tot.find (
      fun ((| g', _ |):(x:CommonDH.group & CommonDH.keyshare g)) -> g = g'
    ) gc in
  let (| g, gx |) = gx in
  let gxy = CommonDH.dh_initiator #g gx gy in
  dbg ("DH shared secret: "^(print_bytes gxy));
  let CipherSuite _ _ (AEAD ae h) = cs in
  let gx = CommonDH.pubshare gx in

  // Early secret: must derive zero here as hash is not known before
  let esId, es =
    match early_info, accept_ed with
    | Some (| i, es |), true ->
      dbg ("Recalling early secret: "^(print_bytes es));
      i, es
    | _ ->
      let es = HKDF.hkdf_extract h (H.zeroHash h) (H.zeroHash h) in
      dbg ("Early secret: "^(print_bytes es));
      NoPSK h, es
  in

  let saltId = Salt (EarlySecretID esId) in
  let salt = HKDF.derive_secret h es "derived secret" empty_bytes in
  dbg ("Handshake salt: "^(print_bytes salt));

  let hsId = HSID_DHE saltId g gx gy in
  let hs : hs hsId = HKDF.hkdf_extract h salt gxy in
  dbg ("Handshake secret: "^(print_bytes hs));

  let secretId = HandshakeSecretID hsId in
  let li = LogInfo_SH ({
    li_sh_cr = cr;
    li_sh_sr = sr;
    li_sh_ae = AEAD ae h;
    li_sh_hash = h;
    li_sh_psk = None;
  }) in
  let log: hashed_log li = log in
  let c_expandId = ExpandedSecret secretId ClientHandshakeTrafficSecret log in
  let s_expandId = ExpandedSecret secretId ServerHandshakeTrafficSecret log in

  let cts = HKDF.derive_secret h hs "client handshake traffic secret" log in
  dbg ("client handshake traffic secret: "^(print_bytes cts));
  let sts = HKDF.derive_secret h hs "server handshake traffic secret" log in
  dbg ("server handshake traffic secret: "^(print_bytes sts));
  let (ck,civ) = keygen_13 h cts ae in
  dbg ("handshake key[C]: "^(print_bytes ck)^", IV="^(print_bytes civ));
  let (sk,siv) = keygen_13 h sts ae in
  dbg ("handshake key[S]: "^(print_bytes sk)^", IV="^(print_bytes siv));

  // Finished keys
  let cfkId = FinishedID c_expandId in
  let sfkId = FinishedID s_expandId in
  let cfk1 = finished_13 h cts in
  dbg ("client finished key: "^(print_bytes cfk1));
  let sfk1 = finished_13 h sts in
  dbg ("server finished key: "^(print_bytes sfk1));

  let cfk1 : fink cfkId = HMAC.UFCMA.coerce cfkId (fun _ -> True) region cfk1 in
  let sfk1 : fink sfkId = HMAC.UFCMA.coerce sfkId (fun _ -> True) region sfk1 in

  let saltId = Salt (HandshakeSecretID hsId) in
  let salt = HKDF.derive_secret h hs "derived secret" empty_bytes in
  dbg ("Application salt: "^(print_bytes salt));

  let asId = ASID saltId in
  let ams : ams asId = HKDF.hkdf_extract h hs (H.zeroHash h) in
  dbg ("Application secret: "^(print_bytes ams));

  let id = ID13 (KeyID c_expandId) in
  assert_norm(ID13 (KeyID s_expandId) = peerId id);
  let ckv: StreamAE.key id = ck in
  let civ: StreamAE.iv id  = civ in
  let skv: StreamAE.key (peerId id) = sk in
  let siv: StreamAE.iv (peerId id)  = siv in
  let w = StAE.coerce HyperHeap.root id (ckv @| civ) in
  let rw = StAE.coerce HyperHeap.root id (skv @| siv) in
  let r = StAE.genReader HyperHeap.root rw in
  st := C (C_13_wait_SF (ae, h) (| cfkId, cfk1 |) (| sfkId, sfk1 |) (| asId, ams |));
  StAEInstance r w

(******************************************************************)

let ks_client_13_sf ks (log:bytes)
  : ST (( i:finishedId & sfk:fink i ) * ( i:finishedId & cfk:fink i ) *
        recordInstance * (li:logInfo & i:exportId li & ems i))
  (requires fun h0 ->
    let kss = sel h0 (KS?.state ks) in
    C? kss /\ C_13_wait_SF? (C?.s kss))
  (ensures fun h0 r h1 ->
    let KS #rid st = ks in
    modifies (Set.singleton rid) h0 h1
    /\ modifies_rref rid (Set.singleton (Heap.addr_of (as_ref st))) (HS.HS?.h h0) (HS.HS?.h h1))
  =
  dbg ("ks_client_13_sf hashed_log = "^(print_bytes log));
  let KS #region st = ks in
  let C (C_13_wait_SF alpha cfk sfk (| asId, ams |)) = !st in
  let (ae, h) = alpha in

  let (| (FinishedID #li _), _ |) = cfk in // TODO loginfo
  let log : hashed_log li = log in
  let secretId = ApplicationSecretID asId in
  let c_expandId = ExpandedSecret secretId ClientApplicationTrafficSecret log in
  let s_expandId = ExpandedSecret secretId ClientApplicationTrafficSecret log in

  let cts = HKDF.derive_secret h ams "client application traffic secret" log in
  dbg ("client application traffic secret: "^(print_bytes cts));
  let sts = HKDF.derive_secret h ams "server application traffic secret" log in
  dbg ("server application traffic secret: "^(print_bytes sts));
  let emsId : exportId li = ExportID asId log in
  let ems = HKDF.derive_secret h ams "exporter master secret" log in
  dbg ("exporter master secret: "^(print_bytes ems));

  let (ck,civ) = keygen_13 h cts ae in
  dbg ("application key[C]: "^(print_bytes ck)^", IV="^(print_bytes civ));
  let (sk,siv) = keygen_13 h sts ae in
  dbg ("application key[S]: "^(print_bytes sk)^", IV="^(print_bytes siv));

  let id = ID13 (KeyID c_expandId) in
  assert_norm(peerId id = ID13 (KeyID s_expandId));
  let ckv: StreamAE.key id = ck in
  let civ: StreamAE.iv id  = civ in
  let w = StAE.coerce HyperHeap.root id (ckv @| civ) in
  let skv: StreamAE.key (peerId id) = sk in
  let siv: StreamAE.iv (peerId id)  = siv in
  let rw = StAE.coerce HyperHeap.root id (skv @| siv) in
  let r = StAE.genReader HyperHeap.root rw in

  st := C (C_13_wait_CF alpha cfk (| asId, ams |) (| li, c_expandId, (cts,sts)|));
  (sfk, cfk, StAEInstance r w, (| li, emsId, ems |))

let ks_server_13_sf ks (log:bytes)
  : ST (recordInstance * (li:logInfo & i:exportId li & ems i))
  (requires fun h0 ->
    let kss = sel h0 (KS?.state ks) in
    S? kss /\ C_13_wait_SF? (C?.s kss))
  (ensures fun h0 r h1 ->
    let KS #rid st = ks in
    modifies (Set.singleton rid) h0 h1
    /\ modifies_rref rid (Set.singleton (Heap.addr_of (as_ref st))) (HS.HS?.h h0) (HS.HS?.h h1))
  =
  dbg ("ks_server_13_sf hashed_log = "^(print_bytes log));
  let KS #region st = ks in
  let S (S_13_wait_SF alpha cfk _ (| asId, ams |)) = !st in
  let (| (FinishedID #li _), _ |) = cfk in // TODO loginfo
  let (ae, h) = alpha in

  let log : hashed_log li = log in
  let secretId = ApplicationSecretID asId in
  let c_expandId = ExpandedSecret secretId ClientApplicationTrafficSecret log in
  let s_expandId = ExpandedSecret secretId ClientApplicationTrafficSecret log in

  let cts = HKDF.derive_secret h ams "client application traffic secret" log in
  dbg ("client application traffic secret: "^(print_bytes cts));
  let sts = HKDF.derive_secret h ams "server application traffic secret" log in
  dbg ("server application traffic secret: "^(print_bytes sts));
  let emsId : exportId li = ExportID asId log in
  let ems = HKDF.derive_secret h ams "exporter master secret" log in
  dbg ("exporter master secret: "^(print_bytes ems));

  let (ck,civ) = keygen_13 h cts ae in
  dbg ("application key[C]: "^(print_bytes ck)^", IV="^(print_bytes civ));
  let (sk,siv) = keygen_13 h sts ae in
  dbg ("application key[S]: "^(print_bytes sk)^", IV="^(print_bytes siv));

  let id = ID13 (KeyID c_expandId) in
  assert_norm(peerId id = ID13 (KeyID s_expandId));
  let skv: StreamAE.key id = sk in
  let siv: StreamAE.iv id  = siv in
  let w = StAE.coerce HyperHeap.root id (skv @| siv) in
  let ckv: StreamAE.key (peerId id) = ck in
  let civ: StreamAE.iv (peerId id)  = civ in
  let rw = StAE.coerce HyperHeap.root id (ckv @| civ) in
  let r = StAE.genReader HyperHeap.root rw in

  st := S (S_13_wait_CF alpha cfk (| asId, ams |) (| li, c_expandId, (cts,sts) |));
  StAEInstance r w, (| li, emsId, ems |)

// Handshake must call this when ClientFinished goes into log
let ks_client_13_cf ks (log:bytes) : ST unit
  (requires fun h0 ->
    let kss = sel h0 (KS?.state ks) in
    C? kss /\ C_13_wait_CF? (C?.s kss))
  (ensures fun h0 r h1 ->
    let KS #rid st = ks in
    modifies (Set.singleton rid) h0 h1
    /\ modifies_rref rid (Set.singleton (Heap.addr_of (as_ref st))) (HS.HS?.h h0) (HS.HS?.h h1))
  =
  dbg ("ks_client_13_cf hashed_log = "^(print_bytes log));
  let KS #region st = ks in
  let C (C_13_wait_CF alpha cfk (| asId, ams |) rekey_info) = !st in
  let (ae, h) = alpha in

  // TODO loginfo CF
  let (| li, _, _ |) = rekey_info in
  let log : hashed_log li = log in
  let rmsId : rmsId li = RMSID asId log in

  let rms : rms rmsId = HKDF.derive_secret h ams "resumption master secret" log in
  dbg ("Resumption master secret: "^(print_bytes rms));
  st := C (C_13_postHS alpha rekey_info (| li, rmsId, rms |))

(******************************************************************)

// Called by Hanshake when DH key echange is negotiated
val ks_client_12_full_dh: ks:ks -> sr:random -> pv:protocolVersion ->
  cs:cipherSuite -> ems:bool -> gx:(g:CommonDH.group & CommonDH.share g) ->
  ST (CommonDH.share (dfst gx))
  (requires fun h0 ->
    let st = sel h0 (KS?.state ks) in
    C? st /\
    (C_12_Full_CH? (C?.s st) \/ C_12_Resume_CH? (C?.s st) \/ C_13_wait_SH? (C?.s st)))
  (ensures fun h0 r h1 ->
    let KS #rid st = ks in
    modifies (Set.singleton rid) h0 h1
    /\ modifies_rref rid (Set.singleton (Heap.addr_of (as_ref st))) (HS.HS?.h h0) (HS.HS?.h h1))

let ks_client_12_full_dh ks sr pv cs ems (|g,gx|) =
  let KS #region st = ks in
  let cr = match !st with
    | C (C_12_Full_CH cr) -> cr
    | C (C_12_Resume_CH cr _ _ _) -> cr
    | C (C_13_wait_SH cr _ _ _ ) -> cr in
  let csr = cr @| sr in
  let alpha = (pv, cs, ems) in
  let gy, pmsb = CommonDH.dh_responder #g gx in
  let () =
    if ks_debug then
      let _ = print_share gx in
      let _ = print_share gy in
      let _ = IO.debug_print_string ("PMS: "^(Platform.Bytes.print_bytes pmsb)^"\n") in
      ()
    else () in
  let dhpmsId = PMS.DHPMS g gx gy (PMS.ConcreteDHPMS pmsb) in
  let ns =
    if ems then
      C_12_wait_MS csr alpha dhpmsId pmsb
    else
      let kef = kefAlg pv cs false in
      let ms = TLSPRF.extract kef pmsb csr 48 in
      let _ =
        if ks_debug then
           IO.debug_print_string ("master secret:"^(Platform.Bytes.print_bytes ms)^"\n")
        else false in
      let msId = StandardMS dhpmsId csr kef in
      C_12_has_MS csr alpha msId ms in
  st := C ns; gy

// Called by Handshake after server hello when a full RSA key exchange is negotiated
val ks_client_12_full_rsa: ks:ks -> sr:random -> pv:protocolVersion -> cs:cipherSuite -> ems:bool -> RSAKey.pk -> ST bytes
  (requires fun h0 ->
    let st = sel h0 (KS?.state ks) in
    C? st /\
    (C_12_Full_CH? (C?.s st) \/ C_12_Resume_CH? (C?.s st)))
  (ensures fun h0 r h1 ->
    let KS #rid st = ks in
    modifies (Set.singleton rid) h0 h1
    /\ modifies_rref rid (Set.singleton (Heap.addr_of (as_ref st))) (HS.HS?.h h0) (HS.HS?.h h1))

let ks_client_12_full_rsa ks sr pv cs ems pk =
  let KS #region st = ks in
  let alpha = (pv, cs, ems) in
  let cr = match !st with
    | C (C_12_Full_CH cr) -> cr
    | C (C_12_Resume_CH cr _ _ _) -> cr in
  let csr = cr @| sr in
  let rsapms = PMS.genRSA pk pv in
  let pmsb = PMS.leakRSA pk pv rsapms in
  let encrypted = CoreCrypto.rsa_encrypt (RSAKey.repr_of_rsapkey pk) CoreCrypto.Pad_PKCS1 pmsb in
  let rsapmsId = PMS.RSAPMS(pk, pv, rsapms) in
  let ns =
    if ems then
      C_12_wait_MS csr alpha rsapmsId pmsb
    else
      let kef = kefAlg pv cs false in
      let ms = TLSPRF.extract kef pmsb csr 48 in
      let msId = StandardMS rsapmsId csr kef in
      C_12_has_MS csr alpha msId ms in
  st := C ns; encrypted

val ks_client_12_set_session_hash: ks:ks -> h:bytes -> ST (TLSPRF.key * recordInstance)
  (requires fun h0 ->
    let st = sel h0 (KS?.state ks) in
    C? st /\ (C_12_wait_MS? (C?.s st) \/ C_12_has_MS? (C?.s st)))
  (ensures fun h0 r h1 ->
    let st = sel h1 (KS?.state ks) in
    modifies (Set.singleton (KS?.region ks)) h0 h1 /\
    C? st /\ (C_12_has_MS? (C?.s st))
    /\ modifies_rref (KS?.region ks) (Set.singleton (Heap.addr_of (as_ref (KS?.state ks)))) (HS.HS?.h h0) (HS.HS?.h h1))

let ks_client_12_set_session_hash ks log =
  dbg ("ks_client_12_set_session_hash hashed_log = "^(print_bytes log));
  let KS #region st = ks in
  let ms =
    match !st with
    | C (C_12_has_MS csr alpha msId ms) -> ms
    | C (C_12_wait_MS csr alpha pmsId pms) ->
      let (pv, cs, true) = alpha in
      let kef = kefAlg pv cs true in
      let h = verifyDataHashAlg_of_ciphersuite cs in
      let ms = TLSPRF.prf (pv,cs) pms (utf8 "extended master secret") log 48 in
      dbg ("master secret:"^(print_bytes ms));
      let msId = ExtendedMS pmsId log kef in
      st := C (C_12_has_MS csr alpha msId ms);
      ms
    in
  let appk = ks_12_record_key ks in
  (TLSPRF.coerce ms, appk)

// *********************************************************************************
//  All functions below assume that the MS is already computed (and thus they are
//  shared accross role, key exchange, handshake mode...)
// *********************************************************************************

(*)
let ks_client_12_client_finished ks
  : ST (cvd:bytes)
  (requires fun h0 ->
    let st = sel h0 (KS?.state ks) in
    C? st /\ C_12_has_MS? (C?.s st))
  (ensures fun h0 r h1 -> h1 == h0)
  =
  let KS #region st = ks in
  let C (C_12_has_MS csr alpha msId ms) = !st in
  let (pv, cs, ems) = alpha in
//  let h = verifyDataHashAlg_of_ciphersuite cs in
//  let log = HandshakeLog.getHash hsl h in
  let log = HandshakeLog.getBytes hsl in
  TLSPRF.verifyData (pv,cs) ms Client log

let ks_server_12_client_finished ks
  : ST (cvd:bytes)
  (requires fun h0 ->
    let st = sel h0 (KS?.state ks) in
    S? st /\ S_12_has_MS? (S?.s st))
  (ensures fun h0 r h1 -> h1 == h0)
  =
  let KS #region st = ks in
  let S (S_12_has_MS csr alpha msId ms) = !st in
  let (pv, cs, ems) = alpha in
//  let h = verifyDataHashAlg_of_ciphersuite cs in
//  let log = HandshakeLog.getHash hsl h in
  let log = HandshakeLog.getBytes hsl in
  TLSPRF.verifyData (pv,cs) ms Client log

let ks_server_12_server_finished ks
  : ST (svd:bytes)
  (requires fun h0 ->
    let st = sel h0 (KS?.state ks) in
    S? st /\ S_12_has_MS? (S?.s st))
  (ensures fun h0 r h1 ->
    let KS #rid st = ks in
    modifies (Set.singleton rid) h0 h1
    /\ modifies_rref rid !{as_ref st} (HS.HS?.h h0) (HS.HS?.h h1))
  =
  let KS #region st = ks in
  let S (S_12_has_MS csr alpha msId ms) = !st in
  let (pv, cs, ems) = alpha in
//  let h = verifyDataHashAlg_of_ciphersuite cs in
//  let log = HandshakeLog.getHash hsl h in
  let log = HandshakeLog.getBytes hsl in
  st := S S_Done;
  TLSPRF.verifyData (pv,cs) ms Server log

let ks_client_12_server_finished ks
  : ST (svd:bytes)
  (requires fun h0 ->
    let st = sel h0 (KS?.state ks) in
    C? st /\ C_12_has_MS? (C?.s st))
  (ensures fun h0 r h1 ->
    let KS #rid st = ks in
    modifies (Set.singleton rid) h0 h1
    /\ modifies_rref rid !{as_ref st} (HS.HS?.h h0) (HS.HS?.h h1))
  =
  let KS #region st = ks in
  let C (C_12_has_MS csr alpha msId ms) = !st in
  let (pv, cs, ems) = alpha in
//  let h = verifyDataHashAlg_of_ciphersuite cs in
//  let log = HandshakeLog.getHash hsl h in
  let log = HandshakeLog.getBytes hsl in
  st := C C_Done;
  TLSPRF.verifyData (pv,cs) ms Server log
*)

val getId: recordInstance -> GTot id
let getId (StAEInstance #i rd wr) = i<|MERGE_RESOLUTION|>--- conflicted
+++ resolved
@@ -335,13 +335,9 @@
   (ensures fun h0 r h1 ->
     let KS #rid st = ks in
     modifies (Set.singleton rid) h0 h1
-<<<<<<< HEAD
     /\ modifies_rref rid (Set.singleton (Heap.addr_of (as_ref st))) (HS.HS?.h h0) (HS.HS?.h h1)) =
-=======
-    /\ modifies_rref rid !{as_ref st} (HS.HS?.h h0) (HS.HS?.h h1))
   =
   dbg ("ks_client_13_0rtt_ch log="^(print_bytes log));
->>>>>>> 8d5f0363
   let KS #rid st = ks in
   let C (C_13_wait_CH cr esId gs) = !st in
   let pskid, psk, h, ae = read_psk esId in
