module Transport

// adding an indirection to TCP for applications that prefer to take control of their IOs.

open FStar.All

open Platform.Tcp 
open Platform.Bytes
open Platform.Error
open TLSError

// make this type abstract? 
noeq type t = { 
  snd: bytes -> EXT (optResult string unit);
  rcv: max:nat -> EXT (recv_result max) }

let callbacks send recv = { snd = send; rcv = recv } 

// platform implementation

let wrap tcp: t = callbacks (send tcp) (recv_async tcp)
type tcpListener = tcpListener

let listen domain port : ML tcpListener = listen domain port
let accept listener = wrap (accept listener)
let connect domain port = wrap (connect domain port)
let close = close

// following the indirection 

let send tcp data = tcp.snd data
let recv tcp len = tcp.rcv len

val test: t -> bytes -> ML unit
let test (tcp:t) (data:bytes) = 
  let h0 = get() in 
  let _ = tcp.snd data in
  let h1 = get() in 
  assert (h0==h1)
  


// for now we get a runtime error in case of partial write on an asynchronous socket


// forces read to complete, even if the socket is non-blocking.
// this may cause spinning.

private val really_read_rec: b:bytes -> t -> l:nat -> EXT (recv_result (l+length b))
let rec really_read_rec prev tcp len = 
    if len = 0 
    then Received prev
    else 
      match recv tcp len with
      | RecvWouldBlock -> really_read_rec prev tcp len
      | Received b -> 
            let lb = length b in
<<<<<<< HEAD
            if lb = len then Correct(prev @| b)
            else if lb = 0 then Error(AD_internal_error,"TCP close") //16-07-24 otherwise we loop...
=======
      	    if lb = len then Received(prev @| b)
      	    else if lb = 0 then RecvError "TCP close" //16-07-24 otherwise we loop...
>>>>>>> f2d2d1b0
            else really_read_rec (prev @| b) tcp (len - lb)
      | RecvError e -> RecvError e

let really_read = really_read_rec empty_bytes<|MERGE_RESOLUTION|>--- conflicted
+++ resolved
@@ -55,13 +55,8 @@
       | RecvWouldBlock -> really_read_rec prev tcp len
       | Received b -> 
             let lb = length b in
-<<<<<<< HEAD
-            if lb = len then Correct(prev @| b)
-            else if lb = 0 then Error(AD_internal_error,"TCP close") //16-07-24 otherwise we loop...
-=======
       	    if lb = len then Received(prev @| b)
       	    else if lb = 0 then RecvError "TCP close" //16-07-24 otherwise we loop...
->>>>>>> f2d2d1b0
             else really_read_rec (prev @| b) tcp (len - lb)
       | RecvError e -> RecvError e
 
