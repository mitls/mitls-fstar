module Record
module HS = FStar.HyperStack //Added automatically

(* (optional) encryption and processing of the outer (untrusted) record format *)

open FStar.Seq
open FStar.Bytes
open FStar.Error

open TLSError
open TLSInfo
open TLSConstants
open Range
open Content

// Consider merging some of this module with Content?

(* A flag for runtime debugging of record data.
   The F* normalizer will erase debug prints at extraction
   when this flag is set to false. *)
val discard: bool -> ST unit
  (requires (fun _ -> True))
  (ensures (fun h0 _ h1 -> h0 == h1))
let discard _ = ()
let print s = discard (IO.debug_print_string ("REC| "^s^"\n"))
unfold val trace: s:string -> ST unit
  (requires (fun _ -> True))
  (ensures (fun h0 _ h1 -> h0 == h1))
unfold let trace = if Flags.debug_Record then print else (fun _ -> ())

// ------------------------outer packet format -------------------------------

// the "outer" header has the same format for all versions of TLS
// but TLS 1.3 fakes its content type and protocol version.

inline_for_extraction
let x = Transport.recv

type header = b:lbytes 5 // for all TLS versions

let fake = ctBytes Application_data @| versionBytes TLS_1p2

// this is the outer packet; the *caller* should switch from 1.3 to 1.0 whenever data is encrypted.
let makePacket ct plain ver (data: b:bytes { repr_bytes (length b) <= 2}) =
  let header =
<<<<<<< HEAD
    (if is_pv_13 ver then
      (if plain then ctBytes ct @| versionBytes TLS_1p0
=======
    (if ver = TLS_1p3 then
      (if plain then ctBytes ct @| versionBytes TLS_1p2
>>>>>>> f8b39598
       else fake)
     else (ctBytes ct @| versionBytes ver))
//      ctBytes ct
//   @| versionBytes ver
   @| bytes_of_int 2 (length data) in
  trace ("record headers: "^print_bytes header);
  header @| data


val parseHeader: h5:header -> Tot (result (contentType
                                         * protocolVersion
                                         * l:nat { l <= max_TLSCiphertext_fragment_length}))
let parseHeader (h5:header) =
    let (ct1,b4)   = FStar.Bytes.split h5 1ul in
    let (pv2,len2) = FStar.Bytes.split b4 2ul in
    match parseCT ct1 with
    | Error z -> Error z
    | Correct ct ->
      match TLSConstants.parseVersion pv2 with
      | Error z -> Error z
      | Correct (UnknownVersion _ _) ->
        Error(AD_decode_error, perror __SOURCE_FILE__ __LINE__ "Parsed unknown protocol version")
      | Correct pv ->
          let len = int_of_bytes len2 in
          if len <= 0 || len > max_TLSCiphertext_fragment_length
          then Error(AD_illegal_parameter, perror __SOURCE_FILE__ __LINE__ "Wrong fragment length")
          else correct(ct,pv,len)

// hopefully we only care about the writer, not the cn state
// the postcondition is of the form
//   authId i ==> f is added to the writer log
let recordPacketOut (i:StatefulLHAE.id) (wr:StatefulLHAE.writer i) (pv: protocolVersion) f =
    let ct, rg = Content.ct_rg i f in
    let payload =
      if PlaintextID? i
      then Content.repr i f
      else
        let ad = StatefulPlain.makeAD i ct in
        let f = StatefulPlain.assert_is_plain i ad rg f in
        StatefulLHAE.encrypt #i wr ad rg f
    in
    makePacket ct (PlaintextID? i) pv payload


(*** networking (floating) ***)

// in the spirit of TLS 1.3, we ignore the outer protocol version (see appendix C):
// our server never treats the ClientHello's record pv as its minimum supported pv;
// our client never checks the consistency of the server's record pv.
// (see earlier versions for the checks we used to perform)

// connectlon-local input state
// to be improved once we extract to C
type partial =
  | Header
  | Body: ct: contentType -> pv: protocolVersion -> partial
type input_state =
  | State:
    waiting: nat {waiting>0} ->
    received: bytes ->
    st: partial {
      match st with
      | Header -> length received + waiting = 5
      | Body _ _ -> length received + waiting <= max_TLSCiphertext_fragment_length } ->
    input_state
let wait_header =
  let data = empty_bytes in
  assert(length empty_bytes = 0);
  State 5 empty_bytes Header

type read_result =
  | ReadError of TLSError.error
  | ReadWouldBlock
  | Received:
      ct:contentType ->
      pv:protocolVersion ->
      b:bytes {length b <= max_TLSCiphertext_fragment_length} -> read_result

<<<<<<< HEAD
val read: Transport.t -> s: HS.ref input_state -> ST read_result
  (requires fun h0 -> HS.contains h0 s)
  (ensures fun h0 _ h1 -> 
    let id = HS.frameOf s in 
    HS.modifies_one id h0 h1 /\ 
    HS.modifies_ref id (Set.singleton (HS.as_addr s)) h0 h1 )

let rec read tcp state =
  let State len prior partial = !state in 
  match Transport.recv tcp len with 
  | FStar.Tcp.RecvWouldBlock -> trace "WouldBlock"; ReadWouldBlock
  | FStar.Tcp.RecvError e -> ReadError (AD_internal_error, e) 
  | FStar.Tcp.Received fresh -> (
    let data = prior @| fresh in 
    if length fresh = 0 then 
=======
val read: Transport.t -> s: HyperStack.ref input_state -> ST read_result
  (requires fun h0 -> HyperStack.contains h0 s)
  (ensures fun h0 _ h1 ->
    let id = HyperStack.frameOf s in
    HyperStack.modifies_one id h0 h1 /\
    HyperStack.modifies_ref id (Set.singleton (HyperStack.as_addr s)) h0 h1 )

let rec read tcp state =
  let State len prior partial = !state in
  match Transport.recv tcp len with
  | Platform.Tcp.RecvWouldBlock -> trace "WouldBlock"; ReadWouldBlock
  | Platform.Tcp.RecvError e -> ReadError (AD_internal_error, e)
  | Platform.Tcp.Received fresh -> (
    let data = prior @| fresh in
    if length fresh = 0 then
>>>>>>> f8b39598
      ReadError(AD_internal_error,"TCP close") // otherwise we loop...
    else if length fresh < len then (
      // partial read
      state := State (len - length fresh) data partial;
      read tcp state // should probably ReadWouldBlock instead when non-blocking
      )
    else (
      // we have received what we asked for
      match partial with
      | Header -> (
          match parseHeader data with
          | Error e -> ReadError e
          | Correct (ct,pv,len) ->
              if len = 0 then (
                // corner case, possibly excluded by the RFC?
                state := State 5 empty_bytes Header;
                Received ct pv empty_bytes )
              else (
                state := State  len empty_bytes (Body ct pv);
                read tcp state ))
      | Body ct pv -> (
              state := State 5 empty_bytes Header;
              Received ct pv data )))<|MERGE_RESOLUTION|>--- conflicted
+++ resolved
@@ -43,13 +43,8 @@
 // this is the outer packet; the *caller* should switch from 1.3 to 1.0 whenever data is encrypted.
 let makePacket ct plain ver (data: b:bytes { repr_bytes (length b) <= 2}) =
   let header =
-<<<<<<< HEAD
     (if is_pv_13 ver then
-      (if plain then ctBytes ct @| versionBytes TLS_1p0
-=======
-    (if ver = TLS_1p3 then
       (if plain then ctBytes ct @| versionBytes TLS_1p2
->>>>>>> f8b39598
        else fake)
      else (ctBytes ct @| versionBytes ver))
 //      ctBytes ct
@@ -128,7 +123,6 @@
       pv:protocolVersion ->
       b:bytes {length b <= max_TLSCiphertext_fragment_length} -> read_result
 
-<<<<<<< HEAD
 val read: Transport.t -> s: HS.ref input_state -> ST read_result
   (requires fun h0 -> HS.contains h0 s)
   (ensures fun h0 _ h1 -> 
@@ -137,30 +131,13 @@
     HS.modifies_ref id (Set.singleton (HS.as_addr s)) h0 h1 )
 
 let rec read tcp state =
-  let State len prior partial = !state in 
-  match Transport.recv tcp len with 
-  | FStar.Tcp.RecvWouldBlock -> trace "WouldBlock"; ReadWouldBlock
-  | FStar.Tcp.RecvError e -> ReadError (AD_internal_error, e) 
-  | FStar.Tcp.Received fresh -> (
-    let data = prior @| fresh in 
-    if length fresh = 0 then 
-=======
-val read: Transport.t -> s: HyperStack.ref input_state -> ST read_result
-  (requires fun h0 -> HyperStack.contains h0 s)
-  (ensures fun h0 _ h1 ->
-    let id = HyperStack.frameOf s in
-    HyperStack.modifies_one id h0 h1 /\
-    HyperStack.modifies_ref id (Set.singleton (HyperStack.as_addr s)) h0 h1 )
-
-let rec read tcp state =
   let State len prior partial = !state in
   match Transport.recv tcp len with
-  | Platform.Tcp.RecvWouldBlock -> trace "WouldBlock"; ReadWouldBlock
-  | Platform.Tcp.RecvError e -> ReadError (AD_internal_error, e)
-  | Platform.Tcp.Received fresh -> (
+  | Tcp.RecvWouldBlock -> trace "WouldBlock"; ReadWouldBlock
+  | Tcp.RecvError e -> ReadError (AD_internal_error, e)
+  | Tcp.Received fresh -> (
     let data = prior @| fresh in
     if length fresh = 0 then
->>>>>>> f8b39598
       ReadError(AD_internal_error,"TCP close") // otherwise we loop...
     else if length fresh < len then (
       // partial read
