module Record

(* (optional) encryption and processing of the outer, untrusted record format *)

open FStar.Seq
open FStar.Bytes
open FStar.UInt32

open Mem
open TLS.Result
open TLSInfo
open TLSConstants
open Range
open Content

module HS = FStar.HyperStack
module ST = FStar.HyperStack.ST

#reset-options "--using_facts_from '* -LowParse.Spec.Base'"

#set-options "--z3rlimit 10" //18-04-20 now required; why?
<<<<<<< HEAD
private inline_for_extraction 
let makeHeader ct plain ver (length:nat {repr_bytes length <= 2}): header =
  let ct_ver = 
    if TLS_1p3? ver then if plain then 
      (ctBytes ct @| versionBytes TLS_1p2) 
    else 
      fake 
    else 
      (ctBytes ct @| versionBytes ver) in
  ct_ver @| bytes_of_int 2 length 

// used only for testing
let makePacket ct plain ver (data: (b:bytes { repr_bytes (length b) <= 2})) =
  makeHeader ct plain ver (length data) @| data

let sendPacket tcp ct plain ver (data: (b:bytes { repr_bytes (length b) <= 2})) =
  // still some margin for progress to avoid intermediate copies
  let header = makeHeader ct plain ver (length data) in 
  trace ("record headers: "^print_bytes header);
  let res = Transport.send tcp (BufferBytes.from_bytes header) headerLen in
  if res = Int.Cast.uint32_to_int32 headerLen then 
    let res = Transport.send tcp (BufferBytes.from_bytes data) (len data) in
    if Int32.v res = length data
    then Correct()
    else fatal Internal_error (Printf.sprintf "Transport.send(header) returned %l" res)
  else   fatal Internal_error (Printf.sprintf "Transport.send(payload) returned %l" res)

private type parsed_header = result (contentType
                           * protocolVersion
                           * l:nat { l <= max_TLSCiphertext_fragment_length})
// private // QUIC.fst needs access to this definition
val parseHeader: h5:header -> Tot parsed_header

let parseHeader (h5:header) =
    let (ct1,b4)   = FStar.Bytes.split h5 1ul in
    let (pv2,len2) = FStar.Bytes.split b4 2ul in
    match parseCT ct1 with
    | Error z -> Error z
    | Correct ct ->
      match parseVersion pv2 with
      | Error z -> Error z
      | Correct (Unknown_protocolVersion _) ->
        fatal Decode_error (perror __SOURCE_FILE__ __LINE__ "Parsed unknown protocol version")
      | Correct pv ->
          let len = int_of_bytes len2 in
          if len <= 0 || len > max_TLSCiphertext_fragment_length
          then fatal Illegal_parameter (perror __SOURCE_FILE__ __LINE__ "Wrong fragment length")
          else correct(ct,pv,len)


(*** networking ***)

// in the spirit of TLS 1.3, we ignore the outer protocol version (see appendix C):
// our server never treats the ClientHello's record pv as its minimum supported pv;
// our client never checks the consistency of the server's record pv.
// (see earlier versions for the checks we used to perform)

// connectlon-local input state
type partial =
  | Header
  | Body: ct: contentType -> pv: protocolVersion -> partial

private let maxlen = headerLen +^ UInt32.uint_to_t max_TLSCiphertext_fragment_length
private type input_buffer = b: Buffer.buffer UInt8.t {Buffer.length b = v maxlen}

//TODO index by region. // number of bytes already buffered
noeq abstract type input_state = | InputState:
=======
noeq type input_state = | InputState:
>>>>>>> 649d8b86
  pos: ref (len:UInt32.t {len <=^ maxlen}) ->
  b: input_buffer {
    Buffer.disjoint_ref_1 b pos /\
    Buffer.frameOf b = Mem.frameOf pos /\ 
    Buffer.length b = v maxlen} -> 
  input_state

let input_inv h0 (s: input_state) = 
  Mem.contains h0 s.pos /\
  Buffer.live h0 s.b /\
  ( let p0 = UInt32.v (sel h0 s.pos) in 
    p0 < headerLength \/ 
    ( let hdr = parseHeader (Bytes.hide (Buffer.as_seq h0 (Buffer.sub s.b 0ul headerLen))) in
      match hdr with  
      | Correct (_,_,length) -> p0 < headerLength + length 
      | _                    -> False ))
// we are waiting either for header bytes or payload bytes

let input_pos s = s.pos
let input_b s = s.b

#reset-options "--max_fuel 0 --max_ifuel 0 --using_facts_from '* -LowParse -Format'"
let waiting_len s =
  if !s.pos <^ headerLen
  then headerLen -^ !s.pos
  else
    let Correct (_,_,length) = parseHeaderBuffer (Buffer.sub s.b 0ul headerLen) in
    headerLen +^ uint_to_t length -^ !s.pos

// TODO later, use a length-field accessor instead of a header parser

let alloc_input_state r = 
  let pos = ralloc r 0ul in
  let b = Buffer.rcreate r 0uy maxlen in
  InputState pos b

<<<<<<< HEAD
type read_result =
  | ReadError of TLS.Result.error
  | ReadWouldBlock
  | Received:
      ct:contentType ->
      pv:protocolVersion ->
      b:bytes {length b <= max_TLSCiphertext_fragment_length} -> read_result

// 2018.04.25 SZ:
// I had to modify the post-condition to say `input_inv` is preserved only if
// the result is not a ReadError.
// We return a ReadError when the header is invalid, but we still advance s.pos.
// We could preserve the invariant unconditionally if we advanced it only when
// the header is valid.
val read: Transport.t -> s: input_state -> ST read_result
  (requires fun h0 -> input_inv h0 s)
  (ensures fun h0 r h1 -> ReadError? r \/ input_inv h1 s)
//18-04-20 TODO modifies clause on a ref + a buffer
// let r = Mem.frameOf s.pos in
// Mem.modifies_one r h0 h1 
// Buffer.modifies_bufs_and_refs
//   (Buffer.only s.b)
//   (Set.singleton (Heap.addr_of (HS.as_ref s.pos)))
//   h0 h1)

=======
>>>>>>> 649d8b86
#reset-options "--max_fuel 0 --max_ifuel 0 --using_facts_from '* -LowParse -Format' --z3rlimit 30"
let rec read tcp s =
  let h0 = ST.get() in 
  let header = Buffer.sub s.b 0ul headerLen in 
  let p0 = !s.pos in
  let waiting = waiting_len s in
  let dest = Buffer.sub s.b p0 waiting in
  let res = Transport.recv tcp dest waiting in
  let h1 = ST.get() in
  Buffer.lemma_reveal_modifies_1 dest h0 h1;
  // framing, with two cases depending on the input state.
  //assert(p0 <^ headerLen \/ Buffer.disjoint header dest);
  //assert(p0 <^ headerLen \/ Buffer.as_seq h0 header == Buffer.as_seq h1 header);
  if res = -1l then
    ReadError TLS.Result.({alert= Internal_error; cause= "Transport.recv"})
  else
  if res = 0l
  then ( trace "WouldBlock"; ReadWouldBlock )
  else
    begin
    let received = Int.Cast.int32_to_uint32 res in
    assert (received <=^ waiting);
    assert (p0 +^ waiting <=^ maxlen);
    let p1 = p0 +^ received in 
    s.pos := p1;
    //let h2 = ST.get() in
    //assert(p0 <^ headerLen \/ Buffer.as_seq h0 header == Buffer.as_seq h2 header);
    if received <^ waiting
    then
      // partial read; we remain in the same logical state
      // we should probably return ReadWouldBlock instead when non-blocking
      read tcp s
    else
      begin
      if p1 = headerLen 
      then
        begin
        // we have just buffered the record header
        match parseHeaderBuffer header with
        | Error e -> ReadError e
        | Correct(ct, pv, length) ->
          if length = 0 then
            begin
            // zero-length packet, a corner case possibly excluded by the RFC
            s.pos := 0ul;
            Received ct pv empty_bytes
            end
          else read tcp s
        end
      else
        begin
        // we have just buffered the whole record
        assert(headerLen <=^ p0); 
        let hdr = parseHeaderBuffer header in 
        match hdr with
        | Correct(ct, pv, length) ->
          begin
          let len = UInt32.uint_to_t length in
          let b = Buffer.sub s.b headerLen len in
          let payload = BufferBytes.to_bytes length b in
          s.pos := 0ul;
          Received ct pv payload
          end
        end
      end
    end

(*        
//18-01-24 recheck async 
//    if length fresh = 0 then
//      ReadError(AD_internal_error,"TCP close") // otherwise we loop...

assert( Mem.contains h2 s.pos /\ Buffer.live h2 s.b )

assert(
  if v p0 < headerLength 
  then v p1 = headerLength 
  else 
    match parseHeader (Bytes.hide (Buffer.as_seq h0 (Buffer.sub s.b 0ul headerLen))) with
    | Correct (_,_,length) -> v p1 = headerLength + length 
    | _                    -> False)

assert(
  match parseHeader (Bytes.hide (Buffer.as_seq h1 (Buffer.sub s.b 0ul headerLen))) with
  | Correct (_,_,length) -> v p1 = headerLength + length 
  | _                    -> False)
*)<|MERGE_RESOLUTION|>--- conflicted
+++ resolved
@@ -16,10 +16,41 @@
 module HS = FStar.HyperStack
 module ST = FStar.HyperStack.ST
 
+(* A flag for runtime debugging of record data.
+   The F* normalizer will erase debug prints at extraction
+   when this flag is set to false. *)
+private val discard: bool -> ST unit
+  (requires (fun _ -> True))
+  (ensures (fun h0 _ h1 -> h0 == h1))
+private let discard _ = ()
+private let print s = discard (IO.debug_print_string ("REC| "^s^"\n"))
+private unfold val trace: s:string -> ST unit
+  (requires (fun _ -> True))
+  (ensures (fun h0 _ h1 -> h0 == h1))
+private unfold let trace = if DebugFlags.debug_Record then print else (fun _ -> ())
+
+
+private let p_of_f (f:bytes): (p:FStar.Bytes.bytes{ FStar.Bytes.length p = FStar.Bytes.length f }) = f
+private let f_of_p (p:FStar.Bytes.bytes): (f:bytes{ FStar.Bytes.length p = FStar.Bytes.length f }) = p
+private let ctBytes x = f_of_p (ctBytes x)
+private let parseCT (x: lbytes 1) = parseCT (p_of_f x)
+private let versionBytes x = f_of_p (versionBytes x) 
+private let parseVersion (x: lbytes 2) = parseVersion (p_of_f x)
+
+
+// ------------------------outer packet format -------------------------------
+
+// the "outer" header has the same format for all versions of TLS
+// but TLS 1.3 fakes its content type and protocol version.
+
 #reset-options "--using_facts_from '* -LowParse.Spec.Base'"
 
+private let fake = ctBytes Application_data @| versionBytes TLS_1p2
+
+// this is the outer packet; to comply with legacy version signalling,
+// the *caller* should switch from 1.3 to 1.0 whenever data is
+// encrypted.
 #set-options "--z3rlimit 10" //18-04-20 now required; why?
-<<<<<<< HEAD
 private inline_for_extraction 
 let makeHeader ct plain ver (length:nat {repr_bytes length <= 2}): header =
   let ct_ver = 
@@ -31,11 +62,10 @@
       (ctBytes ct @| versionBytes ver) in
   ct_ver @| bytes_of_int 2 length 
 
-// used only for testing
-let makePacket ct plain ver (data: (b:bytes { repr_bytes (length b) <= 2})) =
+let makePacket ct plain ver data =
   makeHeader ct plain ver (length data) @| data
 
-let sendPacket tcp ct plain ver (data: (b:bytes { repr_bytes (length b) <= 2})) =
+let sendPacket tcp ct plain ver data =
   // still some margin for progress to avoid intermediate copies
   let header = makeHeader ct plain ver (length data) in 
   trace ("record headers: "^print_bytes header);
@@ -46,12 +76,6 @@
     then Correct()
     else fatal Internal_error (Printf.sprintf "Transport.send(header) returned %l" res)
   else   fatal Internal_error (Printf.sprintf "Transport.send(payload) returned %l" res)
-
-private type parsed_header = result (contentType
-                           * protocolVersion
-                           * l:nat { l <= max_TLSCiphertext_fragment_length})
-// private // QUIC.fst needs access to this definition
-val parseHeader: h5:header -> Tot parsed_header
 
 let parseHeader (h5:header) =
     let (ct1,b4)   = FStar.Bytes.split h5 1ul in
@@ -69,33 +93,25 @@
           then fatal Illegal_parameter (perror __SOURCE_FILE__ __LINE__ "Wrong fragment length")
           else correct(ct,pv,len)
 
-
-(*** networking ***)
-
-// in the spirit of TLS 1.3, we ignore the outer protocol version (see appendix C):
-// our server never treats the ClientHello's record pv as its minimum supported pv;
-// our client never checks the consistency of the server's record pv.
-// (see earlier versions for the checks we used to perform)
-
-// connectlon-local input state
-type partial =
-  | Header
-  | Body: ct: contentType -> pv: protocolVersion -> partial
-
-private let maxlen = headerLen +^ UInt32.uint_to_t max_TLSCiphertext_fragment_length
 private type input_buffer = b: Buffer.buffer UInt8.t {Buffer.length b = v maxlen}
 
 //TODO index by region. // number of bytes already buffered
-noeq abstract type input_state = | InputState:
-=======
 noeq type input_state = | InputState:
->>>>>>> 649d8b86
   pos: ref (len:UInt32.t {len <=^ maxlen}) ->
   b: input_buffer {
     Buffer.disjoint_ref_1 b pos /\
     Buffer.frameOf b = Mem.frameOf pos /\ 
     Buffer.length b = v maxlen} -> 
   input_state
+
+let input_state_pos s = s.pos
+
+private let parseHeaderBuffer (b: Buffer.buffer UInt8.t {Buffer.length b = headerLength}) : ST parsed_header
+  (requires (fun h0 -> Buffer.live h0 b))
+  (ensures (fun h0 hdr h1 -> h0 == h1 /\ hdr = parseHeader (Bytes.hide (Buffer.as_seq h0 b))))
+=
+  // some margin for progress
+  parseHeader (BufferBytes.to_bytes headerLength b)
 
 let input_inv h0 (s: input_state) = 
   Mem.contains h0 s.pos /\
@@ -108,8 +124,17 @@
       | _                    -> False ))
 // we are waiting either for header bytes or payload bytes
 
-let input_pos s = s.pos
-let input_b s = s.b
+private unfold val waiting_len:  s: input_state -> ST UInt32.t
+  (requires fun h0 -> input_inv h0 s)
+  (ensures fun h0 len h1 -> 
+    h0 == h1 /\
+    ( let pv = UInt32.v (sel h0 s.pos) in 
+      let l = UInt32.v len in 
+      ( if pv < headerLength 
+        then pv + l = headerLength
+        else 
+        match parseHeader (Bytes.hide (Buffer.as_seq h0 (Buffer.sub s.b 0ul headerLen))) with
+        | Correct (_,_,length) -> pv + l == headerLength + length)))
 
 #reset-options "--max_fuel 0 --max_ifuel 0 --using_facts_from '* -LowParse -Format'"
 let waiting_len s =
@@ -120,40 +145,11 @@
     headerLen +^ uint_to_t length -^ !s.pos
 
 // TODO later, use a length-field accessor instead of a header parser
-
 let alloc_input_state r = 
   let pos = ralloc r 0ul in
   let b = Buffer.rcreate r 0uy maxlen in
   InputState pos b
 
-<<<<<<< HEAD
-type read_result =
-  | ReadError of TLS.Result.error
-  | ReadWouldBlock
-  | Received:
-      ct:contentType ->
-      pv:protocolVersion ->
-      b:bytes {length b <= max_TLSCiphertext_fragment_length} -> read_result
-
-// 2018.04.25 SZ:
-// I had to modify the post-condition to say `input_inv` is preserved only if
-// the result is not a ReadError.
-// We return a ReadError when the header is invalid, but we still advance s.pos.
-// We could preserve the invariant unconditionally if we advanced it only when
-// the header is valid.
-val read: Transport.t -> s: input_state -> ST read_result
-  (requires fun h0 -> input_inv h0 s)
-  (ensures fun h0 r h1 -> ReadError? r \/ input_inv h1 s)
-//18-04-20 TODO modifies clause on a ref + a buffer
-// let r = Mem.frameOf s.pos in
-// Mem.modifies_one r h0 h1 
-// Buffer.modifies_bufs_and_refs
-//   (Buffer.only s.b)
-//   (Set.singleton (Heap.addr_of (HS.as_ref s.pos)))
-//   h0 h1)
-
-=======
->>>>>>> 649d8b86
 #reset-options "--max_fuel 0 --max_ifuel 0 --using_facts_from '* -LowParse -Format' --z3rlimit 30"
 let rec read tcp s =
   let h0 = ST.get() in 
