﻿(** computational assumption: collision resistance *)
module Model.CRF

/// This module should not be extracted to C.

<<<<<<< HEAD
open Spec.Hash.Definitions
open EverCrypt.Hash
=======
open Mem
>>>>>>> 11135612
open EverCrypt.Hash.Incremental // only for the specs (renamings)

module MDM = FStar.Monotonic.DependentMap

#set-options "--max_fuel 0 --max_ifuel 0"

/// Verification is parametric in this specification function. Its
/// concrete definition would state our collision-resistance
/// assumption for a subset of the algorithms supported by EverCrypt.

assume val crf: alg -> Tot bool

let h = Spec.Hash.hash

/// Depending on a single, global idealization function, we keep a
/// global inverse table for all (finalized) hash computations, and we
/// use it to detect concrete collisions. Technically, this is
/// modelled as non-termination of a stateful, partially-correct
/// finalize filter. This may depend on some prior flag to keep the
/// hashed input in the incremental hash implementation. (This is
/// always the case for now.)


// now bounded irrespective of a, as in EverCrypt.Incremental (TBD)
let bytes = Seq.seq UInt8.t

//$ avoid using it because ghost lack structural subtyping.
let hashable (s:bytes) = Seq.length s < pow2 61
// type hashable (a:alg) = v:Seq.seq UInt8.t {Seq.length v < maxLength a}

// the precise types guarantee that the table stays empty when crf _ = false
private type range = | Computed: a: alg {crf a} -> t: bytes_hash a -> range

private type domain (r:range) =
  b:Seq.seq UInt8.t {
    let Computed a t = r in
    Seq.length b < max_input_length a /\
    h a b = t}

private let table : MDM.t tls_tables_region range domain (fun _ -> True) = MDM.alloc()

// witnessing that we hashed this particular content (for collision detection)
// to be replaced by a witness of inclusion in a global table of all hash computations.
// (not sure how to manage that table)

//val hashed: a:alg -> b:bytes -> Type

abstract type hashed (a:alg) (b:bytes) =
  model /\ crf a ==> (
    hashable b /\
    Seq.length b < max_input_length a /\
    (
    let t = h a b in
    witnessed (MDM.contains table (Computed a t) (b <: domain (Computed a t)))))

// required to go through abstraction when switching
let concrete_hashed a b: Lemma (~model ==> hashed a b) = ()

val injective (a:alg) (b0 b1: Ghost.erased bytes):
  Stack unit
  (requires fun h0 ->
    let b0 = Ghost.reveal b0 in
    let b1 = Ghost.reveal b1 in
    hashed a b0 /\ hashed a b1)
  (ensures fun h0 _ h1 ->
    let b0 = Ghost.reveal b0 in
    let b1 = Ghost.reveal b1 in
    h0 == h1 /\ (model /\ crf a /\ h a b0 == h a b1 ==> b0 == b1))
let injective a b0 b1 =
  if model && crf a then (
    recall table;
    let f = !table in
    testify(MDM.contains table (Computed a (h a (Ghost.reveal b0))) (Ghost.reveal b0));
    testify(MDM.contains table (Computed a (h a (Ghost.reveal b1))) (Ghost.reveal b1))
  )

/// We use [stop] to model the exclusion of "bad" events, in this case
/// a hash collision. We should review this "flagless" style for
/// crypto modelling.

private val stop: s:string -> Stack 'a
  (requires fun h -> True)
  (ensures fun h0 r h1 -> False)
let rec stop (s:string) = stop s

// Note the use of ST instead of Stack, as we log the plaintext in a
// global collision-detection table.
val hash: a:alg -> v:bytes -> ST (bytes_hash a)
  (requires fun h0 -> hashable v)
  (ensures fun h0 t h1 ->
    LowStar.Buffer.(modifies (loc_region_only true tls_tables_region) h0 h1) /\
    Seq.length v < max_input_length a /\
    t == h a v /\
    hashed a v
  )

open LowStar.Buffer

module ST = FStar.HyperStack.ST

let hash a v =
  let h0 = ST.get() in
  assert_norm (pow2 61 < pow2 125);
  assert(Seq.length v < max_input_length a);
  let t = Spec.Hash.hash a v in
  if crf a then (
    let x = Computed a t in
    match MDM.lookup table x with
      | None -> MDM.extend table x v
      | Some v' -> if v <> v' then stop "hash collision detected");
  let h1 = ST.get() in
  assume LowStar.Buffer.(modifies (loc_region_only true tls_tables_region) h0 h1);
  //19-05-25 TODO stuck with an old library
  //assume(h0 == h1); //modifies loc_none h0 h1);
  t

// sanity check

#set-options "--z3rlimit 100"
open FStar.Seq

private val test (a:alg {crf a}) (b0 b1: (b:bytes{hashable b})): St unit
let test a b0 b1 =
  let t0 = hash a b0 in
  let t1 = hash a b1 in
  injective a (Ghost.hide b0) (Ghost.hide b1);
  if model && t0 = t1 then assert(b0 == b1)<|MERGE_RESOLUTION|>--- conflicted
+++ resolved
@@ -3,12 +3,9 @@
 
 /// This module should not be extracted to C.
 
-<<<<<<< HEAD
+open Mem
 open Spec.Hash.Definitions
 open EverCrypt.Hash
-=======
-open Mem
->>>>>>> 11135612
 open EverCrypt.Hash.Incremental // only for the specs (renamings)
 
 module MDM = FStar.Monotonic.DependentMap
