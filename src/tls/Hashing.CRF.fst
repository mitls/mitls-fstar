--- conflicted
+++ resolved
@@ -5,38 +5,7 @@
 include Hashing
 open FStar.Bytes
 
-<<<<<<< HEAD
-//2018.04.24 SZ: to be moved elsewhere, set to false for real extraction
-inline_for_extraction
-val crf: alg -> Tot bool
-let crf _ = false
-
-(* Depending on a single, global idealization function, we keep a global
-    inverse table for all (finalized) hash computations, and we use it to
-    detect concrete collisions. Technically, this is modelled as
-    non-termination of a stateful, partially-correct finalize filter.
-    This may depend on some prior flag to keep the hashed input in the
-    incremental hash implementation. (This is always the case for now.)  *)
-
-module MDM = FStar.Monotonic.DependentMap 
-
-// the precise types guarantee that the table stays empty when crf _ = false
-private type range = | Computed: a: alg {crf a} -> t: tag a -> range
-private type domain (r:range) =
-  b:bytes {let Computed a t = r in length b <= max_input_length a /\ h a b = t}
-
-private let inv (f:MDM.partial_dependent_map range domain) = True // a bit overkill?
-private let table : MDM.t tls_tables_region range domain inv = MDM.alloc()
-
-// witnessing that we hashed this particular content (for collision detection)
-// to be replaced by a witness of inclusion in a global table of all hash computations.
-// (not sure how to manage that table)
-
-//val hashed: a:alg -> b:bytes -> Type
-abstract type hashed (a:alg) (b:hashable a) =
-=======
 let hashed (a:alg) (b:hashable a) =
->>>>>>> 649d8b86
   crf a ==> (
     let t = h a b in
     let b: domain (Computed a t) = b in
@@ -63,14 +32,6 @@
 #reset-options 
 
 #set-options "--z3rlimit 100"
-<<<<<<< HEAD
-// sanity check
-private val test 
-  (a:alg) 
-  (b0: hashable a)
-  (b1: bytes {length b1 + length b1 <= max_input_length a}): St unit
-=======
->>>>>>> 649d8b86
 let test a b0 b1 =
   // we need to record *both* computations
   let h = finalize (extend (start a) b0) in
