# These are all the known working targets in this file,
# check for regressions & comment about them!
all: tls-ver tls-lax tls-gen
# TODO extend scope of verification
# TODO compilation to ML & testing
# MK removed mitls-ml as strider was failing on it for ages

clean:
	rm -rf *.ml *.p.* *.cm* *.o *~ *.out

# ------------------ dependencies on Fstar & its libraries --------------------
# When using NuBuild, FStar must be located within the source tree. Now that soft links are 
# available on all platforms, I don't see a reason not to assume a fixed location.
FSTAR_HOME=../../.fstar
add_stdlib_prefix=$(addprefix $(FSTAR_HOME)/lib/,$(1))

#STDLIB_ADMITS=Set Map HyperHeap Seq Char SeqProperties
STDLIB_ADMITS=Char HyperHeap Set Map

OTHERFLAGS=--explicit_deps
STDLIB=FStar.Ghost.fst FStar.FunctionalExtensionality.fst FStar.Classical.fst FStar.Set.fsi FStar.Heap.fst map.fsi FStar.List.Tot.fst FStar.HyperHeap.fsi \
stHyperHeap.fst allHyperHeap.fst FStar.Monotonic.RRef.fst char.fsi FStar.String.fst FStar.List.fst FStar.ListProperties.fst seq.fsi \
FStar.Seq.fst FStar.SeqProperties.fst #FStar.Int64.fst 
CODEGEN_LIBS=CoreCrypto Platform Classical SeqProperties HyperHeap

FSTARFLAGS=$(call add_stdlib_prefix,$(STDLIB)) $(addprefix --codegen-lib , $(CODEGEN_LIBS)) $(OTHERFLAGS)
FSTAR=$(FSTAR_HOME)/bin/fstar.exe $(FSTARFLAGS)

PDIR=$(FSTAR_HOME)/contrib/Platform/fst/

PLATFORM=$(addprefix $(PDIR),Bytes.fst Date.fst Error.fst Tcp.fst)

CDIR=$(FSTAR_HOME)/contrib/CoreCrypto/fst/

CRYPTO=$(CDIR)CoreCrypto.fst $(CDIR)DHDB.fst

# MK: doesn't seem to be used, so I removed it after discussing with Santiago
DHDB= #$(DHDBDIR)DHDBManager.fst

VERFLAGS=--max_fuel 4 --initial_fuel 0 --max_ifuel 2 --initial_ifuel 1 --z3timeout 60

LIBFILES = $(PLATFORM) $(CRYPTO) $(DHDB)

OCAML=ocamlfind ocamlopt -package batteries -package stdint -linkpkg -g -thread
DEBUG=ocamlfind ocamlc -package batteries -package stdint -linkpkg -g -thread
OCAML_INCLUDE_PATHS=$(addprefix -I , $(FSTAR_HOME)/lib/ml/native_int $(FSTAR_HOME)/lib/ml/hyperheap $(FSTAR_HOME)/lib/ml $(FSTAR_HOME)/contrib/Platform/ml $(FSTAR_HOME)/contrib/CoreCrypto/ml $(FSTAR_HOME)/contrib/CoreCrypto/ml/db ~/dev/mitls/mitls-fstar/src/tls)

# ----------------------- NuBuild integration ------------------------
NUBUILD_HOME=../../.nubuild
NUBUILD=$(NUBUILD_HOME)/bin/NuBuild.exe
ifdef USE_NUBUILD
FSTAR_OR_NUBUILD=$(NUBUILD) --quiet FStarVerify $(FSTARFLAGS)
else
FSTAR_OR_NUBUILD=$(FSTAR)
endif

# ------------------------- miTLS* -------------------------------------------
# We try to limit the use of preprocessing, as it is messy.
# Not sure which interfaces we should put in there.

# these files are the stable inputs for verification -- this is the dependency
# order for interactive verification
TLSVER=TLSError.fst \
TLSConstants.fst \
Nonce.fst \
RSAKey.fst \
DHGroup.p.fst \
ECGroup.fst \
CommonDH.fst \
PMS.p.fst \
HASH.fst \
HMAC.fst \
Sig.p.fst \
UntrustedCert.fsti \
Cert.fsti \
TLSInfo.fst \
Range.fst \
DataStream.fst \
Alert.fst \
Content.fst \
StreamPlain.fst \
StreamAE.fst \
StatefulPlain.fst \
LHAEPlain.fst \
AEAD_GCM.fst \
MAC.fst \
Encode.fst \
StatefulLHAE.fsti \
StatefulLHAE.fst \
MAC_SHA256.fst \
MAC_SHA1.fst \
Record.fst \
Handshake.fsti \
Connection.fst \
TLS.fst 
#the preceding space is significant (see prefix_cfg)
#ENC.fst \
#LHAE.fst \--these do not even parse

TLSNOTVER=\
TLSPRF.fst \
PRF.p.fst \
TLSExtensions.p.fst \
HandshakeMessages.fst \
Handshake.fst 

NOTEXTRACTABLE=\
Handshake.fsti \
Connection.fst \
TLS.fst 

TLSLAX=$(subst $(NOTEXTRACTABLE),$(TLSNOTVER),$(TLSVER))
TLSGEN=$(patsubst %.fsti,%.fst,$(TLSLAX))

# these files are verified here for regression testing -- any time one more file
# verifies, it should be added here
VERIFY=TLSError TLSConstants Nonce TLSInfo Range LHAEPlain AEAD_GCM LHAE \
StatefulLHAE MAC_SHA256 MAC_SHA1 MAC Encode DataStream Alert Content StreamPlain \
StreamAE StatefulPlain 

# admitting things verified elsewhere; redundant with lax and --verify_module?
# No, --verify_module overrides --admit_fsi
ADMITTED=$(addprefix --admit_fsi ,$(addprefix FStar., $(STDLIB_ADMITS)) SessionDB UntrustedCert DHDB CoreCrypto Cert Handshake)

# The whole TLS source tree, in dependency order --- where we are going, but not used yet.
TLS= $(TLSVER) \
TLSExtensions.p.fst TLSPRF.fst\
\
HSFragment.fst\
MAC_SHA256.p.fst\
MAC_SHA1.p.fst\
ENC.fst\
LHAE.fst\
PRF.p.fst KEF.p.fst DH.p.fst RSA.p.fst SessionDB.p.fsti HandshakeMessages.p.fst Handshake.p.fst\


# truncates $(TLSVER) just before $(basename $@).fst
define prefix_cfg
	$(shell str="$(TLSVER)"; echo "$${str%%$(1).$(2) *}")
endef

# truncates $(TLSVER) just after $(basename $@).fst
define prefix_ver
	$(shell str="$(TLSVER)"; echo "$${str%%$(1).$(2) *} $(1).$(2)")
endef
# the space in calls to prefix_ver and prefix_cfg matters!

# verifying one file within $(TLSVER)
%.fst-ver:
	$(FSTAR_OR_NUBUILD) $(VERFLAGS) $(LIBFILES) $(ADMITTED) --verify_module $(subst .p,,$(basename $@)) $(call prefix_ver,$(basename $@),fst)

%.fsti-ver:
	$(FSTAR) $(VERFLAGS) $(LIBFILES) $(ADMITTED) $(call prefix_ver, $(basename $@),fsti) \
--verify_module $(subst .p,,$(basename $@))

%.fst-in:
	@echo $(OTHERFLAGS) $(VERFLAGS) $(STDLIB) $(LIBFILES) $(ADMITTED) $(call prefix_cfg, $(basename $@),fst) \
--verify_module $(subst .p,,$(basename $@))

%.fsti-in:
	@echo $(OTHERFLAGS) $(VERFLAGS) $(STDLIB) $(LIBFILES) $(ADMITTED) $(call prefix_cfg, $(basename $@),fsti) \
--verify_module $(subst .p,,$(basename $@))

# prints build-config block for interactive verification
%.fst-cfg:
	@echo '(*--build-config'
	@echo '    options:--trace_error '$(VERFLAGS) $(ADMITTED)' --verify_module '$(subst .p,,$(basename $@))';'
	@echo '    other-files:'$(STDLIB) $(LIBFILES) $(call prefix_cfg, $(basename $@),fst)
	@echo '--*)'

%.fsti-cfg:
	@echo '(*--build-config'
	@echo '    options:--trace_error '$(VERFLAGS) $(ADMITTED)' --verify_module '$(subst .p,,$(basename $@))';'
	@echo '    other-files:'$(STDLIB) $(LIBFILES) $(call prefix_cfg, $(basename $@),fsti)
	@echo '--*)'


# verifying everything stable
# Add TLS.fst again when at least it lax type checks
<<<<<<< HEAD
mitls-ver: $(LIBFILES) $(TLSVER)
	$(FSTAR_OR_NUBUILD) $(ADMITTED) $(VERFLAGS) $(addprefix --verify_module ,$(VERIFY)) $(filter-out TLS.fst,$^)

# same as mitls-ver, but verifies one module at a time.
mitls-ver1: $(LIBFILES) $(TLSVER) $(addsuffix .fst-ver,$(basename $(TLSVER)))
=======
tls-ver: $(LIBFILES) $(TLSVER)
	$(FSTAR) $(ADMITTED) $(VERFLAGS) $(filter-out TLS.fst,$^) $(addprefix --verify_module ,$(VERIFY))
>>>>>>> e7aca840

# --trace_error
tls-ml: $(LIBFILES) $(TLSVER)
	$(FSTAR) --lax --debug Extreme $(ADMITTED) $^ --codegen OCaml --use_native_int --trace_error
	mv *.ml ../tls-ml

wc:
	wc -l $(STDLIB) $(PLATFORM) $(CRYPTO) $(DHDB) $(TLS)

tls-lax: $(LIBFILES) $(TLSLAX)
	$(FSTAR) --lax  $(ADMITTED) $^

TLSPARSE_ML=FStar_List_Tot.ml FStar_Seq.ml FStar_SeqProperties.ml TLSError.ml \
  TLSConstants.ml $(FSTAR_HOME)/contrib/CoreCrypto/ml/DHDB.ml Nonce.ml RSAKey.ml \
  ECGroup.ml DHGroup.ml CommonDH.ml PMS.ml HASH.ml Sig.ml UntrustedCert.ml Cert.ml \
  TLSInfo.ml TLSExtensions.ml HandshakeMessages.ml
LIB_ML=$(FSTAR_HOME)/lib/ml/FStar_List.cmx \
  $(FSTAR_HOME)/lib/ml/native_int/prims.cmx \
  $(FSTAR_HOME)/contrib/CoreCrypto/ml/db/DB.cmx \
  $(FSTAR_HOME)/contrib/CoreCrypto/ml/CoreCrypto.cmxa \
  $(FSTAR_HOME)/lib/ml/hyperheap/FStar_ST.cmx \
  $(FSTAR_HOME)/lib/ml/hyperheap/FStar_HyperHeap.cmx \
  $(FSTAR_HOME)/lib/ml/FStar_All.cmx
TLSPARSE_ADMIT=$(addprefix --admit_fsi ,$(addprefix FStar., $(STDLIB_ADMITS)) SessionDB DHDB CoreCrypto Handshake)

tls-gen: $(LIBFILES) $(TLSGEN)
	$(FSTAR) --lax --codegen OCaml  $(TLSPARSE_ADMIT) $^
	rm -f $(FSTAR_HOME)/lib/ml/FStar_ST.cmi
	make -C $(FSTAR_HOME)/lib/ml hyperheap
	make -C $(FSTAR_HOME)/contrib/Platform/ml
	make -C $(FSTAR_HOME)/contrib/CoreCrypto/ml/db
	rm -f $(FSTAR_HOME)/lib/ml/prims.cmi
	$(OCAML) $(FSTAR_HOME)/lib/ml/native_int/prims.ml
	make -C $(FSTAR_HOME)/contrib/CoreCrypto/ml
	make -C $(FSTAR_HOME)/contrib/CoreCrypto/ml/db DB.cmx
	$(OCAML) -w -a $(OCAML_INCLUDE_PATHS) -c $(TLSPARSE_ML)
	$(OCAML) -package fileutils,sqlite3 $(OCAML_INCLUDE_PATHS) $(LIB_ML) $(TLSPARSE_ML:.ml=.cmx) test/parsing_test.ml -o test.out
	$(EXTRA_PATH) ./test.out

# ------------------ preprocessing :( -----------------------

# preprocessing is still a necessary pain; pls remove files below when possible
# Nonce still has an #ideal flag
# many files have __SOURCE_FILE__ __LINE__ macros
TLS_PP_FILES= TLSExtensions PMS DHGroup Sig PRF TLSExtensions ENC
# DHGroup.p.fst PMS.p.fst \
	TLSExtensions.p.fst TLSPRF.p.fst \
	HSFragment.p.fst TLSFragment.p.fst \
	AEAD_GCM.p.fst \
	PRF.p.fst KEF.p.fst DH.p.fst RSA.p.fst SessionDB.p.fsti \
	HandshakeMessages.p.fst Handshake.p.fst

# Target to generate preprocessed files for atom-interactive
pp:: $(addsuffix .p.fst, $(TLS_PP_FILES))

ifeq ($(OS),Windows_NT)
    EXTRA_PATH = PATH="/usr/x86_64-w64-mingw32/sys-root/mingw/bin/:$(PATH)"
    CPP=cpp #-ffreestanding
else
    UNAME_S := $(shell uname -s)
    ifeq ($(UNAME_S),Linux)
        CPP=cpp -ffreestanding
    else
        CPP=cpp-5 # GCC cpp rather than LLVM
    endif
endif

%.p.fsi: %.fsi
	$(CPP)  -C $^ 2>/dev/null | sed '/^[#] 1 "<.*/d' > $@

%.p.fsti: %.fsti
	$(CPP) -P -C $^ 2>/dev/null | sed '/^[#] 1 "<.*/d' > $@

%.p.fst: %.fst
	$(CPP) -P -C $^ 2>/dev/null | sed '/^[#] 1 "<.*/d' > $@

%.p.fs: %.fs
	$(CPP)  -C $^ 2>/dev/null | sed '/^[#] 1 "<.*/d' > $@<|MERGE_RESOLUTION|>--- conflicted
+++ resolved
@@ -177,16 +177,11 @@
 
 # verifying everything stable
 # Add TLS.fst again when at least it lax type checks
-<<<<<<< HEAD
-mitls-ver: $(LIBFILES) $(TLSVER)
+tls-ver: $(LIBFILES) $(TLSVER)
 	$(FSTAR_OR_NUBUILD) $(ADMITTED) $(VERFLAGS) $(addprefix --verify_module ,$(VERIFY)) $(filter-out TLS.fst,$^)
 
-# same as mitls-ver, but verifies one module at a time.
-mitls-ver1: $(LIBFILES) $(TLSVER) $(addsuffix .fst-ver,$(basename $(TLSVER)))
-=======
-tls-ver: $(LIBFILES) $(TLSVER)
-	$(FSTAR) $(ADMITTED) $(VERFLAGS) $(filter-out TLS.fst,$^) $(addprefix --verify_module ,$(VERIFY))
->>>>>>> e7aca840
+# same as tls-ver, but verifies one module at a time.
+tls-ver1: $(LIBFILES) $(TLSVER) $(addsuffix .fst-ver,$(basename $(TLSVER)))
 
 # --trace_error
 tls-ml: $(LIBFILES) $(TLSVER)
