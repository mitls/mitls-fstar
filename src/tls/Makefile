# These are all the known working targets in this file,
# Check for regressions & comment about them!
all: all-ver tls-sanity tls-lax tls-ffi

CONTRIB=ucontrib
LIB=ulib
FFI_HOME=../../libs/ffi

clean:
	$(MAKE) -C $(FSTAR_HOME)/$(LIB)/ml clean MEM=HST
	$(MAKE) -C $(FSTAR_HOME)/$(CONTRIB)/CoreCrypto/ml clean
	$(MAKE) -C $(FSTAR_HOME)/$(CONTRIB)/Platform/ml clean
	$(MAKE) -C $(FFI_HOME) clean
	rm -rf *.ml *.p.* *.cm* *.o *.a *.exe *~ *.out output
	rm -rf test/*.cm* test/*.o

# ------------------ Dependencies on F* & its libraries --------------
# When using NuBuild, FStar must be located within the source tree.
# Now that soft links are available on all platforms, I don't see a
# reason not to assume a fixed location.
FSTAR_HOME?=../../../FStar
# This location can easily be overridden by doing:
#   FSTAR_HOME=../../../fstar make tls-gen
# BUT NOT AS FOLLOWS
#   make FSTAR_HOME=../../../fstar tls-gen
# the latter form won't work because FSTAR_HOME will incorrectly override
# values in recursive invocations of $(MAKE)...

.PHONY: record_fstar_version
record_fstar_version:
	$(FSTAR_HOME)/bin/fstar.exe --version | grep ^commit | sed 's/commit=\([^ ]*\).*/\1/' > ../../.fstar_version

# .fst files in [ulib/ml] that are realized in fstarlib.cmxa
STDLIB_REALIZED=All List Heap Set Map ST HyperHeap HyperStack IO

OPTIONS=--fstar_home $(FSTAR_HOME)

CODEGEN_LIBS=CoreCrypto LowCProvider Platform Classical SeqProperties HyperHeap HyperStack FFICallbacks

FSTARFLAGS=$(OPTIONS) $(OTHERFLAGS)
FSTAR=$(FSTAR_HOME)/bin/fstar.exe \
      $(FSTARFLAGS)

PLATFORM_REALIZED=$(addprefix Platform.,Bytes Date Error Tcp)
PDIR=$(FSTAR_HOME)/$(CONTRIB)/Platform/fst/
PLATFORM=$(addprefix $(PDIR)Platform.,Bytes.fst Date.fst Error.fst Tcp.fst)

CDIR=$(FSTAR_HOME)/$(CONTRIB)/CoreCrypto/fst/
LLDIR=$(FSTAR_HOME)/examples/low-level
LDIR=$(LLDIR)/crypto
LCDIR=$(LLDIR)/LowCProvider

CRYPTO=$(CDIR)CoreCrypto.fst $(CDIR)DHDB.fst

HINTS_ENABLED?=--use_hints
VERFLAGS=--max_fuel 4 --initial_fuel 0 --max_ifuel 2 --initial_ifuel 1 --z3rlimit 20 --__temp_no_proj Handshake --__temp_no_proj Connection $(HINTS_ENABLED)

# The .fst interfaces for the platform and crypto libraries.
LIBFILES=$(PLATFORM) $(CRYPTO) $(FFI_HOME)/FFICallbacks.fst

FSTAR_INCLUDE_PATHS=--include $(CDIR) --include $(PDIR) --include $(LDIR)/real --include $(LCDIR)/fst --include $(LDIR) --include $(FFI_HOME) --include $(FSTAR_HOME)/ulib/hyperstack

OCAMLOPTS=-package batteries,stdint,fileutils,sqlite3,zarith -linkpkg -g -thread -w a+A-27
OCAML=ocamlfind ocamlopt
OCAMLMKLIB=ocamlfind mklib
OCAML_INCLUDE_PATHS=$(addprefix -I , $(FSTAR_HOME)/$(LIB)/ml/extracted $(FSTAR_HOME)/$(LIB)/ml/hyperstack $(FSTAR_HOME)/$(LIB)/ml $(FSTAR_HOME)/$(CONTRIB)/Platform/ml $(FSTAR_HOME)/$(CONTRIB)/CoreCrypto/ml $(FSTAR_HOME)/$(CONTRIB)/CoreCrypto/ml/db $(LCDIR) ../../libs/ml $(FFI_HOME))

# Since quite a few people forget to set that in their path... eventually,
# everyone should have it in their ~/.bashrc
ifeq ($(OS),Windows_NT)
  EXTRA_PATH = PATH="/usr/x86_64-w64-mingw32/sys-root/mingw/bin/:$(PATH)"
endif

# ----------------------- NuBuild integration -------------------------
NUBUILD_HOME=../../.nubuild
NUBUILD=$(NUBUILD_HOME)/bin/NuBuild.exe
ifdef USE_NUBUILD
FSTAR_OR_NUBUILD=$(NUBUILD) $(NUBUILDFLAGS) FStarVerify $(FSTARFLAGS)
else
FSTAR_OR_NUBUILD=$(FSTAR)
endif

# ---------------------------------------------------------------------
# These files are all extracted via lax type-checking in tls-gen
# Files are listed in dependency order

FSTS=Flags.fst \
MonotoneMap.fst \
TLSError.fst \
TLSConstants.fst \
Transport.fst \
Nonce.fst \
RSAKey.fst \
DHGroup.fst \
ECGroup.fst \
CommonDH.fst \
PMS.fst \
Hashing.fst \
HashMAC.fst \
Cert.fst \
Signature.fst \
PSK.fst \
TLSInfo.fst \
IdNonce.fst \
TLSExtensions.fst \
Buffer.Utils.fst \
Crypto.Symmetric.Bytes.fst \
Crypto.Indexing.fst \
Flag.fst \
Spartan.fst \
Crypto.Symmetric.AES.fst \
Crypto.Symmetric.AES128.fst \
Crypto.Symmetric.Chacha20.fst \
Crypto.Symmetric.Cipher.fst \
Crypto.Symmetric.Poly1305.Bigint.fst \
Crypto.Symmetric.Poly1305.Bignum.Lemmas.Part1.fst \
Crypto.Symmetric.Poly1305.Bignum.Lemmas.Part2.fst \
Crypto.Symmetric.Poly1305.Bignum.Lemmas.Part3.fst \
Crypto.Symmetric.Poly1305.Bignum.Lemmas.Part4.fst \
Crypto.Symmetric.Poly1305.Bignum.Lemmas.Part5.fst \
Crypto.Symmetric.Poly1305.Bignum.Lemmas.Part6.fst \
Crypto.Symmetric.Poly1305.Bignum.fst \
Crypto.Symmetric.Poly1305.Spec.fst \
Crypto.Symmetric.Poly1305.fst \
Crypto.Symmetric.GF128.Spec.fst \
Crypto.Symmetric.GF128.fst \
Crypto.Symmetric.MAC.fst \
Crypto.Symmetric.UF1CMA.fst \
Crypto.Plain.fst \
Crypto.Symmetric.PRF.fst \
Crypto.AEAD.Encoding.fst \
Crypto.AEAD.Invariant.fst \
Crypto.AEAD.Lemmas.fst \
Crypto.AEAD.Lemmas.Part2.fst \
Crypto.AEAD.Lemmas.Part3.fst \
Crypto.AEAD.Wrappers.fst \
Crypto.AEAD.fst \
AEADOpenssl.fst \
AEADProvider.fst \
Range.fst \
DataStream.fst \
Alert.fst \
Content.fst \
StreamPlain.fst \
StatefulPlain.fst \
LHAEPlain.fst \
StreamAE.fst \
AEAD_GCM.fst \
MAC.fst \
Encode.fst \
StatefulLHAE.fst \
ENC.fst \
HandshakeMessages.fst \
StAE.fst \
StreamDeltas.fst \
Record.fst \
HKDF.fst \
TLSPRF.fst \
MasterSecret.fst \
HandshakeLog.fst \
Negotiation.fst \
Epochs.fst \
KeySchedule.fst \
Handshake.fst \
Connection.fst \
ConnInvariant.fst \
TLS.fst \
FFI.fst \
test/TestRecord.fst \
test/TestDH.fst \
test/TestGCM.fst \
test/TestHandshake.fst \
test/TestFFI.fst \
test/TestAPI.fst #the preceding space is significant!

# --------------------------------------------------------------------
# Modules verified in tls-ver -- any time one more file verifies, it
# should be added here.
#
# Missing modules from FSTS:
# TLSExtensions, Encode, ENC, HandshakeMessages,
# TLSPRF, PRF, HandshakeLog, KeySchedule, Handshake

VERIFY= \
Flags \
MonotoneMap \
TLSError \
TLSConstants \
Transport \
Nonce \
RSAKey \
DHGroup \
ECGroup \
CommonDH \
PMS \
Hashing \
HashMAC \
Cert \
Signature \
TLSInfo \
IdNonce \
TLSExtensions \
Range \
DataStream \
Alert \
Content \
StreamPlain \
StreamAE \
MasterSecret \
StatefulPlain \
LHAEPlain \
AEAD_GCM \
MAC \
StatefulLHAE \
Record \
MAC_SHA256 \
MAC_SHA1 \
StAE \
KeySchedule \
StreamDeltas \
HKDF \
Epochs \
Connection \
ConnInvariant \
FFI \
TLS

depend:
	$(FSTAR) $(FSTAR_INCLUDE_PATHS) --dep make TLS.fst > .depend

#include .depend

all-ver: record_fstar_version $(addsuffix .fst-ver, $(VERIFY))

# Lax-checking one file at a time
%.fst-lax: $(LIBFILES)
	$(FSTAR_OR_NUBUILD) $(VERFLAGS) --lax \
	$(FSTAR_INCLUDE_PATHS) \
	--include concrete-flags \
	--verify_module $(basename $(notdir $@)) \
	$(basename $@).fst

# Verifying one file at a time
%.fst-ver: $(LIBFILES)
	$(FSTAR_OR_NUBUILD) $(VERFLAGS) \
	$(FSTAR_INCLUDE_PATHS) \
	--include ideal-flags \
	--verify_module $(basename $(notdir $@)) \
	$(basename $@).fst

%.fsti-ver: $(LIBFILES)
	$(FSTAR_OR_NUBUILD) $(VERFLAGS) \
	$(FSTAR_INCLUDE_PATHS) \
	--include ideal-flags \
	--verify_module $(basename $(notdir $@)) \
	$(basename $@).fsti

# Targets to get F* arguments in interactive mode
%.fst-in: 
	@echo $(OPTIONS) $(VERFLAGS) \
	$(FSTAR_INCLUDE_PATHS) \
	--include ideal-flags \
	--verify_module $(basename $(notdir $@))

%.fsti-in: 
	@echo $(OPTIONS) $(VERFLAGS) \
	$(FSTAR_INCLUDE_PATHS) \
	--include ideal-flags \
	--verify_module $(basename $(notdir $@)) \
	$(addsuffix .fst,$(VERIFY))

# Sanity check
tls-sanity: record_fstar_version $(LIBFILES) $(FSTS) test/False.fst
	$(FSTAR_OR_NUBUILD) $(VERFLAGS) \
	$(FSTAR_INCLUDE_PATHS) \
	--include ideal-flags \
        --verify_module False \
	$(FSTS) test/False.fst | tail -n 1 | grep -c "Error: 1 errors were reported (see above)"

# Lax typecheck all files (with ideal flag off)
tls-lax: record_fstar_version $(LIBFILES)
	$(FSTAR) --lax \
	$(FSTAR_INCLUDE_PATHS) \
	--include concrete-flags \
	$(FSTS)

wc:
	wc -l $(LIBFILES) $(FSTS)

# These are the .cmx files for all ML-implemented F* modules.
# CoreCrypto has DB, DHDB, Platform and CoreCrypto all together.
# fstarlib has the entire F* standard library.
LIB_ML= \
  $(FSTAR_HOME)/$(CONTRIB)/CoreCrypto/ml/CoreCrypto.cmxa \
  $(FSTAR_HOME)/$(LIB)/ml/fstarlib.cmxa \
  libllcrypto.a lowc_stub.o LowCProvider.cmx \
  $(FFI_HOME)/FFICallbacks.cmxa

# .fst files realized elsewhere.
TLSGEN_REALIZED=$(addprefix --no_extract ,$(addprefix FStar., $(STDLIB_REALIZED)) $(PLATFORM_REALIZED) SessionDB DB DHDB CoreCrypto LowCProvider FFICallbacks)

OUTPUT_DIR?=output

# All our extracted modules.
TLSML := $(subst .,_,$(FSTS))
TLSML := $(subst _fst,.ml,$(TLSML))
TLSML := $(subst Handshake.fsti, , $(TLSML))
TLSML := $(subst StAE.fsti, , $(TLSML))
# F* does not provide an implementation for these in fstarlib.cmxa, so add them
# to our own list.
TLSML := \
  FStar_List_Tot.ml FStar_Ghost.ml FStar_Seq.ml \
  FStar_BitVector.ml FStar_UInt.ml \
  FStar_SeqProperties.ml FStar_Monotonic_RRef.ml \
  FStar_Monotonic_Seq.ml \
  $(TLSML)
# Last step: prefix with the output directory.
TLSML := $(addprefix $(OUTPUT_DIR)/,$(notdir $(TLSML)))
TLSML := $(TLSML) $(FFI_HOME)/FFIRegister.ml

# Note to self: there is little point in breaking down this rule into more
# atomic ones. One may hope that we can only rebuild the .ml files that have
# changed; however, extraction is a global operation that touches every .ml
# file; as make is only aware of mtimes (and not hashsums), we would rebuild
# every single .ml file anyway...

<<<<<<< HEAD
tls-gen: tls-gen-hacl

tls-gen-%: $(LIBFILES)
	$(MAKE) refresh
=======
tls-gen: record_fstar_version $(LIBFILES)
	$(MAKE) -C $(FSTAR_HOME)/$(LIB)/ml clean
>>>>>>> cf7bcf17
	mkdir -p $(OUTPUT_DIR)
	# Build $(FFI_HOME)/FFICallbacks.cmxa
	$(MAKE) -C $(FFI_HOME)
	$(FSTAR) --include $(LDIR)/$* \
	  --no_location_info --lax --codegen OCaml --__temp_no_proj TLSExtensions \
	  --__temp_no_proj FStar.Heap --odir $(OUTPUT_DIR) $(TLSGEN_REALIZED) \
	  $(addprefix --codegen-lib , $(CODEGEN_LIBS)) \
	  $(FSTAR_INCLUDE_PATHS) \
	  --include concrete-flags \
	  $(FSTS)
	# Note (JP): the Makefile seems incorrect and we need to run make clean
	# first
	$(MAKE) -C $(FSTAR_HOME)/$(LIB)/ml clean
	# Builds everything against prims, setting MEM=HST
	$(MAKE) -C $(FSTAR_HOME)/$(LIB)/ml MEM=HST
	# Recursively builds everything in platform, etc.
	$(MAKE) -C $(FSTAR_HOME)/$(CONTRIB)/CoreCrypto/ml
	# Low-level C record stack
	$(MAKE) -C $(LCDIR)
	# # All our .cmx files
	$(OCAML) $(OCAMLOPTS) -w -a $(OCAML_INCLUDE_PATHS) -I $(OUTPUT_DIR) -c $(TLSML)
	# A .cmxa with all the .cmx above
	$(OCAML) -a $(OCAML_INCLUDE_PATHS) $(TLSML:.ml=.cmx) -I $(OUTPUT_DIR) -o mitls.cmxa
	# Then our test executable
	$(OCAML) $(OCAMLOPTS) $(OCAML_INCLUDE_PATHS) -I $(OUTPUT_DIR) $(LIB_ML) mitls.cmxa \
	         -I test/ test/parsing_test.ml test/test_hkdf.ml test/test_main.ml -o test.out
	# Run the tests
	$(EXTRA_PATH) ./test.out

test.out:
	$(OCAML) $(OCAMLOPTS) -w -a $(OCAML_INCLUDE_PATHS) -I $(OUTPUT_DIR) -c $(TLSML)
	$(OCAML) -a $(OCAML_INCLUDE_PATHS) $(TLSML:.ml=.cmx) -I $(OUTPUT_DIR) -o mitls.cmxa
	$(OCAML) $(OCAMLOPTS) $(OCAML_INCLUDE_PATHS) -I $(OUTPUT_DIR) $(LIB_ML) mitls.cmxa -I test/ test/parsing_test.ml test/test_hkdf.ml test/test_main.ml -o test.out

#16-10-19 beware: failing tests in tls-gen will leave mitls.exe unchanged.
mitls.exe:  tls-gen-spartan
	$(OCAML) $(OCAMLOPTS) $(OCAML_INCLUDE_PATHS) $(LIB_ML) mitls.cmxa \
		-I test/ -I output/ test/mitls.ml -o mitls.exe

# Depends on tls-gen
rpc.ml:
	$(FSTAR) \
	  --no_location_info --lax --codegen OCaml --__temp_no_proj TLSExtensions \
	  --__temp_no_proj FStar.Heap --odir $(OUTPUT_DIR) $(TLSGEN_REALIZED) \
	  $(addprefix --codegen-lib , $(CODEGEN_LIBS)) \
	  $(FSTAR_INCLUDE_PATHS) \
	  test/Formatting.fst test/RPC.fst

rpc.exe:
	$(OCAML) $(OCAMLOPTS) $(OCAML_INCLUDE_PATHS) $(LIB_ML) mitls.cmxa \
		-I output/ output/Formatting.ml output/RPC.ml test/rpc_test.ml -o rpc.exe

# FFI support - calling from C into miTLS. TODO: remove duplication somehow
ifeq ($(OS),Windows_NT)
tls-ffi: tls-gen
	$(OCAML) $(OCAMLOPTS) $(OCAML_INCLUDE_PATHS) $(LIB_ML) -linkall -output-obj -g mitls.cmxa -o libmitls.dll
else
UNAME_S = $(shell uname -s)
ifeq ($(UNAME_S),Darwin)
tls-ffi: tls-gen
	$(OCAML) $(OCAMLOPTS) $(OCAML_INCLUDE_PATHS) $(LIB_ML) -linkall -runtime-variant _pic -ccopt -dynamiclib -ccopt -lasmrun -g mitls.cmxa -o libmitls.dylib
	$(OCAML) $(OCAMLOPTS) $(OCAML_INCLUDE_PATHS) $(LIB_ML) -linkall -runtime-variant _pic -output-obj -ccopt -bundle -g mitls.cmxa -o libmitls.so
else
tls-ffi: tls-gen
	$(OCAML) $(OCAMLOPTS) $(OCAML_INCLUDE_PATHS) $(LIB_ML) -linkall -runtime-variant _pic -output-obj -g mitls.cmxa -o libmitls.so
endif
endif<|MERGE_RESOLUTION|>--- conflicted
+++ resolved
@@ -324,15 +324,9 @@
 # file; as make is only aware of mtimes (and not hashsums), we would rebuild
 # every single .ml file anyway...
 
-<<<<<<< HEAD
 tls-gen: tls-gen-hacl
 
-tls-gen-%: $(LIBFILES)
-	$(MAKE) refresh
-=======
-tls-gen: record_fstar_version $(LIBFILES)
-	$(MAKE) -C $(FSTAR_HOME)/$(LIB)/ml clean
->>>>>>> cf7bcf17
+tls-gen-%: record_fstar_version $(LIBFILES)
 	mkdir -p $(OUTPUT_DIR)
 	# Build $(FFI_HOME)/FFICallbacks.cmxa
 	$(MAKE) -C $(FFI_HOME)
