--- conflicted
+++ resolved
@@ -2,198 +2,8 @@
 FLAVOR=generic
 
 all:
-<<<<<<< HEAD
-	$(MAKE) build
-	$(MAKE) verify
-
-build:
-	$(MAKE) mitls.exe
-	$(MAKE) tls-ffi
-	$(MAKE) cmitls.exe 
-
-verify:
-	$(MAKE) all-ver
-	$(MAKE) tls-sanity
-	$(MAKE) tls-lax
-
-clean:
-	-rm -rf .depend* *.ml *.cm* *.o *.a *.exe *.lib *~ *.out $(ODIR) .fstarlib
-
-.PHONY: all build verify init depend clean test
-
-STDLIB_REALIZED=Pervasives Pervasives.Native Mul Float Char UInt Int8 UInt8 Int16 UInt16 Int32 UInt32 Int64 UInt64 UInt128 Int.Cast Int.Cast.Full BaseTypes IO Heap List.Tot.Base List Option String Set Buffer CommonST TSet Map HyperHeap HyperStack HyperStack.ST HyperStack.All ST All Monotonic.RRef Monotonic.Seq Monotonic.HyperHeap Monotonic.HyperStack Seq.Base Seq.Properties BitVector Math.Lib
-CODEGEN_LIBS=Platform
-# CoreCrypto LowCProvider Platform Classical Seq HyperHeap HyperStack FFICallbacks
-PLATFORM_REALIZED=$(addprefix Platform.,Bytes Date Error Tcp)
-PDIR=$(FSTAR_HOME)/ucontrib/Platform/fst/
-CDIR=$(FSTAR_HOME)/ucontrib/CoreCrypto/fst/
-LLDIR=$(HACL_HOME)/secure_api
-LCDIR=$(LLDIR)/LowCProvider
-
-# Modules that are implemented in ML or C
-NOEXTRACT=$(addprefix --no_extract ,Prims $(addprefix FStar., $(STDLIB_REALIZED)) $(PLATFORM_REALIZED) CoreCrypto DHDB LowCProvider FFICallbacks)
-
-HACL_INCLUDES=$(addprefix --include ,$(KREMLIN_HOME)/kremlib $(HACL_HOME)/specs $(HACL_HOME)/code/lib/kremlin $(HACL_HOME)/code/bignum $(HACL_HOME)/code/experimental/aesgcm $(HACL_HOME)/code/poly1305 $(HACL_HOME)/code/salsa-family $(LLDIR)/test $(LLDIR)/utils $(LLDIR)/vale $(LLDIR)/uf1cma $(LLDIR)/prf $(LLDIR)/aead)
-FSTAR_INCLUDE_PATHS=--include $(CDIR) --include $(PDIR) --include $(LCDIR)/fst $(HACL_INCLUDES) --include $(FFI_HOME)
-
-FSTAR_INCLUDE_PATHS+=--include $(FSTAR_HOME)/examples/kv_parsing
-
-OCAMLPKG=-package batteries,stdint,fileutils,zarith,fstarlib
-OCAMLPATH=$(FSTAR_HOME)/bin
-OCAMLOPTS=$(OCAMLPKG) -thread -w -a
-OCAML_PATHS=test $(ODIR) $(FSTAR_HOME)/ucontrib/Platform/ml $(FSTAR_HOME)/ucontrib/CoreCrypto/ml $(FSTAR_HOME)/ucontrib/CoreCrypto/ml/db $(LCDIR) $(FFI_HOME)
-OCAML_INCLUDE_PATHS=$(addprefix -I ,$(OCAML_PATHS))
-
-# Since quite a few people forget to set that in their path... eventually,
-# everyone should have it in their ~/.bashrc
-ifeq ($(OS),Windows_NT)
-  EXTRA_PATH = PATH="/usr/$(MARCH)-w64-mingw32/sys-root/mingw/bin/:$(PATH)"
-endif
-
-# --------------------------------------------------------------------
-# Modules verified in tls-ver -- any time one more file verifies, it
-# should be added here.
-
-VERIFY= \
-Flags \
-Mem \
-TLSError \
-TLSConstants \
-Transport \
-Nonce \
-RSAKey \
-DHGroup \
-ECGroup \
-CommonDH \
-PMS \
-Hashing.Spec \
-Hashing.OpenSSL \
-Hashing \
-Hashing.CRF \
-HMAC \
-Cert \
-Signature \
-TLSInfo \
-IdNonce \
-Extensions \
-Range \
-DataStream \
-Alert \
-Content \
-StreamPlain \
-StreamAE \
-MasterSecret \
-StatefulPlain \
-LHAEPlain \
-AEAD_GCM \
-MAC \
-AEADProvider \
-StatefulLHAE \
-Record \
-StAE \
-HandshakeLog \
-Pkg \
-Idx \
-Pkg.Tree \
-IV \
-KDF \
-KDF.Rekey \
-Extract0 \
-Extract1.PRF \
-Extract1.ODH \
-Extract1 \
-Extract2 \
-KeySchedule \
-Handshake.Secret \
-Handshake \
-StreamDeltas \
-HKDF \
-Epochs \
-Connection \
-ConnInvariant \
-TLS \
-FFI \
-QUIC
-
-
-
-
-# Lax-checking one file at a time
-%.fst-lax:
-	$(FSTAR) $(VERFLAGS) --lax \
-	$(FSTAR_INCLUDE_PATHS) \
-	--include $(MITLS_HOME)/src/tls/concrete-flags \
-	$(basename $@).fst
-
-# Verifying one file at a time
-# @echo -e  "\e[1;34m"Verifying $(basename $(notdir $@)) "\e[0m"; 
-%.fst-ver:
-	@$(FSTAR) $(VERFLAGS) $(FSTAR_INCLUDE_PATHS) --warn_error -270 --include $(MITLS_HOME)/src/tls/ideal-flags $(basename $@).fst |& grep -v successfully
-
-%.fsti-ver:
-	@$(FSTAR) $(VERFLAGS) $(FSTAR_INCLUDE_PATHS) --include $(MITLS_HOME)/src/tls/ideal-flags $(basename $@).fsti
-
-# Targets to get F* arguments in interactive mode
-%.fst-in: 
-	@echo $(OPTIONS) $(VERFLAGS) \
-	$(FSTAR_INCLUDE_PATHS) \
-	--include $(MITLS_HOME)/src/tls/ideal-flags
-
-%.fsti-in: 
-	@echo $(OPTIONS) $(VERFLAGS) \
-	$(FSTAR_INCLUDE_PATHS) \
-	--include $(MITLS_HOME)/src/tls/ideal-flags
-
-# These rules are silent to avoid disturbing .fst-in etc
-.depend-TLS: # $(wildcard *.fst *.fsti)
-	@-$(FSTAR) $(FSTAR_INCLUDE_PATHS) --dep make FFI.fst QUIC.fst > .depend-TLS
-.depend-HS: # $(wildcard *.fst *.fsti)
-	@-$(FSTAR) $(FSTAR_INCLUDE_PATHS) --dep make Handshake.fst > .depend-HS
-.depend-AEAD: # $(wildcard $(HACL_HOME)/secure_api/*/*.fst)
-	@-$(FSTAR) $(FSTAR_INCLUDE_PATHS) --dep make $(LLDIR)/aead/Crypto.AEAD.Main.fst > .depend-AEAD
-.depend-CDH:
-	@-$(FSTAR) $(FSTAR_INCLUDE_PATHS) --dep make CommonDH.fst > .depend-CDH
-
--include .depend-CDH
--include .depend-AEAD
--include .depend-HS
--include .depend-TLS
-
-all-ver: $(addsuffix .fst-ver, $(VERIFY))
-
-ik-ver: $(addsuffix .fst-ver, \
-Mem \
-Pkg \
-Token.UF1CMA HMAC.UFCMA \
-IV AEAD.Pkg \
-Idx Pkg.Tree \
-KDF KDF.Rekey \
-Extract0 Extract1.PRF Extract1.ODH Extract1 Extract2 \
-KeySchedule)
-
-
-# Sanity check
-tls-sanity:
-	$(FSTAR) $(VERFLAGS) \
-	$(FSTAR_INCLUDE_PATHS) \
-	--include $(MITLS_HOME)/src/tls/ideal-flags \
-	$(FSTS) test/False.fst 2>&1 | tail -n 1 | grep -c '1 error was reported (see above)'
-
-tls-lax:
-	$(FSTAR) $(FSTAR_INCLUDE_PATHS) --lax \
-	--include $(MITLS_HOME)/src/tls/concrete-flags \
-	TLS.fst
-
-wc:
-	wc -l *.fst *.fsti
-
-.fstarlib: $(FSTAR_HOME)/ulib/*.fst $(FSTAR_HOME)/ulib/ml/*.ml $(wildcard $(FSTAR_HOME)/ulib/ml/extracted/*.ml)
-	touch .fstarlib
-	$(MAKE) -C $(FSTAR_HOME)/ulib/ml
-=======
 	rm -f .depend.$(FLAVOR)
 	$(MAKE) verify-all
->>>>>>> 873aadd6
 
 include Makefile.common
 
@@ -207,4 +17,4 @@
 	.depend.$(FLAVOR) *.checked.lax *.checked
 
 %.fst-in %.fsti-in:
-	@echo $(addprefix --include , $(INCLUDE_PATHS))  --cache_dir $(CACHE_DIR) --cache_checked_modules $(OTHERFLAGS) --use_hints --use_hint_hashes+	@echo $(addprefix --include , $(INCLUDE_PATHS)) --cache_dir $(CACHE_DIR) --cache_checked_modules $(OTHERFLAGS) --use_hints --use_hint_hashes