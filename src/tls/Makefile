# These are all the known working targets in this file,
# check for regressions & comment about them!
all: tls-ver tls-lax tls-gen

# TODO extend scope of verification
# TODO compilation to ML & testing
# MK removed mitls-ml as strider was failing on it for ages

CONTRIB=ucontrib
LIB=ulib

clean:
	$(MAKE) -C $(FSTAR_HOME)/$(LIB)/ml clean
	$(MAKE) -C $(FSTAR_HOME)/$(CONTRIB)/CoreCrypto/ml clean
	$(MAKE) -C $(FSTAR_HOME)/$(CONTRIB)/Platform/ml clean
	rm -rf *.ml *.p.* *.cm* *.o *~ *.out

# ------------------ dependencies on Fstar & its libraries --------------------
# When using NuBuild, FStar must be located within the source tree. Now that soft links are 
# available on all platforms, I don't see a reason not to assume a fixed location.
FSTAR_HOME?=../../.fstar
# JP: this location can easily be overridden by doing:
#   FSTAR_HOME=../../../fstar make tls-gen
# BUT NOT AS FOLLOWS
#   make FSTAR_HOME=../../../fstar tls-gen
# the latter form won't work because FSTAR_HOME will incorrectly override values
# in recursive invocations of $(MAKE)...

# The .fst files found in [lib/ml] that are realized in
# stdlib-hyperheap.cmxa
STDLIB_ADMITS=All List Heap Set ST HyperHeap IO

OTHERFLAGS=--universes --explicit_deps --use_native_int
STDLIB=FStar.Ghost.fst FStar.FunctionalExtensionality.fst FStar.Classical.fst FStar.Set.fst FStar.Heap.fst FStar.Map.fst FStar.List.Tot.fst FStar.HyperHeap.fst \
hyperheap/FStar.ST.fst hyperheap/FStar.All.fst FStar.Monotonic.RRef.fst FStar.Char.fsti FStar.String.fsti FStar.List.fst FStar.ListProperties.fst \
FStar.Seq.fst FStar.SeqProperties.fst FStar.Float.fsti FStar.IO.fsti FStar.UInt8.fst
CODEGEN_LIBS=CoreCrypto Platform Classical SeqProperties HyperHeap

FSTARFLAGS=$(OTHERFLAGS) \
	   $(addprefix --codegen-lib , $(CODEGEN_LIBS)) \
	   $(OPTIONS)
FSTAR=$(FSTAR_HOME)/bin/fstar.exe \
      $(FSTARFLAGS)

PLATFORM_ADMITS=$(addprefix Platform.,Bytes Date Error Tcp)
PDIR=$(FSTAR_HOME)/$(CONTRIB)/Platform/fst/
PLATFORM=$(addprefix $(PDIR)Platform.,Bytes.fst Date.fst Error.fst Tcp.fst)

CDIR=$(FSTAR_HOME)/$(CONTRIB)/CoreCrypto/fst/

CRYPTO=$(CDIR)CoreCrypto.fst $(CDIR)DHDB.fst

VERFLAGS=--max_fuel 4 --initial_fuel 0 --max_ifuel 2 --initial_ifuel 1 --z3timeout 20

# The .fst interfaces for the platform and crypto libraries.
LIBFILES = $(addprefix $(FSTAR_HOME)/$(LIB)/, $(STDLIB)) $(PLATFORM) $(CRYPTO)

OCAMLOPTS=-package batteries,stdint,fileutils,sqlite3 -linkpkg -g -thread
OCAML=ocamlfind ocamlopt
DEBUG=ocamlfind ocamlc
OCAMLMKLIB=ocamlfind ocamlmklib
OCAML_INCLUDE_PATHS=$(addprefix -I , $(FSTAR_HOME)/$(LIB)/ml/native_int $(FSTAR_HOME)/$(LIB)/ml/hyperheap $(FSTAR_HOME)/$(LIB)/ml $(FSTAR_HOME)/$(CONTRIB)/Platform/ml $(FSTAR_HOME)/$(CONTRIB)/CoreCrypto/ml $(FSTAR_HOME)/$(CONTRIB)/CoreCrypto/ml/db)

# ----------------------- NuBuild integration ------------------------
NUBUILD_HOME=../../.nubuild
NUBUILD=$(NUBUILD_HOME)/bin/NuBuild.exe
ifdef USE_NUBUILD
FSTAR_OR_NUBUILD=$(NUBUILD) FStarVerify $(FSTARFLAGS)
else
FSTAR_OR_NUBUILD=$(FSTAR)
endif

# ------------------------- miTLS* -------------------------------------------
# We try to limit the use of preprocessing, as it is messy.
# Not sure which interfaces we should put in there.

# these files are the stable inputs for verification -- this is the dependency
# order for interactive verification; these files are now all extracted via
# lax type-checking in tls-gen
FSTAR_SOURCES=MonotoneSeq.fst \
TLSError.fst \
TLSConstants.fst \
Nonce.fst \
RSAKey.fst \
DHGroup.fst \
ECGroup.fst \
CommonDH.fst \
PMS.p.fst \
HASH.fst \
HMAC.fst \
Sig.p.fst \
Cert.fst \
TLSInfo.fst \
Range.fst \
DataStream.fst \
Alert.fst \
Content.fst \
StreamPlain.fst \
StreamAE.fst \
StatefulPlain.fst \
LHAEPlain.fst \
AEAD_GCM.fst \
MAC.fst \
Encode.fst \
StatefulLHAE.fst \
ENC.fst \
MAC_SHA256.fst \
MAC_SHA1.fst \
<<<<<<< HEAD
Record.fst \
test/TestRecord.fst \
test/TestDH.fst \
=======
Handshake.fsti \
Connection.fst #the preceding space is significant!

LAX_CHECKED_FSTS=Record.fst \
>>>>>>> 88e9e045
TLSExtensions.p.fst \
HSCrypto.fst \
HandshakeMessages.fst \
TLSPRF.fst \
PRF.p.fst \
Handshake.fsti \
Handshake.fst \
Connection.fst \
TLS.fst \
test/TestRecord.fst \
test/TestDH.fst \
test/TestClient.fst #the preceding space is significant!

# these files are verified here for regression testing -- any time one more file
# verifies, it should be added here
# missing modules from FSTAR_SOURCES are: PMS Sig Cert Encode Enc
VERIFY=\
Monotone.Seq \
TLSError \
TLSConstants \
Nonce \
RSAKey \
DHGroup \
ECGroup \
CommonDH \
HASH \
HMAC \
TLSInfo \
Range \
DataStream \
Alert \
Content \
StreamPlain \
StreamAE \
StatefulPlain \
LHAEPlain \
AEAD_GCM \
MAC \
StatefulLHAE \
MAC_SHA256 \
MAC_SHA1 \
Connection 


# admitting things verified elsewhere; redundant with lax and --verify_module?
# No, --verify_module overrides --admit_fsi
ADMITTED=$(addprefix --no_extract ,$(addprefix FStar., $(STDLIB_ADMITS)) SessionDB DHDB CoreCrypto Cert Handshake)


# truncates $(FSTAR_SOURCES) just before $(basename $@).fst
define prefix_cfg
	$(shell str="$(FSTAR_SOURCES)"; echo "$${str%%$(1).$(2) *}")
endef

# truncates $(FSTAR_SOURCES) just after $(basename $@).fst
define prefix_ver
	$(shell str="$(FSTAR_SOURCES)"; echo "$${str%%$(1).$(2) *} $(1).$(2)")
endef
# the space in calls to prefix_ver and prefix_cfg matters!

# verifying one file within $(FSTAR_SOURCES)
%.fst-ver: $(LIBFILES)
	$(FSTAR_OR_NUBUILD) $(VERFLAGS) \
	--__temp_no_proj Handshake --__temp_no_proj Connection \
	--verify_module $(subst .p,,$(basename $@)) \
	$^ \
	$(call prefix_ver,$(basename $@),fst)

%.fsti-ver:
	$(FSTAR) $(VERFLAGS) $(LIBFILES) $(ADMITTED) $(call prefix_ver, $(basename $@),fsti) \
--verify_module $(subst .p,,$(basename $@))

%.fst-in:
	@echo $(OTHERFLAGS) $(VERFLAGS) \
	--__temp_no_proj Handshake --__temp_no_proj Connection \
	$(LIBFILES) $(ADMITTED) \
	$(call prefix_cfg,$(basename $@),fst) \
	--verify_module $(subst .p,,$(basename $@))

%.fsti-in:
	@echo $(OTHERFLAGS) $(VERFLAGS) $(LIBFILES) $(ADMITTED) $(call prefix_cfg, $(basename $@),fsti) \
--verify_module $(subst .p,,$(basename $@))

# verifying everything stable
# Add TLS.fst again when at least it lax type checks
tls-ver: $(LIBFILES) $(FSTAR_SOURCES)
	$(FSTAR_OR_NUBUILD) $(VERFLAGS) \
	--__temp_no_proj Handshake --__temp_no_proj Connection \
	$(addprefix --verify_module ,$(VERIFY)) \
	$^

# same as tls-ver, but verifies one module at a time.
tls-ver1: $(FSTAR_SOURCES) $(addsuffix .fst-ver,$(VERIFY))

wc:
	wc -l $(LIBFILES)) $(FSTAR_SOURCES)

tls-lax: $(LIBFILES) $(FSTAR_SOURCES)
	$(FSTAR) --lax  $(ADMITTED) $^

# These are the .cmx files for all ML-implemented F* modules.
# CoreCrypto has DB, DHDB, Platform and CoreCrypto all together.
# fstarlib-hyperheap has the entire F* standard library.
LIB_ML= \
  $(FSTAR_HOME)/$(CONTRIB)/CoreCrypto/ml/CoreCrypto.cmxa \
  $(FSTAR_HOME)/$(LIB)/ml/fstarlib-hyperheap.cmxa

# .fst files realized elsewhere.
TLSGEN_ADMIT=$(addprefix --no_extract ,$(addprefix FStar., $(STDLIB_ADMITS)) $(PLATFORM_ADMITS) SessionDB DB DHDB CoreCrypto)

# All our extracted modules.
TLSML := $(subst Handshake.fsti, , $(FSTAR_SOURCES))
TLSML := $(TLSML:.p.fst=.ml)
TLSML := $(TLSML:.fst=.ml)
# F* does not provide an implementation for these in fstarlib.cmxa, so add them
# to our own list.
TLSML := \
  FStar_List_Tot.ml FStar_Seq.ml FStar_SeqProperties.ml FStar_Monotonic_RRef.ml \
  $(TLSML)
# Last step: F* currently extracts everything in the current directory
TLSML := $(notdir $(TLSML))

# Note to self: there is little point in breaking down this rule into more
# atomic ones. One may hope that we can only rebuild the .ml files that have
# changed; however, extraction is a global operation that touches every .ml
# file; as make is only aware of mtimes (and not hashsums), we would rebuild
# every single .ml file anyway...
tls-gen: $(LIBFILES) $(FSTAR_SOURCES)
	$(FSTAR_HOME)/src/tools/rebuild_fstar_if $(FSTAR_HOME)
	$(FSTAR) \
	  --no_location_info --lax --codegen OCaml --__temp_no_proj TLSExtensions --__temp_no_proj FStar.Heap \
	  $(TLSGEN_ADMIT) \
	  $^
	# Builds everything against native_int/prims; including native_int/prims.cmx
	$(MAKE) -C $(FSTAR_HOME)/$(LIB)/ml hyperheap PRIMS_DIR=native_int
	# Recursively builds everything in platform, etc.
	$(MAKE) -C $(FSTAR_HOME)/$(CONTRIB)/CoreCrypto/ml
	# # All our .cmx files
	$(OCAML) $(OCAMLOPTS) -w -a $(OCAML_INCLUDE_PATHS) -c $(TLSML)
	# A .cmxa with all the .cmx above
	$(OCAML) -a $(OCAML_INCLUDE_PATHS) $(TLSML:.ml=.cmx) -o mitls.cmxa
	# Then our test executable
	$(OCAML) $(OCAMLOPTS) $(OCAML_INCLUDE_PATHS) $(LIB_ML) mitls.cmxa \
	         -I test/ test/parsing_test.ml test/test_main.ml -o test.out
	# Run the tests
	$(EXTRA_PATH) ./test.out

# ------------------ preprocessing :( -----------------------

# preprocessing is still a necessary pain; pls remove files below when possible
# Nonce still has an #ideal flag
# many files have __SOURCE_FILE__ __LINE__ macros
TLS_PP_FILES= TLSExtensions PMS Sig PRF TLSExtensions ENC

# Target to generate preprocessed files for atom-interactive
pp:: $(addsuffix .p.fst, $(TLS_PP_FILES))


HAS_CPP := $(shell which cpp 2> /dev/null; echo $$?)
ifeq ($(HAS_CPP),1)
   $(error "cpp not found in PATH. Unable to proceed")
endif

ifeq ($(OS),Windows_NT)
    EXTRA_PATH = PATH="/usr/x86_64-w64-mingw32/sys-root/mingw/bin/:$(PATH)"
    CPP=cpp #-ffreestanding
else
    UNAME_S := $(shell uname -s)
    ifeq ($(UNAME_S),Linux)
        CPP=cpp -ffreestanding
    else
        HAS_GNU_CPP := $(shell which cpp-5 2> /dev/null; echo $$?)
        ifeq ($(HAS_GNU_CPP),1)
            $(error "cpp-5 not found in PATH. Unable to proceed")
        endif
        CPP=cpp-5 # GCC cpp rather than LLVM
    endif
endif

%.p.fsi: %.fsi
	$(CPP)  -C $^ 2>/dev/null | sed '/^[#] 1 "<.*/d' > $@

%.p.fsti: %.fsti
	$(CPP) -P -C $^ 2>/dev/null | sed '/^[#] 1 "<.*/d' > $@

%.p.fst: %.fst
	$(CPP) -P -C $^ 2>/dev/null | sed '/^[#] 1 "<.*/d' > $@

%.p.fs: %.fs
	$(CPP)  -C $^ 2>/dev/null | sed '/^[#] 1 "<.*/d' > $@<|MERGE_RESOLUTION|>--- conflicted
+++ resolved
@@ -106,16 +106,11 @@
 ENC.fst \
 MAC_SHA256.fst \
 MAC_SHA1.fst \
-<<<<<<< HEAD
 Record.fst \
 test/TestRecord.fst \
 test/TestDH.fst \
-=======
 Handshake.fsti \
-Connection.fst #the preceding space is significant!
-
-LAX_CHECKED_FSTS=Record.fst \
->>>>>>> 88e9e045
+Connection.fst \
 TLSExtensions.p.fst \
 HSCrypto.fst \
 HandshakeMessages.fst \
