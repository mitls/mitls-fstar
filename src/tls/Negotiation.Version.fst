module Negotiation.Version

open Parsers.ProtocolVersion
open Parsers.ClientHelloExtension
open TLSConstants // for leqPV and the configuration

open FStar.Error
open TLSError

module CFG = Parsers.MiTLSConfig

#reset-options "--query_stats --using_facts_from '* -FStar.Reflection -FStar.Tactics -EverCrypt -Crypto -Spec -Hacl'" 

/// ---- PROTOCOL VERSIONS ----
///
/// The protocol version is negotiated in ClientHello and ServerHello,
/// using two overlapping mechanisms: the supportedVersion extension
/// of TLS 1.3 and the protocolVersion field of earlier versions.

// 19-01-04 possible code improvements: 
// * replace min/max_version in config with the payload of the supported_version extension.
// * refine TLSConstants.protocolVersion with implemented instead of not Unknown (this re-binding is confusing) 

/// We currently implement only TLS 1.2 and 1.3, and the negotiated
/// version can be further constrained in the connection initial
/// configuration.

// see also Negotiation.implemented_version 
let implemented pv = pv = TLS_1p2 || pv = TLS_1p3

let supported_new min_version max_version pv =
  implemented pv &&
  min_version `leqPV` pv && pv `leqPV` max_version

let supported cfg pv = supported_new cfg.min_version cfg.max_version pv

// hoisting negotiation failures; does these help with extraction or verification?
// private let illegal       #a msg: result a = fatal #a Illegal_parameter msg
// private let unsupported   #a msg: result a = fatal #a Unsupported_extension msg
// private let fatal_version #a msg: result a = fatal #a Protocol_version msg

/// (1) Client offers supported versions
///
/// We may provide more flexible configurations by replacing
/// min/max_version with a list of supported versions.

(* 
// an earlier variant, presumaly harder to lower and extract.
let offer_versions cfg: option clientHelloExtension =
  match cfg.min_version, cfg.max_version with
  | TLS_1p3, TLS_1p3 -> Some (CHE_supported_versions [TLS_1p3])
  | TLS_1p2, TLS_1p3 -> Some (CHE_supported_versions [TLS_1p3; TLS_1p2])
  | TLS_1p2, TLS_1p2 -> Some (CHE_supported_versions [TLS_1p2])
  | _                -> None
*)

// an auxiliary function; its first version was simpler, but led to timeouts below.
// let snoc_supportedVersion cfg pv pvs = 
//   if supported cfg pv then pvs @ [pv] else pvs 

// its tedious elaboration--complicating our spec
let snoc_supportedVersion
  min_version max_version
  (pv:Parsers.ProtocolVersion.protocolVersion) 
  (pvs:list Parsers.ProtocolVersion.protocolVersion): 
  (pvs1:list Parsers.ProtocolVersion.protocolVersion {List.length pvs1 <= List.length pvs + 1}) 
= 
  if supported_new min_version max_version pv then (
    List.lemma_snoc_length (pvs,pv);
    pvs @ [pv] ) 
  else pvs 

// 19-01-26 slow TC, due to constructor refinements? 
#push-options "--z3rlimit 100"
let support cfg: result clientHelloExtension =
  let vs = snoc_supportedVersion cfg.min_version cfg.max_version TLS_1p3 [] in 
  let vs = snoc_supportedVersion cfg.min_version cfg.max_version TLS_1p2 vs in 
  if List.isEmpty vs 
  then fatal Internal_error "configuration must include a supported protocol version"
  else Correct (CHE_supported_versions vs)

let support_new (cfg: CFG.miTLSConfig) : result clientHelloExtension =
  let min_version = Parsers.KnownProtocolVersion.tag_of_knownProtocolVersion cfg.CFG.min_version in
  let max_version = Parsers.KnownProtocolVersion.tag_of_knownProtocolVersion cfg.CFG.max_version in
  let vs = snoc_supportedVersion min_version max_version TLS_1p3 [] in 
  let vs = snoc_supportedVersion min_version max_version TLS_1p2 vs in
  if List.isEmpty vs 
  then fatal Internal_error "configuration must include a supported protocol version"
  else Correct (CHE_supported_versions vs)
#pop-options 

// sanity check
let mem_support (pv: Parsers.ProtocolVersion.protocolVersion) = function 
  | Correct (CHE_supported_versions xs) -> List.mem pv xs
  | _ -> false 
let supported_lemma cfg pv: Lemma (supported cfg pv <==> mem_support pv (support cfg)) = ()

/// implementation

open FStar.Integers 
open LowParse.Low.Base 
open Mem

// migrate to LowParse? 

let live_slice_pos h0 (#rrel #rel: _) (out: slice rrel rel) p0 = live_slice h0 out /\ p0 <= out.len 
type output = slice (srel_of_buffer_srel (LowStar.Buffer.trivial_preorder _)) (srel_of_buffer_srel (LowStar.Buffer.trivial_preorder _))

<<<<<<< HEAD
=======
#push-options "--z3rlimit 100" 
val write_supportedVersions
  (cfg:config) 
  (out:output)
  (p0:UInt32.t)
: Stack (result UInt32.t) 
  (requires fun h0 -> live_slice_pos h0 out p0) 
  (ensures fun h0 r h1 -> 
    LowStar.Modifies.(modifies (loc_slice_from out p0) h0 h1) /\ (
    match r with 
    | Error z -> True
    | Correct p1 -> 
      match support cfg with 
      | Error _ -> False 
      | Correct che -> valid_content_pos clientHelloExtension_parser h1 out p0 che p1 ))
#pop-options 

>>>>>>> 1147eba3
val write_supportedVersion 
  (min_version max_version: Parsers.ProtocolVersion.protocolVersion)
  (pv: Parsers.ProtocolVersion.protocolVersion) 
  (out: output)
  (pl p0: UInt32.t)
: Stack UInt32.t
  (requires fun h0 -> 
    valid_list protocolVersion_parser h0 out pl p0 /\
    v p0 + 2 <= v out.len
    //19-01-26 slower & causing a timeout below: [v out.len - v p0 >= 2]
    //19-01-26 much slower: [out.len - p0 >= 2ul]
    )
  (ensures fun h0 p1 h1 -> 
    valid_list protocolVersion_parser h1 out pl p1 /\
    v p0 <= v p1 /\
    v p1 - v p0 <= 2 /\ 
    LowStar.Buffer.modifies (loc_slice_from_to out p0 p1) h0 h1 /\
    contents_list protocolVersion_parser h1 out pl p1 == snoc_supportedVersion min_version max_version pv (contents_list protocolVersion_parser h0 out pl p0))

#push-options "--z3rlimit 100"
let write_supportedVersion min_version max_version pv out pl p0 =
  if supported_new min_version max_version pv then (
    let p1 = protocolVersion_writer pv out p0 in
    let h1 = get () in
    valid_list_snoc protocolVersion_parser h1 out pl p0;
    p1
  ) else p0

val write_supportedVersions
  (cfg:config) 
  (out:slice (srel_of_buffer_srel (LowStar.Buffer.trivial_preorder _)) (srel_of_buffer_srel (LowStar.Buffer.trivial_preorder _)))
  (p0:UInt32.t)
: Stack (result UInt32.t) 
  (requires fun h0 -> live_slice_pos h0 out p0) 
  (ensures fun h0 r h1 -> 
    LowStar.Modifies.(modifies (loc_slice_from out p0) h0 h1) /\ (
    match r with 
    | Error z -> True
    | Correct p1 -> 
      match support cfg with 
      | Error _ -> False 
      | Correct che -> valid_content_pos clientHelloExtension_parser h1 out p0 che p1 ))
#pop-options 

let write_supportedVersions cfg out p0 =
  if out.len - p0 < 10ul then fatal Internal_error "output buffer" else
  let pl_extension = p0 + 2ul in // extension payload, after the extension tag
  let pl_CHE_supported_versions = pl_extension + 2ul in // CHE_supported_versions payload, after the CHE_supported_versions length
  let pl_supported_versions = pl_CHE_supported_versions + 1ul in // supported_versions payload, after the supported_versions list length
  let h = get () in
  valid_list_nil protocolVersion_parser h out pl_supported_versions; 
  let pl = write_supportedVersion cfg.min_version cfg.max_version TLS_1p3 out pl_supported_versions pl_supported_versions in 
  let pl = write_supportedVersion cfg.min_version cfg.max_version TLS_1p2 out pl_supported_versions pl in
  if pl = pl_supported_versions then fatal Internal_error "configuration must include a supported protocol version" else 
    let h = get () in
    valid_list_cons_recip protocolVersion_parser h out pl_supported_versions pl;
    Extensions.finalize_supportedVersions out pl_CHE_supported_versions pl;
    Extensions.clientHelloExtension_CHE_supported_versions_finalize out pl_extension pl;
    Extensions.finalize_clientHelloExtension_supported_versions out p0;
    Correct pl
// this kind of code is hard to get right, as the programmer needs to
// know every detail of the wire format, including its byte offsets
// and explicit proof steps---every error takes 10' 

(* another attempt based on higher-order low-level writing combinators *)

module LPW = LowParse.Low.Writers

(* step 1: produce all elementary combinators for lists, vldata, constructors and so on. Ideally these should be provided by QuackyDucky, but that requires cross-module inlining. *)

module HST = FStar.HyperStack.ST

let omake_supportedVersions
  (l: option (list Parsers.ProtocolVersion.protocolVersion))
: Tot (option Extensions.supportedVersions)
= match l with
  | None -> None
  | Some l ->
    let len = List.Tot.length l in
    if 1 <= len && len <= 127
    then Some l
    else None

inline_for_extraction
noextract
let owrite_supportedVersions
  #h0
  #sout
  #sout_from0
  (w: LPW.olwriter protocolVersion_serializer h0 sout sout_from0)
: Tot (w' : LPW.owriter Extensions.supportedVersions_serializer h0 sout sout_from0 {
    LPW.owvalue w' == omake_supportedVersions (LPW.olwvalue w)
  })
= LPW.OWriter (Ghost.hide (omake_supportedVersions (LPW.olwvalue w))) (fun sout_from ->
    Classical.forall_intro Extensions.supportedVersions_bytesize_eq;
    Classical.forall_intro (LPW.serialized_length_eq Extensions.supportedVersions_serializer);
    Classical.forall_intro (LPW.serialized_list_length_constant_size Extensions.protocolVersion_serializer);
    if 1ul `UInt32.gt` (sout.LPW.len `UInt32.sub` sout_from)
    then begin
      LPW.max_uint32
    end else begin
      let res = LPW.olwrite w (sout_from `UInt32.add` 1ul) in
      if res `UInt32.gte` (LPW.max_uint32 `UInt32.sub` 1ul)
      then begin
        res
      end else begin
        let h = HST.get () in
        LPW.valid_list_serialized_list_length Extensions.protocolVersion_serializer h sout (sout_from `UInt32.add` 1ul) res;
        let len = res `UInt32.sub` (sout_from `UInt32.add` 1ul) in
        if not (2ul `UInt32.lte` len && len `UInt32.lte` 254ul)
        then
          LPW.max_uint32 `UInt32.sub` 1ul
        else begin
          Extensions.finalize_supportedVersions sout sout_from res;
          res
        end
      end
    end
  )

inline_for_extraction
noextract
let owrite_clientHelloExtension_CHE_supported_versions
  #h0
  #sout
  #sout_from0
  (w: LPW.owriter Extensions.supportedVersions_serializer h0 sout sout_from0)
: Tot (w' : LPW.owriter clientHelloExtension_CHE_supported_versions_serializer h0 sout sout_from0 {
    LPW.owvalue w' == LPW.owvalue w
  })
= LPW.OWriter (Ghost.hide (LPW.owvalue w)) (fun sout_from ->
    Classical.forall_intro Extensions.supportedVersions_bytesize_eq;
    Classical.forall_intro (LPW.serialized_length_eq Extensions.supportedVersions_serializer);
    Classical.forall_intro clientHelloExtension_CHE_supported_versions_bytesize_eq;
    Classical.forall_intro (LPW.serialized_length_eq clientHelloExtension_CHE_supported_versions_serializer);
    if 2ul `UInt32.gt` (sout.LPW.len `UInt32.sub` sout_from)
    then LPW.max_uint32
    else
      let res = LPW.owrite w (sout_from `UInt32.add` 2ul) in
      if res `UInt32.gte` (LPW.max_uint32 `UInt32.sub` 1ul)
      then res
      else begin
        clientHelloExtension_CHE_supported_versions_finalize sout sout_from res;
        res
      end
  )

let omake_CHE_supported_versions (x: option clientHelloExtension_CHE_supported_versions) : Tot (option clientHelloExtension) =
  match x with
  | None -> None
  | Some y -> Some (CHE_supported_versions y)

inline_for_extraction
noextract
let owrite_constr_clientHelloExtension_CHE_supported_versions
  #h0
  #sout
  #sout_from0
  (w: LPW.owriter clientHelloExtension_CHE_supported_versions_serializer h0 sout sout_from0)
: Tot (w' : LPW.owriter clientHelloExtension_serializer h0 sout sout_from0 {
    LPW.owvalue w' == omake_CHE_supported_versions (LPW.owvalue w)
  })
= LPW.OWriter (Ghost.hide (omake_CHE_supported_versions (LPW.owvalue w))) (fun sout_from ->
    Classical.forall_intro clientHelloExtension_CHE_supported_versions_bytesize_eq;
    Classical.forall_intro (LPW.serialized_length_eq clientHelloExtension_CHE_supported_versions_serializer);
    Classical.forall_intro clientHelloExtension_bytesize_eq;
    Classical.forall_intro (LPW.serialized_length_eq clientHelloExtension_serializer);
    if 2ul `UInt32.gt` (sout.LPW.len `UInt32.sub` sout_from)
    then LPW.max_uint32
    else
      let res = LPW.owrite w (sout_from `UInt32.add` 2ul) in
      if res `UInt32.gte` (LPW.max_uint32 `UInt32.sub` 1ul)
      then res
      else begin
        finalize_clientHelloExtension_supported_versions sout sout_from;
        res
      end
  )

(* step 2: assemble those combinators to actually implement "support" as a writer *)

inline_for_extraction
noextract
let write_snoc_supportedVersion
  min_version max_version
  #h0
  #sout
  #sout_from0
  (pv: Parsers.ProtocolVersion.protocolVersion)
  (pvs: LPW.lwriter protocolVersion_serializer h0 sout sout_from0)
: Tot (pvs1 : LPW.lwriter protocolVersion_serializer h0 sout sout_from0 {
    LPW.lwvalue pvs1 == snoc_supportedVersion min_version max_version pv (LPW.lwvalue pvs)
  })
= LPW.lwriter_ifthenelse
    (supported_new min_version max_version pv)
    (fun _ -> LPW.lwriter_append pvs (LPW.lwriter_singleton (LPW.write_leaf_cs protocolVersion_writer _ _ _ pv)))
    (fun _ -> pvs)

module HS = FStar.HyperStack
module B = LowStar.Monotonic.Buffer

inline_for_extraction
noextract
let write_supportedVersions_new
  #scfg_rrel #scfg_rel
  (scfg: LPW.slice scfg_rrel scfg_rel)
  (scfg_pos: UInt32.t)
  sout
  sout_from0
  (h0: HS.mem {
    LPW.valid CFG.miTLSConfig_parser h0 scfg scfg_pos /\
    B.loc_disjoint (LPW.loc_slice_from_to scfg scfg_pos (LPW.get_valid_pos CFG.miTLSConfig_parser h0 scfg scfg_pos)) (LPW.loc_slice_from sout sout_from0)    
  })
: Tot (e: LPW.owriter clientHelloExtension_serializer h0 sout sout_from0 {
      LPW.owvalue e == option_of_result (support_new (LPW.contents CFG.miTLSConfig_parser h0 scfg scfg_pos))
  })
= LPW.graccess CFG.accessor_miTLSConfig_min_version scfg scfg_pos _ _ _ `LPW.owbind` (fun pmin ->
  LPW.graccess CFG.accessor_miTLSConfig_max_version scfg scfg_pos _ _ _ `LPW.owbind` (fun pmax ->
  LPW.read_leaf protocolVersion_reader scfg pmin _ _ _ `LPW.owbind` (fun min_version ->
  LPW.read_leaf protocolVersion_reader scfg pmax _ _ _ `LPW.owbind` (fun max_version ->
  owrite_constr_clientHelloExtension_CHE_supported_versions
    (owrite_clientHelloExtension_CHE_supported_versions
      (owrite_supportedVersions
        (LPW.olwriter_of_lwriter
          ([@inline_let]
            let w =
              write_snoc_supportedVersion min_version max_version TLS_1p3 (LPW.lwriter_nil protocolVersion_serializer h0 sout sout_from0)
            in
            write_snoc_supportedVersion min_version max_version TLS_1p2 w
  )))))
  )))

let test_write_supportedVersions_new
  #scfg_rrel #scfg_rel
  (scfg: LPW.slice scfg_rrel scfg_rel)
  (scfg_pos: UInt32.t)
  (sout: LPW.slice (LPW.srel_of_buffer_srel (LowStar.Buffer.trivial_preorder _)) (LPW.srel_of_buffer_srel (LowStar.Buffer.trivial_preorder _)))
  (sout_from: UInt32.t)
: HST.Stack UInt32.t
  (requires (fun _ -> False))
  (ensures (fun _ _ _ -> True))
= let h = HST.get () in
  LPW.owrite (write_supportedVersions_new scfg scfg_pos sout sout_from h) sout_from


/// (2) Server chooses a supported version
///
/// Check that the protocol version in ClientHello is within the
/// range of versions supported by the server configuration and
/// outputs the negotiated version if true

module CH = Parsers.ClientHello

type ch = CH.clientHello
let offered_version o = o.CH.version 
let offered_extensions o = o.CH.extensions 

/// We ignore the "minimal protocol version" signalled in the packet
/// header; this is fine since our server never accepts any proposal
/// below the "maximal protocol version".

// does it help? 
private let correct #a (x:a): result a = Correct x

// used only for tracing
let offered_versions ch = 
  match List.Tot.find CHE_supported_versions? (offered_extensions ch) with
  | None -> [offered_version ch] 
  | Some (CHE_supported_versions vs) -> vs
  

val choose: cfg:config -> ch -> result (pv:protocolVersion{ supported cfg pv })
let choose cfg ch =
  let legacy_max_pv = offered_version ch in 
  if TLS_1p3 `leqPV` legacy_max_pv then
    fatal Protocol_version "Client offered an invalid legacy protocol version "
  else
    match List.Tot.find CHE_supported_versions? (offered_extensions ch) with
    | None ->
      // legacy negotiation: we pick at most TLS 1p2
      if legacy_max_pv = TLS_1p2 && supported cfg TLS_1p2 then
        correct TLS_1p2
      else
        fatal Protocol_version "Client offered an unsupported protocol version"

    | Some (CHE_supported_versions vs) ->
      // new extension-based negotiation: we pick the first client offer supported by the server
      match List.Helpers.find_aux cfg supported vs with
      | Some v -> correct v
      | None -> fatal Protocol_version "Client offered no supported protocol version"

(*
// 19-01-26 TODO lowering this function requires two iterators on the
// received sequence of client-supported extensions. (Not sure how to
// write them parametrically, since they need to be parameterized by
// accessors, readers, and jumpers.) Use supportedVersions_nth instead?  

let rec find_supportedVersions parser jumper reader filter input p pmax =
  if p = pmax then None else 
    let v = reader input p in 
    if filter v then Some v else
      let p = jumper parser input p in 
      find_supportedVersions parser jumper reader filter input p max  

val choose_low:
  cfg:config -> 
  input:slice -> pch:UInt32.t -> Stack (result protocolVersion) 
  (requires fun h0 -> 
    valid Parsers.ClientHello.clientHello_parser h0 input pch) 
  (ensures fun h0 r h1 -> r = 
    let ch = contents Parsers.ClientHello.clientHello_parser h0 input p in 
    LowStar.Modifies.(modifies loc_none h0 h1) /\ 
    r == choose cfg ch)

let choose_low cfg input pch = 
  let ppv = accessor_clientHello_version input pch in 
  let legacy_max_pv = protocolVersion_reader input ppv in 
  if TLS_1p3 `leqPV` legacy_max_pv then
    fatal Protocol_version "protocol version negotiation: bad legacy proposal"
  else
    let pches = accessor_clientHello_extensions input in 
    match LowParse.find_list CHE_supported_versions? input pches with
    | None ->
      // legacy negotiation: we pick at most TLS 1p2
      if legacy_max_pv = TLS_1p2 && supported cfg TLS_1p2 then
        correct TLS_1p2
      else
        fatal Protocol_version "protocol version negotiation: mismatch"

    | Some (p_supported_versions) ->
      // new extension-based negotiation: we pick the first client offer supported by the server
      match LowParse.find_list_aux cfg supported input p_supported_versions with
      | Some v -> correct v
      | None -> fatal Protocol_version "protocol version negotiation: mismatch"  
*)


/// (3) Client validates the server's choice

(**
  Determines if the server random value contains a downgrade flag
  AND if there has been a downgrade
  The downgrade flag is a random value set by RFC (6.3.1.1)
*)
val isSentinelRandomValue:
  Parsers.ProtocolVersion.protocolVersion ->
  Parsers.ProtocolVersion.protocolVersion ->
  TLSInfo.random ->
  bool
let isSentinelRandomValue client_pv server_pv server_random =
  let open FStar.Bytes in
  let down = bytes_of_string "DOWNGRD" in
  assume(length down = 7 /\ length (abyte 1z) = 1 /\ length (abyte 0z) = 1); //18-12-16 TODO how?
  (server_pv `leqPV` TLS_1p2 && TLS_1p3 `leqPV` client_pv && server_random = down @| abyte 1z) ||
  (server_pv `leqPV` TLS_1p1 && TLS_1p2 `leqPV` client_pv && server_random = down @| abyte 0z)
// TODO do we produce them? do we get downgrade resistance from them?

/// ServerHello sets the protocol version
let chosen sh =
  let pv0 = sh.Parsers.ServerHello.version in 
  if TLS_1p3 `leqPV` pv0 then
    fatal Illegal_parameter "Server selected an illegal legacy protocol version"
  else
    let open Parsers.ServerHelloExtension in
    match List.Tot.find SHE_supported_versions? sh.Parsers.ServerHello.extensions with
      | None -> correct pv0 // old style
      | Some (SHE_supported_versions pv1) ->
        if TLS_1p3 `leqPV` pv1 && pv0 <> TLS_1p2 then 
        fatal Illegal_parameter "Extension-based version negotiation requires TLS 1.2 legacy protocol version"
        else correct pv1 

/// The client checks it is compatible with its offer
val accept:
  cfg: config ->
  sh: Parsers.ServerHello.serverHello ->
//pv: protocolVersion ->
//ses: Parsers.ServerHelloExtensions.serverHelloExtensions ->
//sr: TLSInfo.random ->
  result (pv: Parsers.ProtocolVersion.protocolVersion{ chosen sh = Correct pv /\ supported cfg pv })

let accept cfg sh (*pv ses sr*) =
  match chosen sh with
  | Error z -> Error z 
  | Correct pv -> 
    if isSentinelRandomValue cfg.max_version pv sh.Parsers.ServerHello.random then 
      fatal Illegal_parameter "Protocol-version downgrade attempt detected"
    else 
    if not (supported cfg pv) then 
      fatal Illegal_parameter "Client did not offer the selected protocol version"
    else
      correct pv

//19-04-19 TODO lower reader for accept 

(* experiment beyond version --- to be discarded

/// ----
///
/// server's handling of ClientHello, a rather long stateful function.
/// calling (pure) computeServerMode, then the application callback. 
///
 
let find_client_extension (filter:clientHelloExtension -> bool) o
  : option (e:clientHelloExtension{filter e}) =
  List.Tot.find filter o.Parsers.ClientHello.extensions 

let find_client_key_shares (o:offer): Parsers.KeyShareClientHello.keyShareClientHello =
  match find_client_extension CHE_key_share? o with
  | Some (CHE_key_share x) -> x
  | _ -> assume(Parsers.KeyShareClientHello.keyShareClientHello_list_bytesize [] = 0); []
//TODO 19-01-04 where to get it from? 

let group_of_hrr hrr : option CommonDH.group = None
//19-01-03 TODO where are QD's HRR extensions? 
(*
  match List.Tot.find (Extensions.E_key_share?) hrr.hrr_extensions with
  | Some (Extensions.E_key_share (CommonDH.HRRKeyShare ng)) ->
    CommonDH.group_of_namedGroup ng
  | _ -> None
*)

private
let sameExtensionTag e0 e1 = tag_of_clientHelloExtension e0 = tag_of_clientHelloExtension e1 

private
let retry_extension_ok (o1, hrr) (e:clientHelloExtension) = 
  match e with
// 19-01-04 TODO   
// | Case_key_share shares2 -> (
//     match shares2, group_of_hrr hrr with
//     | [CommonDH.Share g _], Some g' -> g = g'
//     | _, None ->
//         let shares1 = find_client_key_shares o1 in
//         //TODO 19-01-03 easier on the underlying wire representation
//         Parsers.KeyShareClientHello.keyShareClientHello_serializer32 shares1 =
//         Parsers.KeyShareClientHello.keyShareClientHello_serializer32 shares2
//         // CommonDH.clientKeyShareBytes shares1 = CommonDH.clientKeyShareBytes shares2
//     | _ -> false)
  | CHE_early_data _ -> false // Forbidden
  | CHE_cookie c -> true // FIXME we will send cookie
      // If we add cookie support we need to treat this case separately
      // | Extensions.E_cookie c -> c = S_HRR?.cookie ns.state
  | e ->
        (match List.Helpers.find_aux e sameExtensionTag o1 with
        | None -> (IO.debug_print_string "Extra extension\n") && false
        // This allows the client to send less extensions,
        // but the ones that are sent must be exactly the same
        | Some e' ->
          //FIXME: Extensions.E_pre_shared_key "may be updated" 4.1.2
          true) // FIXME
          //(extensionBytes e) = (extensionBytes e'))

// check the second offer is compatible with the first (see RFC)
let retry_offer_ok o1 hrr o2 = 
  let open Parsers.ClientHello in 
  o1.version = o2.version &&
  o1.random = o2.random &&
  o1.session_id = o2.session_id &&
// TODO 19-01-04 
//  o1.session_id = hrr.hrr_sessionID &&
//  List.Tot.mem hrr.hrr_cipher_suite o2.ch_cipher_suites &&
  o1.compression_method = o2.compression_method &&
  List.Helpers.forall_aux (o1.extensions, hrr) retry_extension_ok o2.extensions


(*
// typeckecks but yields unsafe C.
let small (a:option (list bool)) = None? a || List.length (Some?.v a) < 10

// uglier, yields good C, possible recommended style in Low*
let small2 (a:option (list bool)) = 
  if None? a then true else List.length (Some?.v a) < 10

// we miss an early inlining semantics to get both with [let ( || ) = if a then true else b]
*)

(*
open Mem 

val server_ClientHello: // #region:rgn -> t region Server ->
  offer -> // log:HandshakeLog.t ->
  St (result serverMode)
#set-options "--admit_smt_queries true"
let server_ClientHello #region ns offer log =
  trace ("offered client extensions "^string_of_option_extensions offer.ch_extensions);
  trace ("offered cipher suites "^(string_of_ciphersuitenames offer.ch_cipher_suites));
  trace (match (offered_versions TLS_1p0 offer) with
        | Error z -> "Error: "^string_of_error z
        | Correct v -> List.Tot.fold_left accum_string_of_pv "offered versions" v);
  match !ns.state with
  | S_HRR o1 hrr ->
    trace ("Processing second offer based on existing HRR state (stateful HRR).");
    if retry_offer_ok o1 offer
    then
      let sm = computeServerMode ns.cfg offer ns.nonce in
      match sm with
      | Error z ->
        trace ("negotiation failed: "^string_of_error z);
        Error z
      | Correct (ServerHelloRetryRequest hrr _) ->
        fatal Illegal_parameter "client sent the same hello in response to hello retry"
      | Correct (ServerMode m cert _) ->
        trace ("negotiated after HRR "^string_of_pv m.n_protocol_version^" "^string_of_ciphersuite m.n_cipher_suite);
        let nego_cb = ns.cfg.nego_callback in
        let exts_bytes = Extensions.app_extensions_bytes offer.ch_extensions in
        trace ("Negotiation callback to handle extra extensions.");
        match nego_cb.negotiate nego_cb.nego_context m.n_protocol_version exts_bytes (Some empty_bytes) with
        | Nego_accept sexts ->
          let el = Extensions.ext_of_custom sexts in
          ns.state := S_ClientHello m cert;
          Correct (ServerMode m cert el)
        | _ ->
          trace ("Application requested to abort the handshake after internal HRR.");
          fatal Handshake_failure "application aborted the handshake by callback"
    else
      fatal Illegal_parameter "Inconsistant parameters between first and second client hello"

  | S_Init _ ->
    let sm = computeServerMode ns.cfg offer ns.nonce in
    let previous_cookie = // for stateless HRR
      match find_cookie offer with
      | None -> None
      | Some c ->
        match Ticket.check_cookie c with
        | None -> trace ("WARNING: ignorning invalid cookie "^(hex_of_bytes c)); None
        | Some (hrr, digest, extra) ->
          trace ("Loaded stateless retry cookie "^(hex_of_bytes c));
          let hrr = { hrr with hrr_extensions =
            (Extensions.E_cookie c) :: hrr.hrr_extensions; } in
          // Overwrite the current transcript digest with values from cookie
          trace ("Overwriting the transcript digest with CH1 hash "^(hex_of_bytes digest));
          HandshakeLog.load_stateless_cookie log hrr digest;
          Some extra // for the server nego callback
      in
    match sm with
    | Error z ->
      trace ("negotiation failed: "^string_of_error z);
      Error z
    | Correct (ServerHelloRetryRequest hrr cs) ->
      // Internal HRR caused by group negotiation
      // We do not invoke the server nego callback in this case
      // record the initial offer and return the HRR to HS
      let ha = verifyDataHashAlg_of_ciphersuite cs in
      let digest = HandshakeLog.hash_tag #ha log in
      let cookie = Ticket.create_cookie hrr digest empty_bytes in
      let hrr = { hrr with hrr_extensions =
        (Extensions.E_cookie cookie) :: hrr.hrr_extensions; } in
      ns.state := S_HRR offer hrr;
      sm
    | Correct (ServerMode m cert _) ->
      let nego_cb = ns.cfg.nego_callback in
      let exts_bytes = Extensions.app_extensions_bytes offer.ch_extensions in
      trace ("Negotiation callback to handle extra extensions and query for stateless retry.");
      trace ("Application data in cookie: "^(match previous_cookie with | Some c -> hex_of_bytes c | _ -> "none"));
      match nego_cb.negotiate nego_cb.nego_context m.n_protocol_version exts_bytes previous_cookie with
      | Nego_abort ->
        trace ("Application requested to abort the handshake.");
        fatal Handshake_failure "application aborted the handshake by callback"
      | Nego_retry cextra ->
        let hrr = ({
          hrr_sessionID = offer.ch_sessionID;
          hrr_cipher_suite = name_of_cipherSuite m.n_cipher_suite;
          hrr_extensions = [
            Extensions.E_supported_versions (Extensions.ServerPV TLS_1p3);
          ]}) in
        let ha = verifyDataHashAlg_of_ciphersuite m.n_cipher_suite in
        let digest = HandshakeLog.hash_tag #ha log in
        let cookie = Ticket.create_cookie hrr digest cextra in
        let hrr = { hrr with hrr_extensions =
          (Extensions.E_cookie cookie) :: hrr.hrr_extensions; } in
        ns.state := (S_HRR offer hrr);
        Correct (ServerHelloRetryRequest hrr m.n_cipher_suite)
      | Nego_accept sexts ->
        trace ("negotiated "^string_of_pv m.n_protocol_version^" "^string_of_ciphersuite m.n_cipher_suite);
        ns.state := S_ClientHello m cert;
        Correct (ServerMode m cert (Extensions.ext_of_custom sexts))
*)
*)<|MERGE_RESOLUTION|>--- conflicted
+++ resolved
@@ -106,26 +106,6 @@
 let live_slice_pos h0 (#rrel #rel: _) (out: slice rrel rel) p0 = live_slice h0 out /\ p0 <= out.len 
 type output = slice (srel_of_buffer_srel (LowStar.Buffer.trivial_preorder _)) (srel_of_buffer_srel (LowStar.Buffer.trivial_preorder _))
 
-<<<<<<< HEAD
-=======
-#push-options "--z3rlimit 100" 
-val write_supportedVersions
-  (cfg:config) 
-  (out:output)
-  (p0:UInt32.t)
-: Stack (result UInt32.t) 
-  (requires fun h0 -> live_slice_pos h0 out p0) 
-  (ensures fun h0 r h1 -> 
-    LowStar.Modifies.(modifies (loc_slice_from out p0) h0 h1) /\ (
-    match r with 
-    | Error z -> True
-    | Correct p1 -> 
-      match support cfg with 
-      | Error _ -> False 
-      | Correct che -> valid_content_pos clientHelloExtension_parser h1 out p0 che p1 ))
-#pop-options 
-
->>>>>>> 1147eba3
 val write_supportedVersion 
   (min_version max_version: Parsers.ProtocolVersion.protocolVersion)
   (pv: Parsers.ProtocolVersion.protocolVersion) 
